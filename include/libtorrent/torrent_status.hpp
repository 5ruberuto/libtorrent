/*

Copyright (c) 2015-2016, Arvid Norberg
All rights reserved.

Redistribution and use in source and binary forms, with or without
modification, are permitted provided that the following conditions
are met:

    * Redistributions of source code must retain the above copyright
      notice, this list of conditions and the following disclaimer.
    * Redistributions in binary form must reproduce the above copyright
      notice, this list of conditions and the following disclaimer in
      the documentation and/or other materials provided with the distribution.
    * Neither the name of the author nor the names of its
      contributors may be used to endorse or promote products derived
      from this software without specific prior written permission.

THIS SOFTWARE IS PROVIDED BY THE COPYRIGHT HOLDERS AND CONTRIBUTORS "AS IS"
AND ANY EXPRESS OR IMPLIED WARRANTIES, INCLUDING, BUT NOT LIMITED TO, THE
IMPLIED WARRANTIES OF MERCHANTABILITY AND FITNESS FOR A PARTICULAR PURPOSE
ARE DISCLAIMED. IN NO EVENT SHALL THE COPYRIGHT OWNER OR CONTRIBUTORS BE
LIABLE FOR ANY DIRECT, INDIRECT, INCIDENTAL, SPECIAL, EXEMPLARY, OR
CONSEQUENTIAL DAMAGES (INCLUDING, BUT NOT LIMITED TO, PROCUREMENT OF
SUBSTITUTE GOODS OR SERVICES; LOSS OF USE, DATA, OR PROFITS; OR BUSINESS
INTERRUPTION) HOWEVER CAUSED AND ON ANY THEORY OF LIABILITY, WHETHER IN
CONTRACT, STRICT LIABILITY, OR TORT (INCLUDING NEGLIGENCE OR OTHERWISE)
ARISING IN ANY WAY OUT OF THE USE OF THIS SOFTWARE, EVEN IF ADVISED OF THE
POSSIBILITY OF SUCH DAMAGE.

*/

#ifndef TORRENT_TORRENT_STATUS_HPP_INCLUDED
#define TORRENT_TORRENT_STATUS_HPP_INCLUDED

#include "libtorrent/config.hpp"
#include "libtorrent/torrent_handle.hpp"
#include "libtorrent/bitfield.hpp"
#include "libtorrent/sha1_hash.hpp"
#include "libtorrent/time.hpp" // for time_duration
#include "libtorrent/storage_defs.hpp" // for storage_mode_t
#include "libtorrent/error_code.hpp"
#include "libtorrent/aux_/noexcept_movable.hpp"

#include <cstdint>
#include <string>
#include <ctime>

namespace libtorrent {

	// holds a snapshot of the status of a torrent, as queried by
	// torrent_handle::status().
	struct TORRENT_EXPORT torrent_status
	{
		// hidden
		torrent_status() noexcept;
		~torrent_status();
		torrent_status(torrent_status const&);
		torrent_status& operator=(torrent_status const&);
		torrent_status(torrent_status&&) noexcept;
		torrent_status& operator=(torrent_status&&);

		// compares if the torrent status objects come from the same torrent. i.e.
		// only the torrent_handle field is compared.
		bool operator==(torrent_status const& st) const
		{ return handle == st.handle; }

		// a handle to the torrent whose status the object represents.
		torrent_handle handle;

		// the different overall states a torrent can be in
		enum state_t
		{
#ifndef TORRENT_NO_DEPRECATE
			// The torrent is in the queue for being checked. But there
			// currently is another torrent that are being checked.
			// This torrent will wait for its turn.
			queued_for_checking,
#else
			// internal
			unused_enum_for_backwards_compatibility,
#endif

			// The torrent has not started its download yet, and is
			// currently checking existing files.
			checking_files,

			// The torrent is trying to download metadata from peers.
			// This implies the ut_metadata extension is in use.
			downloading_metadata,

			// The torrent is being downloaded. This is the state
			// most torrents will be in most of the time. The progress
			// meter will tell how much of the files that has been
			// downloaded.
			downloading,

			// In this state the torrent has finished downloading but
			// still doesn't have the entire torrent. i.e. some pieces
			// are filtered and won't get downloaded.
			finished,

			// In this state the torrent has finished downloading and
			// is a pure seeder.
			seeding,

			// If the torrent was started in full allocation mode, this
			// indicates that the (disk) storage for the torrent is
			// allocated.
			allocating,

			// The torrent is currently checking the fastresume data and
			// comparing it to the files on disk. This is typically
			// completed in a fraction of a second, but if you add a
			// large number of torrents at once, they will queue up.
			checking_resume_data
		};

#ifndef TORRENT_NO_DEPRECATE
		std::string error;
#else
		// internal
		std::string _dummy_string_;
#endif

		// may be set to an error code describing why the torrent was paused, in
		// case it was paused by an error. If the torrent is not paused or if it's
		// paused but not because of an error, this error_code is not set.
		// if the error is attributed specifically to a file, error_file is set to
		// the index of that file in the .torrent file.
		error_code errc;

		file_index_t error_file = torrent_status::error_file_none;

		// special values for error_file to describe which file or component
		// encountered the error (``errc``).
		// the error did not occur on a file
		static constexpr file_index_t error_file_none{-1};

		// the error occurred on m_url
		static constexpr file_index_t error_file_url{-2};

		// the error occurred setting up the SSL context
		static constexpr file_index_t error_file_ssl_ctx{-3};

<<<<<<< HEAD
		// the error occurred while loading the .torrent file via the user
		// supplied load function
		static constexpr file_index_t error_file_metadata{-4};

		// there was a serious error reported in this torrent. The error code
		// or a torrent log alert may provide more information.
		static constexpr file_index_t error_file_exception{-5};
=======
			// the error occurred while loading the .torrent file via the user
			// supplied load function
			error_file_metadata = -4,

			// the error occurred with the partfile
			error_file_partfile = -5
		};
>>>>>>> a06e4f69

		// the path to the directory where this torrent's files are stored.
		// It's typically the path as was given to async_add_torrent() or
		// add_torrent() when this torrent was started. This field is only
		// included if the torrent status is queried with
		// ``torrent_handle::query_save_path``.
		std::string save_path;

		// the name of the torrent. Typically this is derived from the
		// .torrent file. In case the torrent was started without metadata,
		// and hasn't completely received it yet, it returns the name given
		// to it when added to the session. See ``session::add_torrent``.
		// This field is only included if the torrent status is queried
		// with ``torrent_handle::query_name``.
		std::string name;

		// set to point to the ``torrent_info`` object for this torrent. It's
		// only included if the torrent status is queried with
		// ``torrent_handle::query_torrent_file``.
		std::weak_ptr<const torrent_info> torrent_file;

		// the time until the torrent will announce itself to the tracker.
		time_duration next_announce = seconds(0);

#ifndef TORRENT_NO_DEPRECATE
		// the time the tracker want us to wait until we announce ourself
		// again the next time.
		time_duration announce_interval;
#else
		// hidden
		time_duration deprecated_announce_interval_;
#endif

		// the URL of the last working tracker. If no tracker request has
		// been successful yet, it's set to an empty string.
		std::string current_tracker;

		// the number of bytes downloaded and uploaded to all peers, accumulated,
		// *this session* only. The session is considered to restart when a
		// torrent is paused and restarted again. When a torrent is paused, these
		// counters are reset to 0. If you want complete, persistent, stats, see
		// ``all_time_upload`` and ``all_time_download``.
		std::int64_t total_download = 0;
		std::int64_t total_upload = 0;

		// counts the amount of bytes send and received this session, but only
		// the actual payload data (i.e the interesting data), these counters
		// ignore any protocol overhead. The session is considered to restart
		// when a torrent is paused and restarted again. When a torrent is
		// paused, these counters are reset to 0.
		std::int64_t total_payload_download = 0;
		std::int64_t total_payload_upload = 0;

		// the number of bytes that has been downloaded and that has failed the
		// piece hash test. In other words, this is just how much crap that has
		// been downloaded since the torrent was last started. If a torrent is
		// paused and then restarted again, this counter will be reset.
		std::int64_t total_failed_bytes = 0;

		// the number of bytes that has been downloaded even though that data
		// already was downloaded. The reason for this is that in some situations
		// the same data can be downloaded by mistake. When libtorrent sends
		// requests to a peer, and the peer doesn't send a response within a
		// certain timeout, libtorrent will re-request that block. Another
		// situation when libtorrent may re-request blocks is when the requests
		// it sends out are not replied in FIFO-order (it will re-request blocks
		// that are skipped by an out of order block). This is supposed to be as
		// low as possible. This only counts bytes since the torrent was last
		// started. If a torrent is paused and then restarted again, this counter
		// will be reset.
		std::int64_t total_redundant_bytes = 0;

		// a bitmask that represents which pieces we have (set to true) and the
		// pieces we don't have. It's a pointer and may be set to 0 if the
		// torrent isn't downloading or seeding.
		typed_bitfield<piece_index_t> pieces;

		// a bitmask representing which pieces has had their hash checked. This
		// only applies to torrents in *seed mode*. If the torrent is not in seed
		// mode, this bitmask may be empty.
		typed_bitfield<piece_index_t> verified_pieces;

		// the total number of bytes of the file(s) that we have. All this does
		// not necessarily has to be downloaded during this session (that's
		// ``total_payload_download``).
		std::int64_t total_done = 0;

		// the number of bytes we have downloaded, only counting the pieces that
		// we actually want to download. i.e. excluding any pieces that we have
		// but have priority 0 (i.e. not wanted).
		std::int64_t total_wanted_done = 0;

		// The total number of bytes we want to download. This may be smaller
		// than the total torrent size in case any pieces are prioritized to 0,
		// i.e.  not wanted
		std::int64_t total_wanted = 0;

		// are accumulated upload and download payload byte counters. They are
		// saved in and restored from resume data to keep totals across sessions.
		std::int64_t all_time_upload = 0;
		std::int64_t all_time_download = 0;

		// the posix-time when this torrent was added. i.e. what ``time(nullptr)``
		// returned at the time.
		std::time_t added_time = 0;

		// the posix-time when this torrent was finished. If the torrent is not
		// yet finished, this is 0.
		std::time_t completed_time = 0;

		// the time when we, or one of our peers, last saw a complete copy of
		// this torrent.
		std::time_t last_seen_complete = 0;

		// The allocation mode for the torrent. See storage_mode_t for the
		// options. For more information, see storage-allocation_.
		storage_mode_t storage_mode = storage_mode_sparse;

		// a value in the range [0, 1], that represents the progress of the
		// torrent's current task. It may be checking files or downloading.
		float progress = 0.f;

		// progress parts per million (progress * 1000000) when disabling
		// floating point operations, this is the only option to query progress
		//
		// reflects the same value as ``progress``, but instead in a range [0,
		// 1000000] (ppm = parts per million). When floating point operations are
		// disabled, this is the only alternative to the floating point value in
		// progress.
		int progress_ppm = 0;

		// the position this torrent has in the download
		// queue. If the torrent is a seed or finished, this is -1.
		queue_position_t queue_position{};

		// the total rates for all peers for this torrent. These will usually
		// have better precision than summing the rates from all peers. The rates
		// are given as the number of bytes per second.
		int download_rate = 0;
		int upload_rate = 0;

		// the total transfer rate of payload only, not counting protocol
		// chatter. This might be slightly smaller than the other rates, but if
		// projected over a long time (e.g. when calculating ETA:s) the
		// difference may be noticeable.
		int download_payload_rate = 0;
		int upload_payload_rate = 0;

		// the number of peers that are seeding that this client is
		// currently connected to.
		int num_seeds = 0;

		// the number of peers this torrent currently is connected to. Peer
		// connections that are in the half-open state (is attempting to connect)
		// or are queued for later connection attempt do not count. Although they
		// are visible in the peer list when you call get_peer_info().
		int num_peers = 0;

		// if the tracker sends scrape info in its announce reply, these fields
		// will be set to the total number of peers that have the whole file and
		// the total number of peers that are still downloading. set to -1 if the
		// tracker did not send any scrape data in its announce reply.
		int num_complete = -1;
		int num_incomplete = -1;

		// the number of seeds in our peer list and the total number of peers
		// (including seeds). We are not necessarily connected to all the peers
		// in our peer list. This is the number of peers we know of in total,
		// including banned peers and peers that we have failed to connect to.
		int list_seeds = 0;
		int list_peers = 0;

		// the number of peers in this torrent's peer list that is a candidate to
		// be connected to. i.e. It has fewer connect attempts than the max fail
		// count, it is not a seed if we are a seed, it is not banned etc. If
		// this is 0, it means we don't know of any more peers that we can try.
		int connect_candidates = 0;

		// the number of pieces that has been downloaded. It is equivalent to:
		// ``std::accumulate(pieces->begin(), pieces->end())``. So you don't have
		// to count yourself. This can be used to see if anything has updated
		// since last time if you want to keep a graph of the pieces up to date.
		int num_pieces = 0;

		// the number of distributed copies of the torrent. Note that one copy
		// may be spread out among many peers. It tells how many copies there are
		// currently of the rarest piece(s) among the peers this client is
		// connected to.
		int distributed_full_copies = 0;

		// tells the share of pieces that have more copies than the rarest
		// piece(s). Divide this number by 1000 to get the fraction.
		//
		// For example, if ``distributed_full_copies`` is 2 and
		// ``distributed_fraction`` is 500, it means that the rarest pieces have
		// only 2 copies among the peers this torrent is connected to, and that
		// 50% of all the pieces have more than two copies.
		//
		// If we are a seed, the piece picker is deallocated as an optimization,
		// and piece availability is no longer tracked. In this case the
		// distributed copies members are set to -1.
		int distributed_fraction = 0;

		// the number of distributed copies of the file. note that one copy may
		// be spread out among many peers. This is a floating point
		// representation of the distributed copies.
		//
		// the integer part tells how many copies
		//   there are of the rarest piece(s)
		//
		// the fractional part tells the fraction of pieces that
		//   have more copies than the rarest piece(s).
		float distributed_copies = 0.f;

		// the size of a block, in bytes. A block is a sub piece, it is the
		// number of bytes that each piece request asks for and the number of
		// bytes that each bit in the ``partial_piece_info``'s bitset represents,
		// see get_download_queue(). This is typically 16 kB, but it may be
		// larger if the pieces are larger.
		int block_size = 0;

		// the number of unchoked peers in this torrent.
		int num_uploads = 0;

		// the number of peer connections this torrent has, including half-open
		// connections that hasn't completed the bittorrent handshake yet. This
		// is always >= ``num_peers``.
		int num_connections = 0;

		// the set limit of upload slots (unchoked peers) for this torrent.
		int uploads_limit = 0;

		// the set limit of number of connections for this torrent.
		int connections_limit = 0;

		// the number of peers in this torrent that are waiting for more
		// bandwidth quota from the torrent rate limiter. This can determine if
		// the rate you get from this torrent is bound by the torrents limit or
		// not. If there is no limit set on this torrent, the peers might still
		// be waiting for bandwidth quota from the global limiter, but then they
		// are counted in the ``session_status`` object.
		int up_bandwidth_queue = 0;
		int down_bandwidth_queue = 0;

#ifndef TORRENT_NO_DEPRECATE
		// deprecated in 1.2
		// use last_upload, last_download or
		// seeding_duration, finished_duration and active_duration
		// instead

		// the number of seconds since any peer last uploaded from this torrent
		// and the last time a downloaded piece passed the hash check,
		// respectively. Note, when starting up a torrent that needs its files
		// checked, piece may pass and that will be considered downloading for the
		// purpose of this counter. -1 means there either hasn't been any
		// uploading/downloading, or it was too long ago for libtorrent to
		// remember (currently forgetting happens after about 18 hours)
		int TORRENT_DEPRECATED_MEMBER time_since_upload = 0;
		int TORRENT_DEPRECATED_MEMBER time_since_download = 0;

		// These keep track of the number of seconds this torrent has been active
		// (not paused) and the number of seconds it has been active while being
		// finished and active while being a seed. ``seeding_time`` should be <=
		// ``finished_time`` which should be <= ``active_time``. They are all
		// saved in and restored from resume data, to keep totals across
		// sessions.
		int TORRENT_DEPRECATED_MEMBER active_time = 0;
		int TORRENT_DEPRECATED_MEMBER finished_time = 0;
		int TORRENT_DEPRECATED_MEMBER seeding_time = 0;
#else
		int deprecated_time_since_upload = 0;
		int deprecated_time_since_download = 0;
		int deprecated_active_time = 0;
		int deprecated_finished_time = 0;
		int deprecated_seeding_time = 0;
#endif

		// A rank of how important it is to seed the torrent, it is used to
		// determine which torrents to seed and which to queue. It is based on
		// the peer to seed ratio from the tracker scrape. For more information,
		// see queuing_. Higher value means more important to seed
		int seed_rank = 0;

#ifndef TORRENT_NO_DEPRECATE
		// deprecated in 1.2

		// the number of seconds since this torrent acquired scrape data.
		// If it has never done that, this value is -1.
		int TORRENT_DEPRECATED_MEMBER last_scrape = 0;
#else
		int deprecated_last_scrape = 0;
#endif

#ifndef TORRENT_NO_DEPRECATE
		// the priority of this torrent
		int TORRENT_DEPRECATED_MEMBER priority = 0;
#else
		// hidden
		int deprecated_priority = 0;
#endif

		// the main state the torrent is in. See torrent_status::state_t.
		state_t state = checking_resume_data;

		// true if this torrent has unsaved changes
		// to its download state and statistics since the last resume data
		// was saved.
		bool need_save_resume = false;

#ifndef TORRENT_NO_DEPRECATE
		// true if the session global IP filter applies
		// to this torrent. This defaults to true.
		bool TORRENT_DEPRECATED_MEMBER ip_filter_applies = false;

		// true if the torrent is blocked from downloading. This typically
		// happens when a disk write operation fails. If the torrent is
		// auto-managed, it will periodically be taken out of this state, in the
		// hope that the disk condition (be it disk full or permission errors)
		// has been resolved. If the torrent is not auto-managed, you have to
		// explicitly take it out of the upload mode by calling set_upload_mode()
		// on the torrent_handle.
		bool TORRENT_DEPRECATED_MEMBER upload_mode = false;

		// true if the torrent is currently in share-mode, i.e. not downloading
		// the torrent, but just helping the swarm out.
		bool TORRENT_DEPRECATED_MEMBER share_mode = false;

		// true if the torrent is in super seeding mode
		bool TORRENT_DEPRECATED_MEMBER super_seeding = false;

		// set to true if the torrent is paused and false otherwise. It's only
		// true if the torrent itself is paused. If the torrent is not running
		// because the session is paused, this is still false. To know if a
		// torrent is active or not, you need to inspect both
		// ``torrent_status::paused`` and ``session::is_paused()``.
		bool TORRENT_DEPRECATED_MEMBER paused = false;

		// set to true if the torrent is auto managed, i.e. libtorrent is
		// responsible for determining whether it should be started or queued.
		// For more info see queuing_
		bool TORRENT_DEPRECATED_MEMBER auto_managed = false;

		// true when the torrent is in sequential download mode. In this mode
		// pieces are downloaded in order rather than rarest first.
		bool TORRENT_DEPRECATED_MEMBER sequential_download = false;
#else
		// hidden
		bool deprecated_ip_filter_applies = false;
		bool deprecated_upload_mode = false;
		bool deprecated_share_mode = false;
		bool deprecated_super_seeding = false;
		bool deprecated_paused = false;
		bool deprecated_auto_managed = false;
		bool deprecated_sequential_download = false;
#endif

		// true if all pieces have been downloaded.
		bool is_seeding = false;

		// true if all pieces that have a priority > 0 are downloaded. There is
		// only a distinction between finished and seeding if some pieces or
		// files have been set to priority 0, i.e. are not downloaded.
		bool is_finished = false;

		// true if this torrent has metadata (either it was started from a
		// .torrent file or the metadata has been downloaded). The only scenario
		// where this can be false is when the torrent was started torrent-less
		// (i.e. with just an info-hash and tracker ip, a magnet link for
		// instance).
		bool has_metadata = false;

		// true if there has ever been an incoming connection attempt to this
		// torrent.
		bool has_incoming = false;

#ifndef TORRENT_NO_DEPRECATE
		// true if the torrent is in seed_mode. If the torrent was started in
		// seed mode, it will leave seed mode once all pieces have been checked
		// or as soon as one piece fails the hash check.
		bool TORRENT_DEPRECATED_MEMBER seed_mode = false;
#else
		// hidden
		bool deprecated_seed_mode = false;
#endif

		// this is true if this torrent's storage is currently being moved from
		// one location to another. This may potentially be a long operation
		// if a large file ends up being copied from one drive to another.
		bool moving_storage = false;

#ifndef TORRENT_NO_DEPRECATE
		// true if this torrent is loaded into RAM. A torrent can be started
		// and still not loaded into RAM, in case it has not had any peers interested in it
		// yet. Torrents are loaded on demand.
		bool TORRENT_DEPRECATED_MEMBER is_loaded = false;
#else
		// hidden
		bool deprecated_is_loaded;
#endif

		// these are set to true if this torrent is allowed to announce to the
		// respective peer source. Whether they are true or false is determined by
		// the queue logic/auto manager. Torrents that are not auto managed will
		// always be allowed to announce to all peer sources.
		bool announcing_to_trackers = false;
		bool announcing_to_lsd = false;
		bool announcing_to_dht = false;

#ifndef TORRENT_NO_DEPRECATE
		// this reflects whether the ``stop_when_ready`` flag is currently enabled
		// on this torrent. For more information, see
		// torrent_handle::stop_when_ready().
		bool TORRENT_DEPRECATED_MEMBER stop_when_ready = false;
#else
		// hidden
		bool deprecated_stop_when_ready = false;
#endif

		// the info-hash for this torrent
		sha1_hash info_hash;

		// This value is not persistent and get set to session start time.
		time_point last_upload;
		// This value is not persistent and get set to session start time.
		time_point last_download;

		seconds active_duration;
		seconds finished_duration;
		seconds seeding_duration;

		// reflects several of the torrent's flags. For more
		// information, see ``torrent_handle::flags()``.
		torrent_flags_t flags{};
	};
}

namespace std
{
	template <>
	struct hash<libtorrent::torrent_status>
	{
		std::size_t operator()(libtorrent::torrent_status const& ts) const
		{
			return libtorrent::hash_value(ts.handle);
		}
	};
}

#endif // TORRENT_TORRENT_STATUS_HPP_INCLUDED<|MERGE_RESOLUTION|>--- conflicted
+++ resolved
@@ -143,7 +143,6 @@
 		// the error occurred setting up the SSL context
 		static constexpr file_index_t error_file_ssl_ctx{-3};
 
-<<<<<<< HEAD
 		// the error occurred while loading the .torrent file via the user
 		// supplied load function
 		static constexpr file_index_t error_file_metadata{-4};
@@ -151,15 +150,9 @@
 		// there was a serious error reported in this torrent. The error code
 		// or a torrent log alert may provide more information.
 		static constexpr file_index_t error_file_exception{-5};
-=======
-			// the error occurred while loading the .torrent file via the user
-			// supplied load function
-			error_file_metadata = -4,
-
-			// the error occurred with the partfile
-			error_file_partfile = -5
-		};
->>>>>>> a06e4f69
+
+		// the error occurred with the partfile
+		static constexpr file_index_t error_file_partfile{-6};
 
 		// the path to the directory where this torrent's files are stored.
 		// It's typically the path as was given to async_add_torrent() or
