--- conflicted
+++ resolved
@@ -497,13 +497,8 @@
 #endif
 
 #if !defined(TORRENT_READ_HANDLER_MAX_SIZE)
-<<<<<<< HEAD
-# ifdef _GLIBCXX_DEBUG
+# if defined _GLIBCXX_DEBUG || !defined NDEBUG
 constexpr std::size_t TORRENT_READ_HANDLER_MAX_SIZE = 400;
-=======
-# if defined _GLIBCXX_DEBUG || !defined NDEBUG
-#  define TORRENT_READ_HANDLER_MAX_SIZE 400
->>>>>>> e5dfcfc6
 # else
 // if this is not divisible by 8, we're wasting space
 constexpr std::size_t TORRENT_READ_HANDLER_MAX_SIZE = 342;
@@ -511,13 +506,8 @@
 #endif
 
 #if !defined(TORRENT_WRITE_HANDLER_MAX_SIZE)
-<<<<<<< HEAD
-# ifdef _GLIBCXX_DEBUG
+# if defined _GLIBCXX_DEBUG || !defined NDEBUG
 constexpr std::size_t TORRENT_WRITE_HANDLER_MAX_SIZE = 400;
-=======
-# if defined _GLIBCXX_DEBUG || !defined NDEBUG
-#  define TORRENT_WRITE_HANDLER_MAX_SIZE 400
->>>>>>> e5dfcfc6
 # else
 // if this is not divisible by 8, we're wasting space
 constexpr std::size_t TORRENT_WRITE_HANDLER_MAX_SIZE = 342;
