/*

Copyright (c) 2007-2010, 2013-2019, Arvid Norberg
Copyright (c) 2016, Pavel Pimenov
Copyright (c) 2016, Andrei Kurushin
Copyright (c) 2016-2017, Alden Torres
All rights reserved.

Redistribution and use in source and binary forms, with or without
modification, are permitted provided that the following conditions
are met:

    * Redistributions of source code must retain the above copyright
      notice, this list of conditions and the following disclaimer.
    * Redistributions in binary form must reproduce the above copyright
      notice, this list of conditions and the following disclaimer in
      the documentation and/or other materials provided with the distribution.
    * Neither the name of the author nor the names of its
      contributors may be used to endorse or promote products derived
      from this software without specific prior written permission.

THIS SOFTWARE IS PROVIDED BY THE COPYRIGHT HOLDERS AND CONTRIBUTORS "AS IS"
AND ANY EXPRESS OR IMPLIED WARRANTIES, INCLUDING, BUT NOT LIMITED TO, THE
IMPLIED WARRANTIES OF MERCHANTABILITY AND FITNESS FOR A PARTICULAR PURPOSE
ARE DISCLAIMED. IN NO EVENT SHALL THE COPYRIGHT OWNER OR CONTRIBUTORS BE
LIABLE FOR ANY DIRECT, INDIRECT, INCIDENTAL, SPECIAL, EXEMPLARY, OR
CONSEQUENTIAL DAMAGES (INCLUDING, BUT NOT LIMITED TO, PROCUREMENT OF
SUBSTITUTE GOODS OR SERVICES; LOSS OF USE, DATA, OR PROFITS; OR BUSINESS
INTERRUPTION) HOWEVER CAUSED AND ON ANY THEORY OF LIABILITY, WHETHER IN
CONTRACT, STRICT LIABILITY, OR TORT (INCLUDING NEGLIGENCE OR OTHERWISE)
ARISING IN ANY WAY OUT OF THE USE OF THIS SOFTWARE, EVEN IF ADVISED OF THE
POSSIBILITY OF SUCH DAMAGE.

*/

#ifndef TORRENT_UPNP_HPP
#define TORRENT_UPNP_HPP

#include "libtorrent/socket.hpp"
#include "libtorrent/error_code.hpp"
#include "libtorrent/deadline_timer.hpp"
#include "libtorrent/enum_net.hpp"
#include "libtorrent/resolver.hpp"
#include "libtorrent/debug.hpp"
#include "libtorrent/string_util.hpp"
#include "libtorrent/aux_/portmap.hpp"
#include "libtorrent/aux_/vector.hpp"

#include <memory>
#include <functional>
#include <set>

namespace libtorrent {
	struct http_connection;
	class http_parser;

namespace upnp_errors {
	// error codes for the upnp_error_category. They hold error codes
	// returned by UPnP routers when mapping ports
	enum error_code_enum
	{
		// No error
		no_error = 0,
		// One of the arguments in the request is invalid
		invalid_argument = 402,
		// The request failed
		action_failed = 501,
		// The specified value does not exist in the array
		value_not_in_array = 714,
		// The source IP address cannot be wild-carded, but
		// must be fully specified
		source_ip_cannot_be_wildcarded = 715,
		// The external port cannot be a wildcard, but must
		// be specified
		external_port_cannot_be_wildcarded = 716,
		// The port mapping entry specified conflicts with a
		// mapping assigned previously to another client
		port_mapping_conflict = 718,
		// Internal and external port value must be the same
		internal_port_must_match_external = 724,
		// The NAT implementation only supports permanent
		// lease times on port mappings
		only_permanent_leases_supported = 725,
		// RemoteHost must be a wildcard and cannot be a
		// specific IP address or DNS name
		remote_host_must_be_wildcard = 726,
		// ExternalPort must be a wildcard and cannot be a
		// specific port
		external_port_must_be_wildcard = 727
	};

	// hidden
	TORRENT_EXPORT boost::system::error_code make_error_code(error_code_enum e);
} // namespace upnp_errors

	// the boost.system error category for UPnP errors
	TORRENT_EXPORT boost::system::error_category& upnp_category();

#if TORRENT_ABI_VERSION == 1
	TORRENT_DEPRECATED
	inline boost::system::error_category& get_upnp_category()
	{ return upnp_category(); }
#endif

struct parse_state
{
	bool in_service = false;
	std::vector<string_view> tag_stack;
	std::string control_url;
	std::string service_type;
	std::string model;
	std::string url_base;
	bool top_tags(string_view str1, string_view str2)
	{
		auto i = tag_stack.rbegin();
		if (i == tag_stack.rend()) return false;
		if (!string_equal_no_case(*i, str2)) return false;
		++i;
		if (i == tag_stack.rend()) return false;
		if (!string_equal_no_case(*i, str1)) return false;
		return true;
	}
};

struct error_code_parse_state
{
	bool in_error_code = false;
	bool exit = false;
	int error_code = -1;
};

struct ip_address_parse_state: error_code_parse_state
{
	bool in_ip_address = false;
	std::string ip_address;
};

TORRENT_EXTRA_EXPORT void find_control_url(int type, string_view, parse_state& state);

TORRENT_EXTRA_EXPORT void find_error_code(int type, string_view string
	, error_code_parse_state& state);

TORRENT_EXTRA_EXPORT void find_ip_address(int type, string_view string
	, ip_address_parse_state& state);

// TODO: support using the windows API for UPnP operations as well
struct TORRENT_EXTRA_EXPORT upnp final
	: std::enable_shared_from_this<upnp>
	, single_threaded
{
<<<<<<< HEAD
	upnp(io_context& ios
		, std::string user_agent
		, aux::portmap_callback& cb);
=======
	upnp(io_service& ios
		, std::string const& user_agent
		, aux::portmap_callback& cb
		, address_v4 const& listen_address
		, address_v4 const& netmask
		, std::string listen_device);
>>>>>>> bc0274ed
	~upnp();

	void set_user_agent(std::string const& v) { m_user_agent = v; }

	void start();

	// Attempts to add a port mapping for the specified protocol. Valid protocols are
	// ``upnp::tcp`` and ``upnp::udp`` for the UPnP class and ``natpmp::tcp`` and
	// ``natpmp::udp`` for the NAT-PMP class.
	//
	// ``external_port`` is the port on the external address that will be mapped. This
	// is a hint, you are not guaranteed that this port will be available, and it may
	// end up being something else. In the portmap_alert_ notification, the actual
	// external port is reported.
	//
	// ``local_port`` is the port in the local machine that the mapping should forward
	// to.
	//
	// The return value is an index that identifies this port mapping. This is used
	// to refer to mappings that fails or succeeds in the portmap_error_alert_ and
	// portmap_alert_ respectively. If The mapping fails immediately, the return value
	// is -1, which means failure. There will not be any error alert notification for
	// mappings that fail with a -1 return value.
	port_mapping_t add_mapping(portmap_protocol p, int external_port, tcp::endpoint local_ep);

	// This function removes a port mapping. ``mapping_index`` is the index that refers
	// to the mapping you want to remove, which was returned from add_mapping().
	void delete_mapping(port_mapping_t mapping_index);

	bool get_mapping(port_mapping_t mapping_index, tcp::endpoint& local_ep, int& external_port
		, portmap_protocol& protocol) const;

	void close();

	// This is only available for UPnP routers. If the model is advertised by
	// the router, it can be queried through this function.
	std::string router_model()
	{
		TORRENT_ASSERT(is_single_thread());
		return m_model;
	}

private:

	std::shared_ptr<upnp> self() { return shared_from_this(); }

	void open_multicast_socket(udp::socket& s, error_code& ec);
	void open_unicast_socket(udp::socket& s, error_code& ec);

	void map_timer(error_code const& ec);
	void try_map_upnp();
	void discover_device_impl();

	void resend_request(error_code const& e);
	void on_reply(udp::socket& s, error_code const& ec);

	struct rootdevice;
	void next(rootdevice& d, port_mapping_t i);
	void update_map(rootdevice& d, port_mapping_t i);

	void connect(rootdevice& d);

	void on_upnp_xml(error_code const& e
		, libtorrent::http_parser const& p, rootdevice& d
		, http_connection& c);
	void on_upnp_get_ip_address_response(error_code const& e
		, libtorrent::http_parser const& p, rootdevice& d
		, http_connection& c);
	void on_upnp_map_response(error_code const& e
		, libtorrent::http_parser const& p, rootdevice& d
		, port_mapping_t mapping, http_connection& c);
	void on_upnp_unmap_response(error_code const& e
		, libtorrent::http_parser const& p, rootdevice& d
		, port_mapping_t mapping, http_connection& c);
	void on_expire(error_code const& e);

	void disable(error_code const& ec);
	void return_error(port_mapping_t mapping, int code);
#ifndef TORRENT_DISABLE_LOGGING
	bool should_log() const;
	void log(char const* fmt, ...) const TORRENT_FORMAT(2,3);
#endif

	void get_ip_address(rootdevice& d);
	void delete_port_mapping(rootdevice& d, port_mapping_t i);
	void create_port_mapping(http_connection& c, rootdevice& d, port_mapping_t i);
	void post(upnp::rootdevice const& d, char const* soap
		, char const* soap_action);

	int num_mappings() const { return int(m_mappings.size()); }

	struct global_mapping_t
	{
		portmap_protocol protocol = portmap_protocol::none;
		int external_port = 0;
		tcp::endpoint local_ep;
	};

	struct mapping_t : aux::base_mapping
	{
		// the local port for this mapping. If this is set
		// to 0, the mapping is not in use
		tcp::endpoint local_ep;

		// the number of times this mapping has failed
		int failcount = 0;
	};

	struct rootdevice
	{
		rootdevice();
		~rootdevice();
		rootdevice(rootdevice const&);
		rootdevice& operator=(rootdevice const&) &;
		rootdevice(rootdevice&&);
		rootdevice& operator=(rootdevice&&) &;

		// the interface url, through which the list of
		// supported interfaces are fetched
		std::string url;

		// the url to the WANIP or WANPPP interface
		std::string control_url;
		// either the WANIP namespace or the WANPPP namespace
		std::string service_namespace;

		aux::vector<mapping_t, port_mapping_t> mapping;

		// this is the hostname, port and path
		// component of the url or the control_url
		// if it has been found
		std::string hostname;
		int port = 0;
		std::string path;
		address external_ip;

		// there are routers that's don't support timed
		// port maps, without returning error 725. It seems
		// safer to always assume that we have to ask for
		// permanent leases
		int lease_duration = 0;

		// true if the device supports specifying a
		// specific external port, false if it doesn't
		bool supports_specific_external = true;

		bool disabled = false;

		mutable std::shared_ptr<http_connection> upnp_connection;

#if TORRENT_USE_ASSERTS
		int magic = 1337;
#endif

		bool operator<(rootdevice const& rhs) const
		{ return url < rhs.url; }
	};

	struct upnp_state_t
	{
		aux::vector<global_mapping_t, port_mapping_t> mappings;
		std::set<rootdevice> devices;
	};

	aux::vector<global_mapping_t, port_mapping_t> m_mappings;

	std::string m_user_agent;

	// the set of devices we've found
	std::set<rootdevice> m_devices;

	aux::portmap_callback& m_callback;

	// current retry count
	int m_retry_count = 0;

	io_context& m_io_service;

	resolver m_resolver;

	// the udp socket used to send and receive
	// multicast messages on the network
	udp::socket m_multicast_socket;
	udp::socket m_unicast_socket;

	// used to resend udp packets in case
	// they time out
	deadline_timer m_broadcast_timer;

	// timer used to refresh mappings
	deadline_timer m_refresh_timer;

	// this timer fires one second after the last UPnP response. This is the
	// point where we assume we have received most or all SSDP responses. If we
	// are ignoring non-routers and at this point we still haven't received a
	// response from a router UPnP device, we override the ignoring behavior and
	// map them anyway.
	deadline_timer m_map_timer;

	io_context& m_ioc;

	bool m_disabled = false;
	bool m_closing = false;

	std::string m_model;

	// the network this UPnP mapper is associated with. Don't talk to any other
	// network
	address_v4 m_listen_address;
	address_v4 m_netmask;
	std::string m_device;
};

} // namespace libtorrent

namespace boost {
namespace system {

	template<> struct is_error_code_enum<libtorrent::upnp_errors::error_code_enum>
	{ static const bool value = true; };

}
}

#endif<|MERGE_RESOLUTION|>--- conflicted
+++ resolved
@@ -148,18 +148,12 @@
 	: std::enable_shared_from_this<upnp>
 	, single_threaded
 {
-<<<<<<< HEAD
 	upnp(io_context& ios
 		, std::string user_agent
-		, aux::portmap_callback& cb);
-=======
-	upnp(io_service& ios
-		, std::string const& user_agent
 		, aux::portmap_callback& cb
 		, address_v4 const& listen_address
 		, address_v4 const& netmask
 		, std::string listen_device);
->>>>>>> bc0274ed
 	~upnp();
 
 	void set_user_agent(std::string const& v) { m_user_agent = v; }
@@ -359,8 +353,6 @@
 	// map them anyway.
 	deadline_timer m_map_timer;
 
-	io_context& m_ioc;
-
 	bool m_disabled = false;
 	bool m_closing = false;
 
