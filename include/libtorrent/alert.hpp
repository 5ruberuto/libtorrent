/*

Copyright (c) 2003-2016, Arvid Norberg, Daniel Wallin
All rights reserved.

Redistribution and use in source and binary forms, with or without
modification, are permitted provided that the following conditions
are met:

    * Redistributions of source code must retain the above copyright
      notice, this list of conditions and the following disclaimer.
    * Redistributions in binary form must reproduce the above copyright
      notice, this list of conditions and the following disclaimer in
      the documentation and/or other materials provided with the distribution.
    * Neither the name of the author nor the names of its
      contributors may be used to endorse or promote products derived
      from this software without specific prior written permission.

THIS SOFTWARE IS PROVIDED BY THE COPYRIGHT HOLDERS AND CONTRIBUTORS "AS IS"
AND ANY EXPRESS OR IMPLIED WARRANTIES, INCLUDING, BUT NOT LIMITED TO, THE
IMPLIED WARRANTIES OF MERCHANTABILITY AND FITNESS FOR A PARTICULAR PURPOSE
ARE DISCLAIMED. IN NO EVENT SHALL THE COPYRIGHT OWNER OR CONTRIBUTORS BE
LIABLE FOR ANY DIRECT, INDIRECT, INCIDENTAL, SPECIAL, EXEMPLARY, OR
CONSEQUENTIAL DAMAGES (INCLUDING, BUT NOT LIMITED TO, PROCUREMENT OF
SUBSTITUTE GOODS OR SERVICES; LOSS OF USE, DATA, OR PROFITS; OR BUSINESS
INTERRUPTION) HOWEVER CAUSED AND ON ANY THEORY OF LIABILITY, WHETHER IN
CONTRACT, STRICT LIABILITY, OR TORT (INCLUDING NEGLIGENCE OR OTHERWISE)
ARISING IN ANY WAY OUT OF THE USE OF THIS SOFTWARE, EVEN IF ADVISED OF THE
POSSIBILITY OF SUCH DAMAGE.

*/

#ifndef TORRENT_ALERT_HPP_INCLUDED
#define TORRENT_ALERT_HPP_INCLUDED

#include <string>

// OVERVIEW
//
// The pop_alerts() function on session is the main interface for retrieving
// alerts (warnings, messages and errors from libtorrent). If no alerts have
// been posted by libtorrent pop_alerts() will return an empty list.
//
// By default, only errors are reported. settings_pack::alert_mask can be
// used to specify which kinds of events should be reported. The alert mask is
// comprised by bits from the category_t enum.
//
// Every alert belongs to one or more category. There is a cost associated with
// posting alerts. Only alerts that belong to an enabled category are
// posted. Setting the alert bitmask to 0 will disable all alerts (except those
// that are non-discardable). Alerts that are responses to API calls such as
// save_resume_data() and post_session_stats() are non-discardable and will be
// posted even if their category is disabled.
//
// There are other alert base classes that some alerts derive from, all the
// alerts that are generated for a specific torrent are derived from
// torrent_alert, and tracker events derive from tracker_alert.
//
// Alerts returned by pop_alerts() are only valid until the next call to
// pop_alerts(). You may not copy an alert object to access it after the next
// call to pop_alerts(). Internal members of alerts also become invalid once
// pop_alerts() is called again.

#include "libtorrent/time.hpp"
#include "libtorrent/config.hpp"

namespace libtorrent
{

	// The ``alert`` class is the base class that specific messages are derived from.
	// alert types are not copyable, and cannot be constructed by the client. The
	// pointers returned by libtorrent are short lived (the details are described
	// under session_handle::pop_alerts())
	class TORRENT_EXPORT alert
	{
	public:

		alert(alert const& rhs) = delete;
		alert& operator=(alert const&) = delete;
		alert(alert&& rhs) = default;

#ifndef TORRENT_NO_DEPRECATE
		// only here for backwards compatibility
		enum TORRENT_DEPRECATED severity_t { debug, info, warning, critical, fatal, none };
#endif

		// these are bits for the alert_mask used by the session. See
		// settings_pack::alert_mask.
		enum category_t
		{
			// Enables alerts that report an error. This includes:
			//
			// * tracker errors
			// * tracker warnings
			// * file errors
			// * resume data failures
			// * web seed errors
			// * .torrent files errors
			// * listen socket errors
			// * port mapping errors
			error_notification            = 0x1,

			// Enables alerts when peers send invalid requests, get banned or
			// snubbed.
			peer_notification             = 0x2,

			// Enables alerts for port mapping events. For NAT-PMP and UPnP.
			port_mapping_notification     = 0x4,

			// Enables alerts for events related to the storage. File errors and
			// synchronization events for moving the storage, renaming files etc.
			storage_notification          = 0x8,

			// Enables all tracker events. Includes announcing to trackers,
			// receiving responses, warnings and errors.
			tracker_notification          = 0x10,

			// Low level alerts for when peers are connected and disconnected.
			debug_notification            = 0x20,

			// Enables alerts for when a torrent or the session changes state.
			status_notification           = 0x40,

			// Alerts for when blocks are requested and completed. Also when
			// pieces are completed.
			progress_notification         = 0x80,

			// Alerts when a peer is blocked by the ip blocker or port blocker.
			ip_block_notification         = 0x100,

			// Alerts when some limit is reached that might limit the download
			// or upload rate.
			performance_warning           = 0x200,

			// Alerts on events in the DHT node. For incoming searches or
			// bootstrapping being done etc.
			dht_notification              = 0x400,

			// If you enable these alerts, you will receive a stats_alert
			// approximately once every second, for every active torrent.
			// These alerts contain all statistics counters for the interval since
			// the lasts stats alert.
			stats_notification            = 0x800,

#ifndef TORRENT_NO_DEPRECATE
			// Alerts on RSS related events, like feeds being updated, feed error
			// conditions and successful RSS feed updates. Enabling this category
			// will make you receive rss_alert alerts.
			rss_notification TORRENT_DEPRECATED_ENUM = 0x1000,
#endif

			// Enables debug logging alerts. These are available unless libtorrent
			// was built with logging disabled (``TORRENT_DISABLE_LOGGING``). The
			// alerts being posted are log_alert and are session wide.
			session_log_notification      = 0x2000,

			// Enables debug logging alerts for torrents. These are available
			// unless libtorrent was built with logging disabled
			// (``TORRENT_DISABLE_LOGGING``). The alerts being posted are
			// torrent_log_alert and are torrent wide debug events.
			torrent_log_notification      = 0x4000,

			// Enables debug logging alerts for peers. These are available unless
			// libtorrent was built with logging disabled
			// (``TORRENT_DISABLE_LOGGING``). The alerts being posted are
			// peer_log_alert and low-level peer events and messages.
			peer_log_notification         = 0x8000,

			// enables the incoming_request_alert.
			incoming_request_notification = 0x10000,

			// enables dht_log_alert, debug logging for the DHT
			dht_log_notification          = 0x20000,

			// enable events from pure dht operations not related to torrents
			dht_operation_notification    = 0x40000,

			// enables port mapping log events. This log is useful
			// for debugging the UPnP or NAT-PMP implementation
			port_mapping_log_notification = 0x80000,

			// enables verbose logging from the piece picker.
			picker_log_notification       = 0x100000,

			// The full bitmask, representing all available categories.
			//
			// since the enum is signed, make sure this isn't
			// interpreted as -1. For instance, boost.python
			// does that and fails when assigning it to an
			// unsigned parameter.
			all_categories = 0x7fffffff
		};

		// hidden
		alert();
		// hidden
		virtual ~alert();

		// a timestamp is automatically created in the constructor
		time_point timestamp() const;

		// returns an integer that is unique to this alert type. It can be
		// compared against a specific alert by querying a static constant called ``alert_type``
		// in the alert. It can be used to determine the run-time type of an alert* in
		// order to cast to that alert type and access specific members.
		//
		// e.g:
		//
		// .. code:: c++
		//
		//	std::vector<alert*> alerts;
		//	ses.pop_alerts(&alerts);
		//	for (alert* i : alerts) {
		//		switch (a->type()) {
		//
		//			case read_piece_alert::alert_type:
		//			{
		//				read_piece_alert* p = (read_piece_alert*)a;
		//				if (p->ec) {
		//					// read_piece failed
		//					break;
		//				}
		//				// use p
		//				break;
		//			}
		//			case file_renamed_alert::alert_type:
		//			{
		//				// etc...
		//			}
		//		}
		//	}
		virtual int type() const = 0;

		// returns a string literal describing the type of the alert. It does
		// not include any information that might be bundled with the alert.
		virtual char const* what() const = 0;

		// generate a string describing the alert and the information bundled
		// with it. This is mainly intended for debug and development use. It is not suitable
		// to use this for applications that may be localized. Instead, handle each alert
		// type individually and extract and render the information from the alert depending
		// on the locale.
		virtual std::string message() const = 0;

		// returns a bitmask specifying which categories this alert belong to.
		virtual int category() const = 0;

#ifndef TORRENT_NO_DEPRECATE

<<<<<<< HEAD
=======
#include "libtorrent/aux_/disable_warnings_push.hpp"

>>>>>>> ddf2c2e1
		// determines whether or not an alert is allowed to be discarded
		// when the alert queue is full. There are a few alerts which may not be discared,
		// since they would break the user contract, such as save_resume_data_alert.
		TORRENT_DEPRECATED
		bool discardable() const { return discardable_impl(); }

		TORRENT_DEPRECATED
		severity_t severity() const { return warning; }

	protected:

		virtual bool discardable_impl() const { return true; }

<<<<<<< HEAD
=======
		virtual std::auto_ptr<alert> clone_impl() const = 0;

#include "libtorrent/aux_/disable_warnings_pop.hpp"

>>>>>>> ddf2c2e1
#endif // TORRENT_NO_DEPRECATE

	private:
		time_point const m_timestamp;
	};

// When you get an alert, you can use ``alert_cast<>`` to attempt to cast the
// pointer to a specific alert type, in order to query it for more
// information.
//
// .. note::
//   ``alert_cast<>`` can only cast to an exact alert type, not a base class
template <class T> T* alert_cast(alert* a)
{
	static_assert(std::is_base_of<alert, T>::value
		, "alert_cast<> can only be used with alert types (deriving from libtorrent::alert)");

	if (a == nullptr) return nullptr;
	if (a->type() == T::alert_type) return static_cast<T*>(a);
	return nullptr;
}
template <class T> T const* alert_cast(alert const* a)
{
	static_assert(std::is_base_of<alert, T>::value
		, "alert_cast<> can only be used with alert types (deriving from libtorrent::alert)");
	if (a == nullptr) return nullptr;
	if (a->type() == T::alert_type) return static_cast<T const*>(a);
	return nullptr;
}

} // namespace libtorrent

#endif // TORRENT_ALERT_HPP_INCLUDED<|MERGE_RESOLUTION|>--- conflicted
+++ resolved
@@ -247,11 +247,8 @@
 
 #ifndef TORRENT_NO_DEPRECATE
 
-<<<<<<< HEAD
-=======
 #include "libtorrent/aux_/disable_warnings_push.hpp"
 
->>>>>>> ddf2c2e1
 		// determines whether or not an alert is allowed to be discarded
 		// when the alert queue is full. There are a few alerts which may not be discared,
 		// since they would break the user contract, such as save_resume_data_alert.
@@ -265,13 +262,8 @@
 
 		virtual bool discardable_impl() const { return true; }
 
-<<<<<<< HEAD
-=======
-		virtual std::auto_ptr<alert> clone_impl() const = 0;
-
 #include "libtorrent/aux_/disable_warnings_pop.hpp"
 
->>>>>>> ddf2c2e1
 #endif // TORRENT_NO_DEPRECATE
 
 	private:
