/*

Copyright (c) 2008-2019, Arvid Norberg
Copyright (c) 2016, Markus
Copyright (c) 2016-2017, 2019, Alden Torres
Copyright (c) 2017, Steven Siloti
All rights reserved.

Redistribution and use in source and binary forms, with or without
modification, are permitted provided that the following conditions
are met:

    * Redistributions of source code must retain the above copyright
      notice, this list of conditions and the following disclaimer.
    * Redistributions in binary form must reproduce the above copyright
      notice, this list of conditions and the following disclaimer in
      the documentation and/or other materials provided with the distribution.
    * Neither the name of the author nor the names of its
      contributors may be used to endorse or promote products derived
      from this software without specific prior written permission.

THIS SOFTWARE IS PROVIDED BY THE COPYRIGHT HOLDERS AND CONTRIBUTORS "AS IS"
AND ANY EXPRESS OR IMPLIED WARRANTIES, INCLUDING, BUT NOT LIMITED TO, THE
IMPLIED WARRANTIES OF MERCHANTABILITY AND FITNESS FOR A PARTICULAR PURPOSE
ARE DISCLAIMED. IN NO EVENT SHALL THE COPYRIGHT OWNER OR CONTRIBUTORS BE
LIABLE FOR ANY DIRECT, INDIRECT, INCIDENTAL, SPECIAL, EXEMPLARY, OR
CONSEQUENTIAL DAMAGES (INCLUDING, BUT NOT LIMITED TO, PROCUREMENT OF
SUBSTITUTE GOODS OR SERVICES; LOSS OF USE, DATA, OR PROFITS; OR BUSINESS
INTERRUPTION) HOWEVER CAUSED AND ON ANY THEORY OF LIABILITY, WHETHER IN
CONTRACT, STRICT LIABILITY, OR TORT (INCLUDING NEGLIGENCE OR OTHERWISE)
ARISING IN ANY WAY OUT OF THE USE OF THIS SOFTWARE, EVEN IF ADVISED OF THE
POSSIBILITY OF SUCH DAMAGE.

*/

#ifndef TORRENT_CREATE_TORRENT_HPP_INCLUDED
#define TORRENT_CREATE_TORRENT_HPP_INCLUDED

#include "libtorrent/bencode.hpp"
#include "libtorrent/file_storage.hpp"
#include "libtorrent/config.hpp"
#include "libtorrent/hasher.hpp"
#include "libtorrent/string_view.hpp"
#include "libtorrent/aux_/vector.hpp"
#include "libtorrent/aux_/path.hpp" // for combine_path etc.
#include "libtorrent/fwd.hpp"

#include <vector>
#include <string>
#include <utility>

// OVERVIEW
//
// This section describes the functions and classes that are used
// to create torrent files. It is a layered API with low level classes
// and higher level convenience functions. A torrent is created in 4
// steps:
//
// 1. first the files that will be part of the torrent are determined.
// 2. the torrent properties are set, such as tracker url, web seeds,
//    DHT nodes etc.
// 3. Read through all the files in the torrent, SHA-1 all the data
//    and set the piece hashes.
// 4. The torrent is bencoded into a file or buffer.
//
// If there are a lot of files and or deep directory hierarchies to
// traverse, step one can be time consuming.
//
// Typically step 3 is by far the most time consuming step, since it
// requires to read all the bytes from all the files in the torrent.
//
// All of these classes and functions are declared by including
// ``libtorrent/create_torrent.hpp``.
//
// example:
//
// .. code:: c++
//
//	file_storage fs;
//
//	// recursively adds files in directories
//	add_files(fs, "./my_torrent");
//
//	create_torrent t(fs);
//	t.add_tracker("http://my.tracker.com/announce");
//	t.set_creator("libtorrent example");
//
//	// reads the files and calculates the hashes
//	set_piece_hashes(t, ".");
//
//	ofstream out("my_torrent.torrent", std::ios_base::binary);
//	bencode(std::ostream_iterator<char>(out), t.generate());
//
namespace libtorrent {

	// hidden
	using create_flags_t = flags::bitfield_flag<std::uint32_t, struct create_flags_tag>;

	// This class holds state for creating a torrent. After having added
	// all information to it, call create_torrent::generate() to generate
	// the torrent. The entry that's returned can then be bencoded into a
	// .torrent file using bencode().
	struct TORRENT_EXPORT create_torrent
	{
<<<<<<< HEAD
#if TORRENT_ABI_VERSION <= 2
=======
#if TORRENT_ABI_VERSION == 1
		using flags_t = create_flags_t;
#endif
>>>>>>> ee381064
		// This will insert pad files to align the files to piece boundaries, for
		// optimized disk-I/O. This will minimize the number of bytes of pad-
		// files, to keep the impact down for clients that don't support
		// them.
		// incompatible with v2 metadata, ignored
		static constexpr create_flags_t TORRENT_DEPRECATED_MEMBER optimize_alignment = 0_bit;
#endif
#if TORRENT_ABI_VERSION == 1
		// same as optimize_alignment, for backwards compatibility
		static constexpr create_flags_t TORRENT_DEPRECATED_MEMBER optimize = 0_bit;
#endif

#if TORRENT_ABI_VERSION <= 2
		// This will create a merkle hash tree torrent. A merkle torrent cannot
		// be opened in clients that don't specifically support merkle torrents.
		// The benefit is that the resulting torrent file will be much smaller and
		// not grow with more pieces. When this option is specified, it is
		// recommended to have a fairly small piece size, say 64 kiB.
		// When creating merkle torrents, the full hash tree is also generated
		// and should be saved off separately. It is accessed through the
		// create_torrent::merkle_tree() function.
		// support for BEP 30 merkle torrents has been removed
		static constexpr create_flags_t TORRENT_DEPRECATED_MEMBER merkle = 1_bit;
#endif

		// This will include the file modification time as part of the torrent.
		// This is not enabled by default, as it might cause problems when you
		// create a torrent from separate files with the same content, hoping to
		// yield the same info-hash. If the files have different modification times,
		// with this option enabled, you would get different info-hashes for the
		// files.
		static constexpr create_flags_t modification_time = 2_bit;

		// If this flag is set, files that are symlinks get a symlink attribute
		// set on them and their data will not be included in the torrent. This
		// is useful if you need to reconstruct a file hierarchy which contains
		// symlinks.
		static constexpr create_flags_t symlinks = 3_bit;

		// to create a torrent that can be updated via a *mutable torrent*
		// (see `BEP 38`_). This also needs to be enabled for torrents that update
		// another torrent.
		//
		// .. _`BEP 38`: http://www.bittorrent.org/beps/bep_0038.html
#if TORRENT_ABI_VERSION <= 2
		// BEP 52 requires files to be piece aligned so all torrents are now compatible
		// with BEP 38
		static constexpr create_flags_t TORRENT_DEPRECATED_MEMBER mutable_torrent_support = 4_bit;
#endif

		// Do not generate v1 metadata. The resulting torrent will only be usable by
		// clients which support v2.
		static constexpr create_flags_t v2_only = 5_bit;

		// do not generate v2 metadata or enforce v2 alignment and padding rules
		// this is mainly for tests, not recommended for production use
		static constexpr create_flags_t v1_only = 6_bit;

		// The ``piece_size`` is the size of each piece in bytes. It must
		// be a power of 2 and a minimum of 16 kiB. If a piece size of 0 is specified, a
		// piece_size will be calculated such that the torrent file is roughly 40 kB.
		//
		// The overload that takes a ``torrent_info`` object will make a verbatim
		// copy of its info dictionary (to preserve the info-hash). The copy of
		// the info dictionary will be used by create_torrent::generate(). This means
		// that none of the member functions of create_torrent that affects
		// the content of the info dictionary (such as ``set_hash()``), will
		// have any affect.
		//
		// The ``flags`` arguments specifies options for the torrent creation. It can
<<<<<<< HEAD
		// be any combination of the flags defined by create_torrent::flags_t.
=======
		// be any combination of the flags defined by create_flags_t.
		//
		// ``alignment`` is used when pad files are enabled. This is the size
		// eligible files are aligned to. The default is -1, which means the
		// piece size of the torrent.
>>>>>>> ee381064
		explicit create_torrent(file_storage& fs, int piece_size = 0
			, create_flags_t flags = {});
		explicit create_torrent(torrent_info const& ti);

#if TORRENT_ABI_VERSION <= 2
		TORRENT_DEPRECATED
		explicit create_torrent(file_storage& fs, int piece_size
			, int, create_flags_t flags = {}, int = -1)
			: create_torrent(fs, piece_size, flags) {}
#endif

		// internal
		~create_torrent();

		// This function will generate the .torrent file as a bencode tree. In order to
		// generate the flat file, use the bencode() function.
		//
		// It may be useful to add custom entries to the torrent file before bencoding it
		// and saving it to disk.
		//
		// If anything goes wrong during torrent generation, this function will return
		// an empty ``entry`` structure. You can test for this condition by querying the
		// type of the entry:
		//
		// .. code:: c++
		//
		//	file_storage fs;
		//	// add file ...
		//	create_torrent t(fs);
		//	// add trackers and piece hashes ...
		//	e = t.generate();
		//
		//	if (e.type() == entry::undefined_t)
		//	{
		//		// something went wrong
		//	}
		//
		// For instance, you cannot generate a torrent with 0 files in it. If you don't add
		// any files to the ``file_storage``, torrent generation will fail.
		entry generate() const;

		// returns an immutable reference to the file_storage used to create
		// the torrent from.
		file_storage const& files() const { return m_files; }

		// Sets the comment for the torrent. The string ``str`` should be utf-8 encoded.
		// The comment in a torrent file is optional.
		void set_comment(char const* str);

		// Sets the creator of the torrent. The string ``str`` should be utf-8 encoded.
		// This is optional.
		void set_creator(char const* str);

		// This sets the SHA-1 hash for the specified piece (``index``). You are required
		// to set the hash for every piece in the torrent before generating it. If you have
		// the files on disk, you can use the high level convenience function to do this.
		// See set_piece_hashes().
		void set_hash(piece_index_t index, sha1_hash const& h);

		// sets the bittorrent v2 hash for file `file` of the piece `piece`.
		// `piece` is relative to the first piece of the file, starting at 0. The
		// first piece in the file can be computed with
		// file_storage::file_index_at_piece().
		// The hash, `h`, is the root of the merkle tree formed by the piece's
		// 16 kiB blocks. Note that piece sizes must be powers-of-2, so all
		// per-piece merkle trees are complete.
		void set_hash2(file_index_t file, piece_index_t::diff_type piece, sha256_hash const& h);

		// This sets the sha1 hash for this file. This hash will end up under the key ``sha1``
		// associated with this file (for multi-file torrents) or in the root info dictionary
		// for single-file torrents.
		// .. note::
		//
		// 	with bittorrent v2, this feature is obsolete
		void set_file_hash(file_index_t index, sha1_hash const& h);

		// This adds a url seed to the torrent. You can have any number of url seeds. For a
		// single file torrent, this should be an HTTP url, pointing to a file with identical
		// content as the file of the torrent. For a multi-file torrent, it should point to
		// a directory containing a directory with the same name as this torrent, and all the
		// files of the torrent in it.
		//
		// The second function, ``add_http_seed()`` adds an HTTP seed instead.
		void add_url_seed(string_view url);
		void add_http_seed(string_view url);

		// This adds a DHT node to the torrent. This especially useful if you're creating a
		// tracker less torrent. It can be used by clients to bootstrap their DHT node from.
		// The node is a hostname and a port number where there is a DHT node running.
		// You can have any number of DHT nodes in a torrent.
		void add_node(std::pair<std::string, int> node);

		// Adds a tracker to the torrent. This is not strictly required, but most torrents
		// use a tracker as their main source of peers. The url should be an http:// or udp://
		// url to a machine running a bittorrent tracker that accepts announces for this torrent's
		// info-hash. The tier is the fallback priority of the tracker. All trackers with tier 0 are
		// tried first (in any order). If all fail, trackers with tier 1 are tried. If all of those
		// fail, trackers with tier 2 are tried, and so on.
		void add_tracker(string_view url, int tier = 0);

		// This function sets an X.509 certificate in PEM format to the torrent. This makes the
		// torrent an *SSL torrent*. An SSL torrent requires that each peer has a valid certificate
		// signed by this root certificate. For SSL torrents, all peers are connecting over SSL
		// connections. For more information, see the section on ssl-torrents_.
		//
		// The string is not the path to the cert, it's the actual content of the
		// certificate.
		void set_root_cert(string_view cert);

		// Sets and queries the private flag of the torrent.
		// Torrents with the private flag set ask the client to not use any other
		// sources than the tracker for peers, and to not use DHT to advertise itself publicly,
		// only the tracker.
		void set_priv(bool p) { m_private = p; }
		bool priv() const { return m_private; }

		bool is_v2_only() const { return m_v2_only; }
		bool is_v1_only() const { return m_v1_only; }

		// returns the number of pieces in the associated file_storage object.
		int num_pieces() const { return m_files.num_pieces(); }

		// ``piece_length()`` returns the piece size of all pieces but the
		// last one. ``piece_size()`` returns the size of the specified piece.
		// these functions are just forwarding to the associated file_storage.
		int piece_length() const { return m_files.piece_length(); }
		int piece_size(piece_index_t i) const { return m_files.piece_size(i); }

#if TORRENT_ABI_VERSION <= 2
		// support for BEP 30 merkle torrents has been removed

		// This function returns the merkle hash tree, if the torrent was created as a merkle
		// torrent. The tree is created by ``generate()`` and won't be valid until that function
		// has been called. When creating a merkle tree torrent, the actual tree itself has to
		// be saved off separately and fed into libtorrent the first time you start seeding it,
		// through the ``torrent_info::set_merkle_tree()`` function. From that point onwards, the
		// tree will be saved in the resume data.
		TORRENT_DEPRECATED
		std::vector<sha1_hash> merkle_tree() const { return std::vector<sha1_hash>(); }
#endif

		// Add similar torrents (by info-hash) or collections of similar torrents.
		// Similar torrents are expected to share some files with this torrent.
		// Torrents sharing a collection name with this torrent are also expected
		// to share files with this torrent. A torrent may have more than one
		// collection and more than one similar torrents. For more information,
		// see `BEP 38`_.
		//
		// .. _`BEP 38`: http://www.bittorrent.org/beps/bep_0038.html
		void add_similar_torrent(sha1_hash ih);
		void add_collection(string_view c);

	private:

		file_storage& m_files;
		// if m_info_dict is initialized, it is
		// used instead of m_files to generate
		// the info dictionary
		entry m_info_dict;

		// the URLs to the trackers
		std::vector<std::pair<std::string, int>> m_urls;

		std::vector<std::string> m_url_seeds;
		std::vector<std::string> m_http_seeds;

		aux::vector<sha1_hash, piece_index_t> m_piece_hash;

		aux::vector<sha1_hash, file_index_t> m_filehashes;

		mutable aux::vector<sha256_hash, file_index_t> m_fileroots;
		aux::vector<aux::vector<sha256_hash, piece_index_t::diff_type>, file_index_t> m_file_piece_hash;

		std::vector<sha1_hash> m_similar;
		std::vector<std::string> m_collections;

		// dht nodes to add to the routing table/bootstrap from
		std::vector<std::pair<std::string, int>> m_nodes;

		// if a creation date is found in the torrent file
		// this will be set to that, otherwise it'll be
		// 1970, Jan 1
		time_t m_creation_date;

		// if a comment is found in the torrent file
		// this will be set to that comment
		std::string m_comment;

		// an optional string naming the software used
		// to create the torrent file
		std::string m_created_by;

		// this is the root cert for SSL torrents
		std::string m_root_cert;

		// this is used when creating a torrent. If there's
		// only one file there are cases where it's impossible
		// to know if it should be written as a multi-file torrent
		// or not. e.g. test/test  there's one file and one directory
		// and they have the same name.
		bool m_multifile:1;

		// this is true if the torrent is private. i.e., the client should not
		// advertise itself on the DHT for this torrent
		bool m_private:1;

		// if set, include the 'mtime' modification time in the
		// torrent file
		bool m_include_mtime:1;

		// if set, symbolic links are declared as such in
		// the torrent file. The full data of the pointed-to
		// file is still included
		bool m_include_symlinks:1;

		bool m_v2_only:1;

		// only generate v1 metadata and do not enforce v2 padding rules
		bool m_v1_only:1;
	};

namespace aux {
	inline void nop(piece_index_t) {}
}

	// Adds the file specified by ``path`` to the file_storage object. In case ``path``
	// refers to a directory, files will be added recursively from the directory.
	//
	// If specified, the predicate ``p`` is called once for every file and directory that
	// is encountered. Files for which ``p`` returns true are added, and directories for
	// which ``p`` returns true are traversed. ``p`` must have the following signature:
	//
	// .. code:: c++
	//
	// 	bool Pred(std::string const& p);
	//
	// The path that is passed in to the predicate is the full path of the file or
	// directory. If no predicate is specified, all files are added, and all directories
	// are traversed.
	//
	// The ".." directory is never traversed.
	//
	// The ``flags`` argument should be the same as the flags passed to the `create_torrent`_
	// constructor.
	TORRENT_EXPORT void add_files(file_storage& fs, std::string const& file
		, std::function<bool(std::string)> p, create_flags_t flags = {});
	TORRENT_EXPORT void add_files(file_storage& fs, std::string const& file
		, create_flags_t flags = {});

	// This function will assume that the files added to the torrent file exists at path
	// ``p``, read those files and hash the content and set the hashes in the ``create_torrent``
	// object. The optional function ``f`` is called in between every hash that is set. ``f``
	// must have the following signature:
	//
	// .. code:: c++
	//
	// 	void Fun(piece_index_t);
	//
	// The overloads that don't take an ``error_code&`` may throw an exception in case of a
	// file error, the other overloads sets the error code to reflect the error, if any.
	TORRENT_EXPORT void set_piece_hashes(create_torrent& t, std::string const& p
		, std::function<void(piece_index_t)> const& f, error_code& ec);
	inline void set_piece_hashes(create_torrent& t, std::string const& p, error_code& ec)
	{
		set_piece_hashes(t, p, aux::nop, ec);
	}
#ifndef BOOST_NO_EXCEPTIONS
	inline void set_piece_hashes(create_torrent& t, std::string const& p)
	{
		error_code ec;
		set_piece_hashes(t, p, aux::nop, ec);
		if (ec) throw system_error(ec);
	}
	inline void set_piece_hashes(create_torrent& t, std::string const& p
		, std::function<void(piece_index_t)> const& f)
	{
		error_code ec;
		set_piece_hashes(t, p, f, ec);
		if (ec) throw system_error(ec);
	}
#endif

#if TORRENT_ABI_VERSION == 1

	// all wstring APIs are deprecated since 0.16.11
	// instead, use the wchar -> utf8 conversion functions
	// and pass in utf8 strings
	TORRENT_DEPRECATED_EXPORT
	void add_files(file_storage& fs, std::wstring const& wfile
		, std::function<bool(std::string)> p, create_flags_t flags = {});

	TORRENT_DEPRECATED_EXPORT
	void add_files(file_storage& fs, std::wstring const& wfile
		, create_flags_t flags = {});

	TORRENT_DEPRECATED_EXPORT
	void set_piece_hashes(create_torrent& t, std::wstring const& p
		, std::function<void(int)> f, error_code& ec);

	TORRENT_EXPORT void set_piece_hashes_deprecated(create_torrent& t
		, std::wstring const& p
		, std::function<void(int)> f, error_code& ec);

#ifndef BOOST_NO_EXCEPTIONS
	TORRENT_DEPRECATED
	inline void set_piece_hashes(create_torrent& t, std::wstring const& p
		, std::function<void(int)> f)
	{
		error_code ec;
		set_piece_hashes_deprecated(t, p, f, ec);
		if (ec) throw system_error(ec);
	}

	TORRENT_DEPRECATED
	inline void set_piece_hashes(create_torrent& t, std::wstring const& p)
	{
		error_code ec;
		set_piece_hashes_deprecated(t, p, aux::nop, ec);
		if (ec) throw system_error(ec);
	}
#endif

	TORRENT_DEPRECATED
	inline void set_piece_hashes(create_torrent& t
		, std::wstring const& p, error_code& ec)
	{
		set_piece_hashes_deprecated(t, p, aux::nop, ec);
	}
#endif // TORRENT_ABI_VERSION

namespace aux {
	TORRENT_EXTRA_EXPORT file_flags_t get_file_attributes(std::string const& p);
	TORRENT_EXTRA_EXPORT std::string get_symlink_path(std::string const& p);
}

}

#endif<|MERGE_RESOLUTION|>--- conflicted
+++ resolved
@@ -102,13 +102,11 @@
 	// .torrent file using bencode().
 	struct TORRENT_EXPORT create_torrent
 	{
-<<<<<<< HEAD
-#if TORRENT_ABI_VERSION <= 2
-=======
 #if TORRENT_ABI_VERSION == 1
 		using flags_t = create_flags_t;
 #endif
->>>>>>> ee381064
+
+#if TORRENT_ABI_VERSION <= 2
 		// This will insert pad files to align the files to piece boundaries, for
 		// optimized disk-I/O. This will minimize the number of bytes of pad-
 		// files, to keep the impact down for clients that don't support
@@ -179,15 +177,7 @@
 		// have any affect.
 		//
 		// The ``flags`` arguments specifies options for the torrent creation. It can
-<<<<<<< HEAD
-		// be any combination of the flags defined by create_torrent::flags_t.
-=======
 		// be any combination of the flags defined by create_flags_t.
-		//
-		// ``alignment`` is used when pad files are enabled. This is the size
-		// eligible files are aligned to. The default is -1, which means the
-		// piece size of the torrent.
->>>>>>> ee381064
 		explicit create_torrent(file_storage& fs, int piece_size = 0
 			, create_flags_t flags = {});
 		explicit create_torrent(torrent_info const& ti);
