--- conflicted
+++ resolved
@@ -334,11 +334,7 @@
 		int picker_options() const;
 
 		void prefer_contiguous_blocks(int num)
-<<<<<<< HEAD
-		{ m_prefer_contiguous_blocks = std::uint8_t((std::min)(num, 255)); }
-=======
 		{ m_prefer_contiguous_blocks = num; }
->>>>>>> ad7e796d
 
 		bool request_large_blocks() const
 		{ return m_request_large_blocks; }
@@ -1070,11 +1066,7 @@
 		// if it is 0, the download rate limit setting
 		// will be used to determine if whole pieces
 		// are preferred.
-<<<<<<< HEAD
-		std::uint8_t m_prefer_contiguous_blocks = 0;
-=======
-		int m_prefer_contiguous_blocks;
->>>>>>> ad7e796d
+		int m_prefer_contiguous_blocks = 0;
 
 		// this is the number of times this peer has had
 		// a request rejected because of a disk I/O failure.
