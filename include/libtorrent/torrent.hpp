/*

Copyright (c) 2003-2016, Arvid Norberg
All rights reserved.

Redistribution and use in source and binary forms, with or without
modification, are permitted provided that the following conditions
are met:

    * Redistributions of source code must retain the above copyright
      notice, this list of conditions and the following disclaimer.
    * Redistributions in binary form must reproduce the above copyright
      notice, this list of conditions and the following disclaimer in
      the documentation and/or other materials provided with the distribution.
    * Neither the name of the author nor the names of its
      contributors may be used to endorse or promote products derived
      from this software without specific prior written permission.

THIS SOFTWARE IS PROVIDED BY THE COPYRIGHT HOLDERS AND CONTRIBUTORS "AS IS"
AND ANY EXPRESS OR IMPLIED WARRANTIES, INCLUDING, BUT NOT LIMITED TO, THE
IMPLIED WARRANTIES OF MERCHANTABILITY AND FITNESS FOR A PARTICULAR PURPOSE
ARE DISCLAIMED. IN NO EVENT SHALL THE COPYRIGHT OWNER OR CONTRIBUTORS BE
LIABLE FOR ANY DIRECT, INDIRECT, INCIDENTAL, SPECIAL, EXEMPLARY, OR
CONSEQUENTIAL DAMAGES (INCLUDING, BUT NOT LIMITED TO, PROCUREMENT OF
SUBSTITUTE GOODS OR SERVICES; LOSS OF USE, DATA, OR PROFITS; OR BUSINESS
INTERRUPTION) HOWEVER CAUSED AND ON ANY THEORY OF LIABILITY, WHETHER IN
CONTRACT, STRICT LIABILITY, OR TORT (INCLUDING NEGLIGENCE OR OTHERWISE)
ARISING IN ANY WAY OUT OF THE USE OF THIS SOFTWARE, EVEN IF ADVISED OF THE
POSSIBILITY OF SUCH DAMAGE.

*/

#ifndef TORRENT_TORRENT_HPP_INCLUDE
#define TORRENT_TORRENT_HPP_INCLUDE

#include <algorithm>
#include <vector>
#include <set>
#include <list>
#include <deque>
#include <limits> // for numeric_limits
#include <memory> // for unique_ptr

#include "libtorrent/torrent_handle.hpp"
#include "libtorrent/entry.hpp"
#include "libtorrent/torrent_info.hpp"
#include "libtorrent/socket.hpp"
#include "libtorrent/address.hpp"
#include "libtorrent/peer_list.hpp"
#include "libtorrent/tracker_manager.hpp"
#include "libtorrent/stat.hpp"
#include "libtorrent/alert.hpp"
#include "libtorrent/piece_picker.hpp"
#include "libtorrent/config.hpp"
#include "libtorrent/bandwidth_limit.hpp"
#include "libtorrent/bandwidth_queue_entry.hpp"
#include "libtorrent/storage_defs.hpp"
#include "libtorrent/hasher.hpp"
#include "libtorrent/assert.hpp"
#include "libtorrent/aux_/session_interface.hpp"
#include "libtorrent/aux_/time.hpp"
#include "libtorrent/deadline_timer.hpp"
#include "libtorrent/peer_class_set.hpp"
#include "libtorrent/link.hpp"
#include "libtorrent/vector_utils.hpp"
#include "libtorrent/linked_list.hpp"
#include "libtorrent/debug.hpp"
#include "libtorrent/piece_block.hpp"
#include "libtorrent/disk_interface.hpp" // for status_t
#include "libtorrent/aux_/file_progress.hpp"
#include "libtorrent/aux_/suggest_piece.hpp"
#include "libtorrent/units.hpp"
#include "libtorrent/aux_/vector.hpp"
#include "libtorrent/aux_/deferred_handler.hpp"

#if TORRENT_COMPLETE_TYPES_REQUIRED
#include "libtorrent/peer_connection.hpp"
#endif

// define as 0 to disable. 1 enables debug output of the pieces and requested
// blocks. 2 also enables trace output of the time critical piece picking
// logic
#define TORRENT_DEBUG_STREAMING 0

namespace libtorrent {

	class http_parser;

	struct storage_interface;
	struct torrent_plugin;
	template <typename Index> struct typed_bitfield;
	struct announce_entry;
	struct tracker_request;
	struct add_torrent_params;
	struct storage_interface;
	class bt_peer_connection;
	struct listen_socket_t;

	constexpr int default_piece_priority = 4;

	enum class waste_reason
	{
		piece_timed_out, piece_cancelled, piece_unknown, piece_seed
		, piece_end_game, piece_closing
		, max
	};

	struct time_critical_piece
	{
		// when this piece was first requested
		time_point first_requested;
		// when this piece was last requested
		time_point last_requested;
		// by what time we want this piece
		time_point deadline;
		// 1 = send alert with piece data when available
		int flags;
		// how many peers it's been requested from
		int peers;
		// the piece index
		piece_index_t piece;
#if TORRENT_DEBUG_STREAMING > 0
		// the number of multiple requests are allowed
		// to blocks still not downloaded (debugging only)
		int timed_out;
#endif
		bool operator<(time_critical_piece const& rhs) const
		{ return deadline < rhs.deadline; }
	};

	// this is the internal representation of web seeds
	struct web_seed_t : web_seed_entry
	{
		explicit web_seed_t(web_seed_entry const& wse);
		web_seed_t(std::string const& url_, web_seed_entry::type_t type_
			, std::string const& auth_ = std::string()
			, web_seed_entry::headers_t const& extra_headers_ = web_seed_entry::headers_t());

		// if this is > now, we can't reconnect yet
		time_point32 retry = aux::time_now32();

		// if the hostname of the web seed has been resolved,
		// these are its IP addresses
		std::vector<tcp::endpoint> endpoints;

		// this is the peer_info field used for the
		// connection, just to count hash failures
		// it's also used to hold the peer_connection
		// pointer, when the web seed is connected
		ipv4_peer peer_info{tcp::endpoint(), true, 0};

		// this is initialized to true, but if we discover the
		// server not to support it, it's set to false, and we
		// make larger requests.
		bool supports_keepalive = true;

		// this indicates whether or not we're resolving the
		// hostname of this URL
		bool resolving = false;

		// if the user wanted to remove this while
		// we were resolving it. In this case, we set
		// the removed flag to true, to make the resolver
		// callback remove it
		bool removed = false;

		// if this is true, this URL was created by a redirect and should not be
		// saved in the resume data
		bool ephemeral = false;

		// if the web server doesn't support keepalive or a block request was
		// interrupted, the block received so far is kept here for the next
		// connection to pick up
		peer_request restart_request = { piece_index_t(-1), -1, -1};
		std::vector<char> restart_piece;

		// this maps file index to a URL it has been redirected to. If an entry is
		// missing, it means it has not been redirected and the full path should
		// be constructed normally based on the filename. All redirections are
		// relative to the web seed hostname root.
		std::map<file_index_t, std::string> redirects;

		// if this bitfield is non-empty, it represents the files this web server
		// has.
		typed_bitfield<file_index_t> have_files;
#if defined __GNUC__ && defined _GLIBCXX_DEBUG
		// this works around a bug in libstdc++'s checked iterators
		// http://stackoverflow.com/questions/22915325/avoiding-self-assignment-in-stdshuffle
		web_seed_t& operator=(web_seed_t&& rhs)
		{
			if (&rhs == this) return *this;

			web_seed_entry::operator=(std::move(rhs));
			retry = std::move(rhs.retry);
			endpoints = std::move(rhs.endpoints);
			peer_info = std::move(rhs.peer_info);
			supports_keepalive = std::move(rhs.supports_keepalive);
			resolving = std::move(rhs.resolving);
			removed = std::move(rhs.removed);
			ephemeral = std::move(rhs.ephemeral);
			restart_request = std::move(rhs.restart_request);
			restart_piece = std::move(rhs.restart_piece);
			redirects = std::move(rhs.redirects);
			have_files = std::move(rhs.have_files);
			return *this;
		}

		web_seed_t& operator=(web_seed_t const&) = default;
		web_seed_t(web_seed_t const&) = default;
#endif
	};

	struct TORRENT_EXTRA_EXPORT torrent_hot_members
	{
		torrent_hot_members(aux::session_interface& ses
			, add_torrent_params const& p, int block_size, bool session_paused);

	protected:
		// the piece picker. This is allocated lazily. When we don't
		// have anything in the torrent (for instance, if it hasn't
		// been started yet) or if we have everything, there is no
		// picker. It's allocated on-demand the first time we need
		// it in torrent::need_picker(). In order to tell the
		// difference between having everything and nothing in
		// the case there is no piece picker, see m_have_all.
		std::unique_ptr<piece_picker> m_picker;

		// TODO: make this a raw pointer. perhaps keep the shared_ptr
		// around further down the object to maintain an owner
		std::shared_ptr<torrent_info> m_torrent_file;

		// a back reference to the session
		// this torrent belongs to.
		aux::session_interface& m_ses;

		// this vector is sorted at all times, by the pointer value.
		// use sorted_insert() and sorted_find() on it. The GNU STL
		// implementation on Darwin uses significantly less memory to
		// represent a vector than a set, and this set is typically
		// relatively small, and it's cheap to copy pointers.
		aux::vector<peer_connection*> m_connections;

		// the scrape data from the tracker response, this
		// is optional and may be 0xffffff
		std::uint32_t m_complete:24;

		// set to true when this torrent may not download anything
		bool m_upload_mode:1;

		// this is set to false as long as the connections
		// of this torrent hasn't been initialized. If we
		// have metadata from the start, connections are
		// initialized immediately, if we didn't have metadata,
		// they are initialized right after files_checked().
		// valid_resume_data() will return false as long as
		// the connections aren't initialized, to avoid
		// them from altering the piece-picker before it
		// has been initialized with files_checked().
		bool m_connections_initialized:1;

		// is set to true when the torrent has
		// been aborted.
		bool m_abort:1;

		// is true if this torrent has allows having peers
		bool m_paused:1;

		// is true if the session is paused, in which case the torrent is
		// effectively paused as well.
		bool m_session_paused:1;

		// this is set when the torrent is in share-mode
		bool m_share_mode:1;

		// this is true if we have all pieces. If it's false,
		// it means we either don't have any pieces, or, if
		// there is a piece_picker object present, it contains
		// the state of how many pieces we have
		bool m_have_all:1;

		// set to true when this torrent has been paused but
		// is waiting to finish all current download requests
		// before actually closing all connections, when in graceful pause mode,
		// m_paused is also true.
		bool m_graceful_pause_mode:1;

		// state subscription. If set, a pointer to this torrent
		// will be added to the m_state_updates set in session_impl
		// whenever this torrent's state changes (any state).
		bool m_state_subscription:1;

		// the maximum number of connections for this torrent
		std::uint32_t m_max_connections:24;

		// the size of a request block
		// each piece is divided into these
		// blocks when requested. The block size is
		// 1 << m_block_size_shift
		std::uint32_t m_block_size_shift:5;

		// the state of this torrent (queued, checking, downloading, etc.)
		std::uint32_t m_state:3;

		std::unique_ptr<peer_list> m_peer_list;
	};

	// a torrent is a class that holds information
	// for a specific download. It updates itself against
	// the tracker
	class TORRENT_EXTRA_EXPORT torrent
		: private single_threaded
		, private torrent_hot_members
		, public request_callback
		, public peer_class_set
		, public std::enable_shared_from_this<torrent>
	{
	public:

		torrent(aux::session_interface& ses, int block_size
			, bool session_paused, add_torrent_params const& p
			, sha1_hash const& info_hash);
		~torrent();

		// This may be called from multiple threads
		sha1_hash const& info_hash() const { return m_info_hash; }

		bool is_deleted() const { return m_deleted; }

		// starts the announce timer
		void start(add_torrent_params const& p);

		void added()
		{
			TORRENT_ASSERT(m_added == false);
			m_added = true;
			update_gauge();
		}

		void removed()
		{
			TORRENT_ASSERT(m_added == true);
			m_added = false;
			set_queue_position(-1);
			// make sure we decrement the gauge counter for this torrent
			update_gauge();
		}

		void start_download_url();

		// returns which stats gauge this torrent currently
		// has incremented.
		int current_stats_state() const;

#ifndef TORRENT_DISABLE_EXTENSIONS
		void add_extension(std::shared_ptr<torrent_plugin>);
		void remove_extension(std::shared_ptr<torrent_plugin>);
		void add_extension_fun(std::function<std::shared_ptr<torrent_plugin>(torrent_handle const&, void*)> const& ext
			, void* userdata);
		void notify_extension_add_peer(tcp::endpoint const& ip, int src, int flags);
#endif

		peer_connection* find_lowest_ranking_peer() const;

#if TORRENT_USE_ASSERTS
		bool has_peer(peer_connection const* p) const
		{ return sorted_find(m_connections, p) != m_connections.end(); }
		bool is_single_thread() const { return single_threaded::is_single_thread(); }
#endif

		// this is called when the torrent has metadata.
		// it will initialize the storage and the piece-picker
		void init();

		// find the peer that introduced us to the given endpoint. This is
		// used when trying to holepunch. We need the introducer so that we
		// can send a rendezvous connect message
		bt_peer_connection* find_introducer(tcp::endpoint const& ep) const;

		// if we're connected to a peer at ep, return its peer connection
		// only count BitTorrent peers
		bt_peer_connection* find_peer(tcp::endpoint const& ep) const;
		peer_connection* find_peer(sha1_hash const& pid);

		void on_resume_data_checked(status_t status, storage_error const& error);
		void on_force_recheck(status_t status, storage_error const& error);
		void on_piece_hashed(piece_index_t piece, sha1_hash const& piece_hash
			, storage_error const& error);
		void files_checked();
		void start_checking();

		void start_announcing();
		void stop_announcing();

		void send_share_mode();
		void send_upload_only();

		void set_share_mode(bool s);
		bool share_mode() const { return m_share_mode; }

		// TODO: make graceful pause also finish all sending blocks
		// before disconnecting
		bool graceful_pause() const { return m_graceful_pause_mode; }

		void set_upload_mode(bool b);
		bool upload_mode() const { return m_upload_mode || m_graceful_pause_mode; }
		bool is_upload_only() const { return is_finished() || upload_mode(); }

		int seed_rank(aux::session_settings const& s) const;

		enum flags_t { overwrite_existing = 1 };
		void add_piece(piece_index_t piece, char const* data, int flags = 0);
		void on_disk_write_complete(storage_error const& error
			, peer_request const& p);

		void set_progress_ppm(int p) { m_progress_ppm = std::uint32_t(p); }
		struct read_piece_struct
		{
			boost::shared_array<char> piece_data;
			int blocks_left;
			bool fail;
			error_code error;
		};
		void read_piece(piece_index_t piece);
		void on_disk_read_complete(disk_buffer_holder block, int flags, storage_error const& se
			, peer_request const& r, std::shared_ptr<read_piece_struct> rp);

		storage_mode_t storage_mode() const;

		// this will flag the torrent as aborted. The main
		// loop in session_impl will check for this state
		// on all torrents once every second, and take
		// the necessary actions then.
		void abort();
		bool is_aborted() const { return m_abort; }

		void new_external_ip();

		torrent_status::state_t state() const
		{ return torrent_status::state_t(m_state); }
		void set_state(torrent_status::state_t s);

		aux::session_settings const& settings() const;
		aux::session_interface& session() { return m_ses; }

		void set_sequential_download(bool sd);
		bool is_sequential_download() const
		{ return m_sequential_download || m_auto_sequential; }

		void queue_up();
		void queue_down();
		void set_queue_position(int p);
		int queue_position() const { return m_sequence_number; }
		// used internally
		void set_queue_position_impl(int const p)
		{
			if (m_sequence_number == p) return;
			m_sequence_number = p;
			state_updated();
		}

		void second_tick(int tick_interval_ms);

		// see if we need to connect to web seeds, and if so,
		// connect to them
		void maybe_connect_web_seeds();

		std::string name() const;

		stat statistics() const { return m_stat; }
		std::int64_t bytes_left() const;
		int block_bytes_wanted(piece_block const& p) const;
		void bytes_done(torrent_status& st, bool accurate) const;
		std::int64_t quantized_bytes_done() const;

		void sent_bytes(int bytes_payload, int bytes_protocol);
		void received_bytes(int bytes_payload, int bytes_protocol);
		void trancieve_ip_packet(int bytes, bool ipv6);
		void sent_syn(bool ipv6);
		void received_synack(bool ipv6);

		void set_ip_filter(std::shared_ptr<const ip_filter> ipf);
		void port_filter_updated();
		ip_filter const* get_ip_filter() { return m_ip_filter.get(); }

		std::string resolve_filename(file_index_t file) const;
		void handle_exception();

		enum class disk_class { none, write };
		void handle_disk_error(string_view job_name
			, storage_error const& error, peer_connection* c = nullptr
			, disk_class rw = disk_class::none);
		void clear_error();

		void set_error(error_code const& ec, file_index_t file);
		bool has_error() const { return !!m_error; }
		error_code error() const { return m_error; }

		void flush_cache();
		void pause(bool graceful = false);
		void resume();

		enum pause_flags_t
		{
			flag_graceful_pause = 1,
			flag_clear_disk_cache = 2
		};
		void set_session_paused(bool b);
		void set_paused(bool b, int flags = flag_clear_disk_cache);
		void set_announce_to_dht(bool b) { m_announce_to_dht = b; }
		void set_announce_to_trackers(bool b) { m_announce_to_trackers = b; }
		void set_announce_to_lsd(bool b) { m_announce_to_lsd = b; }

		void stop_when_ready(bool b);

		time_point32 started() const { return m_started; }
		void step_session_time(int seconds);
		void do_pause(bool clear_disk_cache = true);
		void do_resume();

		seconds32 finished_time() const;
		seconds32 active_time() const;
		seconds32 seeding_time() const;
		seconds32 upload_mode_time() const;

		bool is_paused() const;
		bool is_torrent_paused() const { return m_paused; }
		void force_recheck();
		void save_resume_data(int flags);

		bool need_save_resume_data() const { return m_need_save_resume_data; }

		void set_need_save_resume()
		{
			m_need_save_resume_data = true;
		}

		bool is_auto_managed() const { return m_auto_managed; }
		void auto_managed(bool a);

		bool should_check_files() const;

		bool delete_files(int options);
		void peers_erased(std::vector<torrent_peer*> const& peers);

#ifndef TORRENT_NO_DEPRECATE
#if !TORRENT_NO_FPU
		void file_progress_float(aux::vector<float, file_index_t>& fp);
#endif
#endif // TORRENT_NO_DEPRECATE

		void piece_availability(aux::vector<int, piece_index_t>& avail) const;

		void set_piece_priority(piece_index_t index, int priority);
		int piece_priority(piece_index_t index) const;

		void prioritize_pieces(aux::vector<int, piece_index_t> const& pieces);
		void prioritize_piece_list(std::vector<std::pair<piece_index_t, int>> const& pieces);
		void piece_priorities(aux::vector<int, piece_index_t>*) const;

		void set_file_priority(file_index_t index, int priority);
		int file_priority(file_index_t index) const;

		void on_file_priority(storage_error const&);
		void prioritize_files(aux::vector<int, file_index_t> const& files);
		void file_priorities(aux::vector<int, file_index_t>*) const;

		void cancel_non_critical();
		void set_piece_deadline(piece_index_t piece, int t, int flags);
		void reset_piece_deadline(piece_index_t piece);
		void clear_time_critical();
		void update_piece_priorities();

		void status(torrent_status* st, std::uint32_t flags);

		// this torrent changed state, if the user is subscribing to
		// it, add it to the m_state_updates list in session_impl
		void state_updated();

		void file_progress(aux::vector<std::int64_t, file_index_t>& fp, int flags = 0);

#ifndef TORRENT_NO_DEPRECATE
		void use_interface(std::string net_interface);
#endif

		void connect_to_url_seed(std::list<web_seed_t>::iterator url);
		bool connect_to_peer(torrent_peer* peerinfo, bool ignore_limit = false);

// --------------------------------------------
		// BANDWIDTH MANAGEMENT

		void set_upload_limit(int limit);
		int upload_limit() const;
		void set_download_limit(int limit);
		int download_limit() const;

		peer_class_t peer_class() const { return m_peer_class; }

		void set_max_uploads(int limit, bool state_update = true);
		int max_uploads() const { return int(m_max_uploads); }
		void set_max_connections(int limit, bool state_update = true);
		int max_connections() const { return int(m_max_connections); }

// --------------------------------------------
		// PEER MANAGEMENT

		// add_web_seed won't add duplicates. If we have already added an entry
		// with this URL, we'll get back the existing entry
		web_seed_t* add_web_seed(std::string const& url
			, web_seed_t::type_t type
			, std::string const& auth = std::string()
			, web_seed_t::headers_t const& extra_headers = web_seed_entry::headers_t()
			, bool ephemeral = false);

		void remove_web_seed(std::string const& url, web_seed_t::type_t type);
		void disconnect_web_seed(peer_connection* p);

		void retry_web_seed(peer_connection* p, int retry = 0);

		void remove_web_seed_conn(peer_connection* p, error_code const& ec
			, operation_t op, int error = 0);

		std::set<std::string> web_seeds(web_seed_entry::type_t type) const;

		bool free_upload_slots() const
		{ return m_num_uploads < m_max_uploads; }

		bool choke_peer(peer_connection& c);
		bool unchoke_peer(peer_connection& c, bool optimistic = false);

		void trigger_unchoke();
		void trigger_optimistic_unchoke();

		// used by peer_connection to attach itself to a torrent
		// since incoming connections don't know what torrent
		// they're a part of until they have received an info_hash.
		// false means attach failed
		bool attach_peer(peer_connection* p);

		// this will remove the peer and make sure all
		// the pieces it had have their reference counter
		// decreased in the piece_picker
		void remove_peer(peer_connection* p);

		// cancel requests to this block from any peer we're
		// connected to on this torrent
		void cancel_block(piece_block block);

		bool want_tick() const;
		void update_want_tick();
		void update_state_list();

		bool want_peers() const;
		bool want_peers_download() const;
		bool want_peers_finished() const;

		void update_want_peers();
		void update_want_scrape();
		void update_gauge();

		bool try_connect_peer();
		torrent_peer* add_peer(tcp::endpoint const& adr, int source, int flags = 0);
		bool ban_peer(torrent_peer* tp);
		void update_peer_port(int port, torrent_peer* p, int src);
		void set_seed(torrent_peer* p, bool s);
		void clear_failcount(torrent_peer* p);
		std::pair<peer_list::iterator, peer_list::iterator> find_peers(address const& a);

		// the number of peers that belong to this torrent
		int num_peers() const { return int(m_connections.size() - m_peers_to_disconnect.size()); }
		int num_seeds() const;
		int num_downloaders() const;

		using peer_iterator = std::vector<peer_connection*>::iterator;
		using const_peer_iterator = std::vector<peer_connection*>::const_iterator;

		const_peer_iterator begin() const { return m_connections.begin(); }
		const_peer_iterator end() const { return m_connections.end(); }

		peer_iterator begin() { return m_connections.begin(); }
		peer_iterator end() { return m_connections.end(); }

		void get_full_peer_list(std::vector<peer_list_entry>* v) const;
		void get_peer_info(std::vector<peer_info>* v);
		void get_download_queue(std::vector<partial_piece_info>* queue) const;

		void update_auto_sequential();

// --------------------------------------------
		// TRACKER MANAGEMENT

		// these are callbacks called by the tracker_connection instance
		// (either http_tracker_connection or udp_tracker_connection)
		// when this torrent got a response from its tracker request
		// or when a failure occurred
		virtual void tracker_response(
			tracker_request const& r
			, address const& tracker_ip
			, std::list<address> const& ip_list
			, struct tracker_response const& resp) override;
		virtual void tracker_request_error(tracker_request const& r
			, int response_code, error_code const& ec, const std::string& msg
			, seconds32 retry_interval) override;
		virtual void tracker_warning(tracker_request const& req
			, std::string const& msg) override;
		virtual void tracker_scrape_response(tracker_request const& req
			, int complete, int incomplete, int downloaded, int downloaders) override;

		void update_scrape_state();

#ifndef TORRENT_NO_DEPRECATE
		// if no password and username is set
		// this will return an empty string, otherwise
		// it will concatenate the login and password
		// ready to be sent over http (but without
		// base64 encoding).
		std::string tracker_login() const;
#endif

		// generate the tracker key for this torrent.
		// The key is passed to http trackers as ``&key=``.
		std::uint32_t tracker_key() const;

		// if we need a connect boost, connect some peers
		// immediately
		void do_connect_boost();

		// returns the absolute time when the next tracker
		// announce will take place.
		time_point next_announce() const;

		// forcefully sets next_announce to the current time
		void force_tracker_request(time_point, int tracker_idx);
		void scrape_tracker(int idx, bool user_triggered);
		void announce_with_tracker(std::uint8_t e
			= tracker_request::none);

#ifndef TORRENT_DISABLE_DHT
		void dht_announce();
#endif

#ifndef TORRENT_NO_DEPRECATE
		// sets the username and password that will be sent to
		// the tracker
		void set_tracker_login(std::string const& name, std::string const& pw);
#endif

		announce_entry* find_tracker(std::string const& url);
// --------------------------------------------
		// PIECE MANAGEMENT

		void recalc_share_mode();

		bool super_seeding() const
		{
			// we're not super seeding if we're not a seed
			return m_super_seeding;
		}

		void set_super_seeding(bool on);
		piece_index_t get_piece_to_super_seed(typed_bitfield<piece_index_t> const&);

		// returns true if we have downloaded the given piece
		bool have_piece(piece_index_t index) const
		{
			if (!valid_metadata()) return false;
			if (!has_picker()) return m_have_all;
			return m_picker->have_piece(index);
		}

		// returns true if we have downloaded the given piece
		bool has_piece_passed(piece_index_t index) const
		{
			if (!valid_metadata()) return false;
			if (index < piece_index_t(0) || index >= torrent_file().end_piece()) return false;
			if (!has_picker()) return m_have_all;
			return m_picker->has_piece_passed(index);
		}

		// a predictive piece is a piece that we might
		// not have yet, but still announced to peers, anticipating that
		// we'll have it very soon
		bool is_predictive_piece(piece_index_t index) const
		{
			return std::binary_search(m_predictive_pieces.begin(), m_predictive_pieces.end(), index);
		}

	private:

		// called when we learn that we have a piece
		// only once per piece
		void we_have(piece_index_t index);

	public:

		int num_have() const
		{
			// pretend we have every piece when in seed mode
			if (m_seed_mode) {
				return m_torrent_file->num_pieces();
			}

			return has_picker()
				? m_picker->num_have()
				: m_have_all ? m_torrent_file->num_pieces() : 0;
		}

		// the number of pieces that have passed
		// hash check, but aren't necessarily
		// flushed to disk yet
		int num_passed() const
		{
			return has_picker()
				? m_picker->num_passed()
				: m_have_all ? m_torrent_file->num_pieces() : 0;
		}

		// when we get a have message, this is called for that piece
		void peer_has(piece_index_t index, peer_connection const* peer);

		// when we get a bitfield message, this is called for that piece
		void peer_has(typed_bitfield<piece_index_t> const& bits, peer_connection const* peer);

		void peer_has_all(peer_connection const* peer);

		void peer_lost(piece_index_t index, peer_connection const* peer);
		void peer_lost(typed_bitfield<piece_index_t> const& bits
			, peer_connection const* peer);

		int block_size() const { TORRENT_ASSERT(m_block_size_shift > 0); return 1 << m_block_size_shift; }
		peer_request to_req(piece_block const& p) const;

		void disconnect_all(error_code const& ec, operation_t op);
		int disconnect_peers(int num, error_code const& ec);

		// called every time a block is marked as finished in the
		// piece picker. We might have completed the torrent and
		// we can delete the piece picker
		void maybe_done_flushing();

		// this is called wheh the torrent has completed
		// the download. It will post an event, disconnect
		// all seeds and let the tracker know we're finished.
		void completed();

#if TORRENT_USE_I2P
		void on_i2p_resolve(error_code const& ec, char const* dest);
		bool is_i2p() const { return m_torrent_file && m_torrent_file->is_i2p(); }
#endif

		// this is the asio callback that is called when a name
		// lookup for a PEER is completed.
		void on_peer_name_lookup(error_code const& e
			, std::vector<address> const& addrs
			, int port);

		// this is the asio callback that is called when a name
		// lookup for a WEB SEED is completed.
		void on_name_lookup(error_code const& e
			, std::vector<address> const& addrs
			, int port
			, std::list<web_seed_t>::iterator web);

		void connect_web_seed(std::list<web_seed_t>::iterator web, tcp::endpoint a);

		// this is the asio callback that is called when a name
		// lookup for a proxy for a web seed is completed.
		void on_proxy_name_lookup(error_code const& e
			, std::vector<address> const& addrs
			, std::list<web_seed_t>::iterator web, int port);

		// re-evaluates whether this torrent should be considered inactive or not
		void on_inactivity_tick(error_code const& ec);


		// calculate the instantaneous inactive state (the externally facing
		// inactive state is not instantaneous, but low-pass filtered)
		bool is_inactive_internal() const;

		// remove a web seed, or schedule it for removal in case there
		// are outstanding operations on it
		void remove_web_seed_iter(std::list<web_seed_t>::iterator web);

		// this is called when the torrent has finished. i.e.
		// all the pieces we have not filtered have been downloaded.
		// If no pieces are filtered, this is called first and then
		// completed() is called immediately after it.
		void finished();

		// This is the opposite of finished. It is called if we used
		// to be finished but enabled some files for download so that
		// we wasn't finished anymore.
		void resume_download();

		void verify_piece(piece_index_t piece);
		void on_piece_verified(piece_index_t piece
			, sha1_hash const& piece_hash, storage_error const& error);

		// this is called whenever a peer in this swarm becomes interesting
		// it is responsible for issuing a block request, if appropriate
		void peer_is_interesting(peer_connection& c);

		// piece_passed is called when a piece passes the hash check
		// this will tell all peers that we just got his piece
		// and also let the piece picker know that we have this piece
		// so it wont pick it for download
		void piece_passed(piece_index_t index);

		// piece_failed is called when a piece fails the hash check
		void piece_failed(piece_index_t index);

		// this is the handler for hash failure piece synchronization
		// i.e. resetting the piece
		void on_piece_sync(piece_index_t piece);

		// this is the handler for write failure piece synchronization
		void on_piece_fail_sync(piece_index_t piece, piece_block b);

		void add_redundant_bytes(int b, waste_reason reason);
		void add_failed_bytes(int b);

		// this is true if we have all the pieces, but not necessarily flushed them to disk
		bool is_seed() const;

		// this is true if we have all the pieces that we want
		// the pieces don't necessarily need to be flushed to disk
		bool is_finished() const;

		bool is_inactive() const;

		std::string save_path() const;
		alert_manager& alerts() const;
		piece_picker& picker()
		{
			TORRENT_ASSERT(m_picker.get());
			return *m_picker;
		}
		piece_picker const& picker() const
		{
			TORRENT_ASSERT(m_picker.get());
			return *m_picker;
		}
		void need_picker();
		bool has_picker() const
		{
			return m_picker.get() != 0;
		}

		void update_max_failcount()
		{
			if (!m_peer_list) return;
			torrent_state st = get_peer_list_state();
			m_peer_list->set_max_failcount(&st);
		}
		int num_known_peers() const { return m_peer_list ? m_peer_list->num_peers() : 0; }
		int num_connect_candidates() const { return m_peer_list ? m_peer_list->num_connect_candidates() : 0; }

		bool has_storage() const { return bool(m_storage); }
		storage_index_t storage() const { return m_storage; }
		storage_interface* get_storage_impl() const;

		torrent_info const& torrent_file() const
		{ return *m_torrent_file; }

		std::shared_ptr<const torrent_info> get_torrent_copy();

#ifndef TORRENT_NO_DEPRECATE
		// deprecated in 1.2
		std::string const& uuid() const { return m_uuid; }
		void set_uuid(std::string const& s) { m_uuid = s; }
		std::string const& url() const { return m_url; }
		void set_url(std::string const& s) { m_url = s; }
		std::string const& source_feed_url() const { return m_source_feed_url; }
		void set_source_feed_url(std::string const& s) { m_source_feed_url = s; }
#endif

		std::vector<announce_entry> const& trackers() const
		{ return m_trackers; }

		void replace_trackers(std::vector<announce_entry> const& urls);

		// returns true if the tracker was added, and false if it was already
		// in the tracker list (in which case the source was added to the
		// entry in the list)
		bool add_tracker(announce_entry const& url);

		torrent_handle get_handle();

		void write_resume_data(add_torrent_params& atp) const;

		void seen_complete() { m_last_seen_complete = time(0); }
		int time_since_complete() const { return int(time(0) - m_last_seen_complete); }
		time_t last_seen_complete() const { return m_last_seen_complete; }

		template <typename Fun, typename... Args>
		void wrap(Fun f, Args&&... a);

		// LOGGING
#ifndef TORRENT_DISABLE_LOGGING
		virtual bool should_log() const override;
		virtual void debug_log(const char* fmt, ...) const override TORRENT_FORMAT(2,3);

		void log_to_all_peers(char const* message);
		time_point m_dht_start_time;
#endif

		// DEBUG
#if TORRENT_USE_INVARIANT_CHECKS
		void check_invariant() const;
#endif

// --------------------------------------------
		// RESOURCE MANAGEMENT

		// flags are defined in storage.hpp
		void move_storage(std::string const& save_path, int flags);

		// renames the file with the given index to the new name
		// the name may include a directory path
		// returns false on failure
		void rename_file(file_index_t index, std::string name);

		// unless this returns true, new connections must wait
		// with their initialization.
		bool ready_for_connections() const
		{ return m_connections_initialized; }
		bool valid_metadata() const
		{ return m_torrent_file->is_valid(); }
		bool are_files_checked() const
		{ return m_files_checked; }

		// parses the info section from the given
		// bencoded tree and moves the torrent
		// to the checker thread for initial checking
		// of the storage.
		// a return value of false indicates an error
		bool set_metadata(span<char const> metadata);

#ifndef TORRENT_NO_DEPRECATE
		void on_torrent_download(error_code const& ec, http_parser const& parser
			, char const* data, int size);
#endif

		int sequence_number() const { return m_sequence_number; }

		bool seed_mode() const { return m_seed_mode; }
		void leave_seed_mode(bool skip_checking);

		bool all_verified() const
		{ return int(m_num_verified) == m_torrent_file->num_pieces(); }
		bool verifying_piece(piece_index_t const piece) const
		{ return m_verifying.get_bit(piece); }
		void verifying(piece_index_t const piece)
		{
			TORRENT_ASSERT(m_verifying.get_bit(piece) == false);
			m_verifying.set_bit(piece);
		}
		bool verified_piece(piece_index_t piece) const
		{ return m_verified.get_bit(piece); }
		void verified(piece_index_t piece);

		bool add_merkle_nodes(std::map<int, sha1_hash> const& n, piece_index_t piece);

		// this is called once periodically for torrents
		// that are not private
		void lsd_announce();

		void update_last_upload() { m_last_upload = aux::time_now32(); }

		void set_apply_ip_filter(bool b);
		bool apply_ip_filter() const { return m_apply_ip_filter; }

		std::vector<piece_index_t> const& predictive_pieces() const
		{ return m_predictive_pieces; }

		// this is called whenever we predict to have this piece
		// within one second
		void predicted_have_piece(piece_index_t index, int milliseconds);

		void clear_in_state_update()
		{
			TORRENT_ASSERT(m_links[aux::session_interface::torrent_state_updates].in_list());
			m_links[aux::session_interface::torrent_state_updates].clear();
		}

		void inc_num_connecting(torrent_peer* pp)
		{
			++m_num_connecting;
			TORRENT_ASSERT(m_num_connecting <= int(m_connections.size()));
			if (pp->seed)
			{
				++m_num_connecting_seeds;
				TORRENT_ASSERT(m_num_connecting_seeds <= int(m_connections.size()));
			}
		}
		void dec_num_connecting(torrent_peer* pp)
		{
			TORRENT_ASSERT(m_num_connecting > 0);
			--m_num_connecting;
			if (pp->seed)
			{
				TORRENT_ASSERT(m_num_connecting_seeds > 0);
				--m_num_connecting_seeds;
			}
			TORRENT_ASSERT(m_num_connecting <= int(m_connections.size()));
		}

		bool is_ssl_torrent() const { return m_ssl_torrent; }
#ifdef TORRENT_USE_OPENSSL
		void set_ssl_cert(std::string const& certificate
			, std::string const& private_key
			, std::string const& dh_params
			, std::string const& passphrase);
		void set_ssl_cert_buffer(std::string const& certificate
			, std::string const& private_key
			, std::string const& dh_params);
		boost::asio::ssl::context* ssl_ctx() const { return m_ssl_ctx.get(); }
#endif

		int num_time_critical_pieces() const
		{ return int(m_time_critical_pieces.size()); }

		int get_suggest_pieces(std::vector<piece_index_t>& p
			, typed_bitfield<piece_index_t> const& bits
			, int const n)
		{
			return m_suggest_pieces.get_pieces(p, bits, n);
		}
		void add_suggest_piece(piece_index_t index);

		enum { no_gauge_state = 0xf };

	private:

		// trigger deferred disconnection of peers
		void on_remove_peers();

		void ip_filter_updated();

		void inc_stats_counter(int c, int value = 1);

		// initialize the torrent_state structure passed to peer_list
		// member functions. Don't forget to also call peers_erased()
		// on the erased member after the peer_list call
		torrent_state get_peer_list_state();

		void construct_storage();
		void update_list(int list, bool in);

		void on_files_deleted(storage_error const& error);
		void on_torrent_paused();
		void on_storage_moved(status_t status, std::string const& path
			, storage_error const& error);
		void on_file_renamed(std::string const& filename
			, file_index_t const file_idx
			, storage_error const& error);
		void on_cache_flushed();

		// this is used when a torrent is being removed.It synchronizes with the
		// disk thread
		void on_torrent_aborted();

		// upload and download rate limits for the torrent
		void set_limit_impl(int limit, int channel, bool state_update = true);
		int limit_impl(int channel) const;

		int prioritize_tracker(int tracker_index);
		int deprioritize_tracker(int tracker_index);

		bool request_bandwidth_from_session(int channel) const;

		void update_peer_interest(bool was_finished);
		void prioritize_udp_trackers();

		void update_tracker_timer(time_point32 now);

		void on_tracker_announce(error_code const& ec);

#ifndef TORRENT_DISABLE_DHT
		static void on_dht_announce_response_disp(std::weak_ptr<torrent> t
			, std::vector<tcp::endpoint> const& peers);
		void on_dht_announce_response(std::vector<tcp::endpoint> const& peers);
		bool should_announce_dht() const;
#endif

		void remove_time_critical_piece(piece_index_t piece, bool finished = false);
		void remove_time_critical_pieces(aux::vector<int, piece_index_t> const& priority);
		void request_time_critical_pieces();

		void need_peer_list();

		std::shared_ptr<const ip_filter> m_ip_filter;

		// all time totals of uploaded and downloaded payload
		// stored in resume data
		std::int64_t m_total_uploaded = 0;
		std::int64_t m_total_downloaded = 0;

		// this is a handle that keeps the storage object in the disk io subsystem
		// alive, as well as the index referencing the storage/torrent in the disk
		// I/O. When this destructs, the torrent will be removed from the disk
		// subsystem.
		storage_holder m_storage;

#ifdef TORRENT_USE_OPENSSL
		std::shared_ptr<boost::asio::ssl::context> m_ssl_ctx;

		bool verify_peer_cert(bool preverified, boost::asio::ssl::verify_context& ctx);

		void init_ssl(string_view cert);
#endif

		void setup_peer_class();

		// The list of web seeds in this torrent. Seeds with fatal errors are
		// removed from the set. It's important that iterators are not
		// invalidated as entries are added and removed from this list, hence the
		// std::list
		std::list<web_seed_t> m_web_seeds;

#ifndef TORRENT_DISABLE_EXTENSIONS
		std::list<std::shared_ptr<torrent_plugin>> m_extensions;
#endif

		// used for tracker announces
		deadline_timer m_tracker_timer;

		// used to detect when we are active or inactive for long enough
		// to trigger the auto-manage logic
		deadline_timer m_inactivity_timer;

		// this is the upload and download statistics for the whole torrent.
		// it's updated from all its peers once every second.
		libtorrent::stat m_stat;

		// -----------------------------

		// this vector is allocated lazily. If no file priorities are
		// ever changed, this remains empty. Any unallocated slot
		// implicitly means the file has priority 4.
		// TODO: this wastes 5 bits per file
		aux::vector<std::uint8_t, file_index_t> m_file_priority;

		// this object is used to track download progress of individual files
		aux::file_progress m_file_progress;

		// a queue of the most recent low-availability pieces we accessed on disk.
		// These are good candidates for suggesting other peers to request from
		// us.
		aux::suggest_piece m_suggest_pieces;

		aux::vector<announce_entry> m_trackers;

		// this list is sorted by time_critical_piece::deadline
		std::vector<time_critical_piece> m_time_critical_pieces;

		std::string m_trackerid;
#ifndef TORRENT_NO_DEPRECATE
		// deprecated in 1.1
		std::string m_username;
		std::string m_password;
#endif

		std::string m_save_path;

#ifndef TORRENT_NO_DEPRECATE
		// deprecated in 1.2

		// if we don't have the metadata, this is a url to
		// the torrent file
		std::string m_url;

		// if this was added from an RSS feed, this is the unique
		// identifier in the feed.
		std::string m_uuid;

		// if this torrent was added by an RSS feed, this is the
		// URL to that feed
		std::string m_source_feed_url;
#endif

		// this is a list of all pieces that we have announced
		// as having, without actually having yet. If we receive
		// a request for a piece in this list, we need to hold off
		// on responding until we have completed the piece and
		// verified its hash. If the hash fails, send reject to
		// peers with outstanding requests, and dont_have to other
		// peers. This vector is ordered, to make lookups fast.

		// TODO: 3 factor out predictive pieces and all operations on it into a
		// separate class (to use as memeber here instead)
		std::vector<piece_index_t> m_predictive_pieces;

		// the performance counters of this session
		counters& m_stats_counters;

		// each bit represents a piece. a set bit means
		// the piece has had its hash verified. This
		// is only used in seed mode (when m_seed_mode
		// is true)

		// TODO: These two bitfields should probably be coalesced into one
		typed_bitfield<piece_index_t> m_verified;
		// this means there is an outstanding, async, operation
		// to verify each piece that has a 1
		typed_bitfield<piece_index_t> m_verifying;

		// set if there's an error on this torrent
		error_code m_error;

		// used if there is any resume data. Some of the information from the
		// add_torrent_params struct are needed later in the torrent object's life
		// cycle, and not in the constructor. So we need to save if away here
		std::unique_ptr<add_torrent_params> m_add_torrent_params;

		// if the torrent is started without metadata, it may
		// still be given a name until the metadata is received
		// once the metadata is received this field will no
		// longer be used and will be reset
		std::unique_ptr<std::string> m_name;

		storage_constructor_type m_storage_constructor;

		// the posix time this torrent was added and when
		// it was completed. If the torrent isn't yet
		// completed, m_completed_time is 0
		std::time_t m_added_time = time(nullptr);
		std::time_t m_completed_time = 0;

		// this was the last time _we_ saw a seed in this swarm
		std::time_t m_last_seen_complete = 0;

		// this is the time last any of our peers saw a seed
		// in this swarm
		std::time_t m_swarm_last_seen_complete = 0;

		// keep a copy if the info-hash here, so it can be accessed from multiple
		// threads, and be cheap to access from the client
		sha1_hash m_info_hash;

	public:
		// these are the lists this torrent belongs to. For more
		// details about each list, see session_impl.hpp. Each list
		// represents a group this torrent belongs to and makes it
		// efficient to enumerate only torrents belonging to a specific
		// group. Such as torrents that want peer connections or want
		// to be ticked etc.

		// TODO: 3 factor out the links (as well as update_list() to a separate
		// class that torrent can inherit)
		link m_links[aux::session_interface::num_torrent_lists];

	private:

		// m_num_verified = m_verified.count()
		std::uint32_t m_num_verified = 0;

		// if this torrent is running, this was the time
		// when it was started. This is used to have a
		// bias towards keeping seeding torrents that
		// recently was started, to avoid oscillation
		// this is specified at a second granularity
		// in session-time. see session_impl for details.
		// the reference point is stepped forward every 4
		// hours to keep the timestamps fit in 16 bits
		time_point32 m_started = aux::time_now32();

		// if we're a seed, this is the session time
		// timestamp of when we became one
		time_point32 m_became_seed = aux::time_now32();

		// if we're finished, this is the session time
		// timestamp of when we finished
		time_point32 m_became_finished = aux::time_now32();

		// when checking, this is the first piece we have not
		// issued a hash job for
		piece_index_t m_checking_piece{0};

		// the number of pieces we completed the check of
		piece_index_t m_num_checked_pieces{0};

		// if the error occurred on a file, this is the index of that file
		// there are a few special cases, when this is negative. See
		// set_error()
		file_index_t m_error_file;

		// the average time it takes to download one time critical piece
		std::int32_t m_average_piece_time = 0;

		// the average piece download time deviation
		std::int32_t m_piece_time_deviation = 0;

		// the number of bytes that has been
		// downloaded that failed the hash-test
		std::int32_t m_total_failed_bytes = 0;
		std::int32_t m_total_redundant_bytes = 0;

		// the sequence number for this torrent, this is a
		// monotonically increasing number for each added torrent
		int m_sequence_number;

		// used to post a message to defer disconnecting peers
		std::vector<peer_connection*> m_peers_to_disconnect;
		aux::deferred_handler m_deferred_disconnect;

		// for torrents who have a bandwidth limit, this is != 0
		// and refers to a peer_class in the session.
		peer_class_t m_peer_class{0};

		// of all peers in m_connections, this is the number
		// of peers that are outgoing and still waiting to
		// complete the connection. This is used to possibly
		// kick out these connections when we get incoming
		// connections (if we've reached the connection limit)
		std::uint16_t m_num_connecting = 0;

		// ==============================
		// The following members are specifically
		// ordered to make the 24 bit members
		// properly 32 bit aligned by inserting
		// 8 bits after each one
		// ==============================

		// the session time timestamp of when we entered upload mode
		// if we're currently in upload-mode
		time_point32 m_upload_mode_time = aux::time_now32();

		// true when this torrent should announce to
		// trackers
		bool m_announce_to_trackers:1;

		// true when this torrent should announce to
		// the local network
		bool m_announce_to_lsd:1;

		// is set to true every time there is an incoming
		// connection to this torrent
		bool m_has_incoming:1;

		// this is set to true when the files are checked
		// before the files are checked, we don't try to
		// connect to peers
		bool m_files_checked:1;

		// determines the storage state for this torrent.
		unsigned int m_storage_mode:2;

		// this is true while tracker announcing is enabled
		// is is disabled while paused and checking files
		bool m_announcing:1;

		// this is true when the torrent has been added to the session. Before
		// then, it isn't included in the counters (session_stats)
		bool m_added:1;

		// this is > 0 while the tracker deadline timer
		// is in use. i.e. one or more trackers are waiting
		// for a reannounce
		std::int8_t m_waiting_tracker = 0;

// ----

		// total time we've been active on this torrent. i.e. either (trying to)
		// download or seed. does not count time when the torrent is stopped or
		// paused. specified in seconds. This only track time _before_ we started
		// the torrent this last time. When the torrent is paused, this counter is
		// incremented to include this current session.
		seconds32 m_active_time{0};

		// the index to the last tracker that worked
		std::int8_t m_last_working_tracker = -1;

// ----

		// total time we've been finished with this torrent.
		// does not count when the torrent is stopped or paused.
		seconds32 m_finished_time{0};

		// in case the piece picker hasn't been constructed
		// when this settings is set, this variable will keep
		// its value until the piece picker is created
		bool m_sequential_download:1;

		// this is set if the auto_sequential setting is true and this swarm
		// satisfies the criteria to be considered high-availability. i.e. if
		// there's mostly seeds in the swarm, download the files sequentially
		// for improved disk I/O performance.
		bool m_auto_sequential:1;

		// this means we haven't verified the file content
		// of the files we're seeding. the m_verified bitfield
		// indicates which pieces have been verified and which
		// haven't
		bool m_seed_mode:1;

		// if this is true, we're currently super seeding this
		// torrent.
		bool m_super_seeding:1;

		// if this is set, whenever transitioning into a downloading/seeding state
		// from a non-downloading/seeding state, the torrent is paused.
		bool m_stop_when_ready:1;

		// set to false when saving resume data. Set to true
		// whenever something is downloaded
		bool m_need_save_resume_data:1;

		// 2 bits here

// ----

		// total time we've been available as a seed on this torrent.
		// does not count when the torrent is stopped or paused. This value only
		// accounts for the time prior to the current start of the torrent. When
		// the torrent is paused, this counter is incremented to account for the
		// additional seeding time.
		seconds32 m_seeding_time{0};

// ----

		// the maximum number of uploads for this torrent
		std::uint32_t m_max_uploads:24;

		// these are the flags sent in on a call to save_resume_data
		// we need to save them to check them in write_resume_data
		std::uint32_t m_save_resume_flags:8;

// ----

		// the number of unchoked peers in this torrent
		unsigned int m_num_uploads:24;

		// 1 bit here

		// this is set to true when the torrent starts up
		// The first tracker response, when this is true,
		// will attempt to connect to a bunch of peers immediately
		// and set this to false. We only do this once to get
		// the torrent kick-started
		bool m_need_connect_boost:1;

		// rotating sequence number for LSD announces sent out.
		// used to only use IP broadcast for every 8th lsd announce
		std::uint8_t m_lsd_seq:3;

		// this is set to true if the torrent was started without
		// metadata. It is used to save metadata in the resume file
		// by default for such torrents. It does not necessarily
		// have to be a magnet link.
		bool m_magnet_link:1;

		// set to true if the session IP filter applies to this
		// torrent or not. Defaults to true.
		bool m_apply_ip_filter:1;

		// this is true when our effective inactive state is different from our
		// actual inactive state. Whenever this state changes, there is a
		// quarantine period until we change the effective state. This is to avoid
		// flapping. If the state changes back during this period, we cancel the
		// quarantine
		bool m_pending_active_change:1;

// ----

		// the number of bytes of padding files
		std::uint32_t m_padding:24;

// ----

		// the scrape data from the tracker response, this
		// is optional and may be 0xffffff
		std::uint32_t m_incomplete:24;


		// true when the torrent should announce to
		// the DHT
		bool m_announce_to_dht:1;

		// in state_updates list. When adding a torrent to the
		// session_impl's m_state_update list, this bit is set
		// to never add the same torrent twice
		bool m_in_state_updates:1;

		// these represent whether or not this torrent is counted
		// in the total counters of active seeds and downloads
		// in the session.
		bool m_is_active_download:1;
		bool m_is_active_finished:1;

		// even if we're not built to support SSL torrents,
		// remember that this is an SSL torrent, so that we don't
		// accidentally start seeding it without any authentication.
		bool m_ssl_torrent:1;

		// this is set to true if we're trying to delete the
		// files belonging to it. When set, don't write any
		// more blocks to disk!
		bool m_deleted:1;

// ----

		// the timestamp of the last piece passed for this torrent specified in
		// session_time. This is signed because it must be able to represent time
		// before the session started
		time_point32 m_last_download = aux::time_now32();

		// the number of peer connections to seeds. This should be the same as
		// counting the peer connections that say true for is_seed()
		std::uint16_t m_num_seeds = 0;

		// this is the number of peers that are seeds, and count against
		// m_num_seeds, but have not yet been connected
		std::uint16_t m_num_connecting_seeds = 0;

		// the timestamp of the last byte uploaded from this torrent specified in
		// session_time. This is signed because it must be able to represent time
		// before the session started.
		time_point32 m_last_upload = aux::time_now32();

// ----

		// if this is true, libtorrent may pause and resume
		// this torrent depending on queuing rules. Torrents
		// started with auto_managed flag set may be added in
		// a paused state in case there are no available
		// slots.
		bool m_auto_managed:1;

		// the current stats gauge this torrent counts against
		std::uint32_t m_current_gauge_state:4;

		// set to true while moving the storage
		bool m_moving_storage:1;

		// this is true if this torrent is considered inactive from the
		// queuing mechanism's point of view. If a torrent doesn't transfer
		// at high enough rates, it's inactive.
		bool m_inactive:1;

// ----

		// the scrape data from the tracker response, this
		// is optional and may be 0xffffff
		std::uint32_t m_downloaded:24;

#ifndef TORRENT_NO_DEPRECATE
		// the timestamp of the last scrape request to one of the trackers in
		// this torrent specified in session_time. This is signed because it must
		// be able to represent time before the session started
		std::int16_t m_last_scrape = (std::numeric_limits<std::int16_t>::min)();
#endif

// ----

		// progress parts per million (the number of
		// millionths of completeness)
		std::uint32_t m_progress_ppm:20;

#if TORRENT_USE_ASSERTS
		// set to true when torrent is start()ed. It may only be started once
<<<<<<< HEAD
		bool m_was_started = false;
		bool m_outstanding_check_files = false;
=======
		bool m_was_started;

		// this is set to true while we're looping over m_connections. We may not
		// mutate the list while doing this
		mutable int m_iterating_connections;
>>>>>>> aed1f4ef
#endif
	};
}

#endif // TORRENT_TORRENT_HPP_INCLUDED<|MERGE_RESOLUTION|>--- conflicted
+++ resolved
@@ -1658,16 +1658,12 @@
 
 #if TORRENT_USE_ASSERTS
 		// set to true when torrent is start()ed. It may only be started once
-<<<<<<< HEAD
 		bool m_was_started = false;
 		bool m_outstanding_check_files = false;
-=======
-		bool m_was_started;
 
 		// this is set to true while we're looping over m_connections. We may not
 		// mutate the list while doing this
-		mutable int m_iterating_connections;
->>>>>>> aed1f4ef
+		mutable int m_iterating_connections = 0;
 #endif
 	};
 }
