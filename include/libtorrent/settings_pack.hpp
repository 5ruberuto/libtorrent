--- conflicted
+++ resolved
@@ -85,15 +85,12 @@
 	struct TORRENT_EXPORT settings_pack
 	{
 		friend TORRENT_EXTRA_EXPORT void apply_pack(settings_pack const* pack, aux::session_settings& sett, aux::session_impl* ses);
-<<<<<<< HEAD
 
 		settings_pack() = default;
 		settings_pack(settings_pack const&) = default;
 		settings_pack(settings_pack&&) noexcept = default;
 		settings_pack& operator=(settings_pack const&) = default;
 		settings_pack& operator=(settings_pack&&) noexcept = default;
-=======
->>>>>>> 24dea1f8
 
 		void set_str(int name, std::string val);
 		void set_int(int name, int val);
@@ -720,7 +717,6 @@
 			// any.
 			proxy_tracker_connections,
 
-<<<<<<< HEAD
 			// Starts and stops the internal IP table route changes notifier.
 			//
 			// The current implementation supports multiple platforms, and it is
@@ -731,14 +727,6 @@
 			// changes are taken in consideration.
 			enable_ip_notifier,
 
-			// this enables a SOCKS5 "extension", in which libtorrent attempts to
-			// receive incoming connections over a SOCKS5 proxy. The traditional
-			// interpretation of the RFC and normal SOCKS5 implementations do not
-			// support this.
-			incoming_socks5_connections,
-
-=======
->>>>>>> 24dea1f8
 			max_bool_setting_internal
 		};
 
