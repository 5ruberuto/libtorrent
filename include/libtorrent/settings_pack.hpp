/*

Copyright (c) 2014-2019, Arvid Norberg
Copyright (c) 2016-2018, Alden Torres
Copyright (c) 2017, Steven Siloti
Copyright (c) 2017, Andrei Kurushin
Copyright (c) 2018, TheOriginalWinCat
Copyright (c) 2019, Amir Abrams
All rights reserved.

Redistribution and use in source and binary forms, with or without
modification, are permitted provided that the following conditions
are met:

    * Redistributions of source code must retain the above copyright
      notice, this list of conditions and the following disclaimer.
    * Redistributions in binary form must reproduce the above copyright
      notice, this list of conditions and the following disclaimer in
      the documentation and/or other materials provided with the distribution.
    * Neither the name of the author nor the names of its
      contributors may be used to endorse or promote products derived
      from this software without specific prior written permission.

THIS SOFTWARE IS PROVIDED BY THE COPYRIGHT HOLDERS AND CONTRIBUTORS "AS IS"
AND ANY EXPRESS OR IMPLIED WARRANTIES, INCLUDING, BUT NOT LIMITED TO, THE
IMPLIED WARRANTIES OF MERCHANTABILITY AND FITNESS FOR A PARTICULAR PURPOSE
ARE DISCLAIMED. IN NO EVENT SHALL THE COPYRIGHT OWNER OR CONTRIBUTORS BE
LIABLE FOR ANY DIRECT, INDIRECT, INCIDENTAL, SPECIAL, EXEMPLARY, OR
CONSEQUENTIAL DAMAGES (INCLUDING, BUT NOT LIMITED TO, PROCUREMENT OF
SUBSTITUTE GOODS OR SERVICES; LOSS OF USE, DATA, OR PROFITS; OR BUSINESS
INTERRUPTION) HOWEVER CAUSED AND ON ANY THEORY OF LIABILITY, WHETHER IN
CONTRACT, STRICT LIABILITY, OR TORT (INCLUDING NEGLIGENCE OR OTHERWISE)
ARISING IN ANY WAY OUT OF THE USE OF THIS SOFTWARE, EVEN IF ADVISED OF THE
POSSIBILITY OF SUCH DAMAGE.

*/

#ifndef TORRENT_SETTINGS_PACK_HPP_INCLUDED
#define TORRENT_SETTINGS_PACK_HPP_INCLUDED

#include "libtorrent/entry.hpp"
#include "libtorrent/string_view.hpp"
#include "libtorrent/flags.hpp"

#include <vector>
#include <memory>

// OVERVIEW
//
// You have some control over session configuration through the session::apply_settings()
// member function. To change one or more configuration options, create a settings_pack
// object and fill it with the settings to be set and pass it in to session::apply_settings().
//
// The settings_pack object is a collection of settings updates that are applied
// to the session when passed to session::apply_settings(). It's empty when
// constructed.
//
// You have control over proxy and authorization settings and also the user-agent
// that will be sent to the tracker. The user-agent will also be used to identify the
// client with other peers.
//
namespace libtorrent {

namespace aux {
	struct session_impl;
	struct session_settings;
	struct session_settings_single_thread;
}

	struct settings_pack;
	struct bdecode_node;

	TORRENT_EXTRA_EXPORT settings_pack load_pack_from_dict(bdecode_node const& settings);
	TORRENT_EXTRA_EXPORT void save_settings_to_dict(aux::session_settings const& s, entry::dictionary_type& sett);
	TORRENT_EXTRA_EXPORT void apply_pack(settings_pack const* pack, aux::session_settings& sett
		, aux::session_impl* ses = nullptr);
	TORRENT_EXTRA_EXPORT void apply_pack_impl(settings_pack const* pack
		, aux::session_settings_single_thread& sett
		, std::vector<void(aux::session_impl::*)()>* callbacks = nullptr);
	TORRENT_EXTRA_EXPORT void run_all_updates(aux::session_impl& ses);

	// converts a setting integer (from the enums string_types, int_types or
	// bool_types) to a string, and vice versa.
	TORRENT_EXPORT int setting_by_name(string_view name);
	TORRENT_EXPORT char const* name_for_setting(int s);

	// returns a settings_pack with every setting set to its default value
	TORRENT_EXPORT settings_pack default_settings();

	struct TORRENT_EXPORT settings_interface
	{
		virtual void set_str(int name, std::string val) = 0;
		virtual void set_int(int name, int val) = 0;
		virtual void set_bool(int name, bool val) = 0;
		virtual bool has_val(int name) const = 0;

		virtual std::string const& get_str(int name) const = 0;
		virtual int get_int(int name) const = 0;
		virtual bool get_bool(int name) const = 0;

		template <typename Type, typename Tag>
		void set_int(int name, flags::bitfield_flag<Type, Tag> const val)
		{ set_int(name, static_cast<int>(static_cast<Type>(val))); }

		// these are here just to suppress the warning about virtual destructors
		// internal
		settings_interface() = default;
		settings_interface(settings_interface const&) = default;
		settings_interface(settings_interface&&) = default;
		settings_interface& operator=(settings_interface const&) = default;
		settings_interface& operator=(settings_interface&&) = default;
	protected:
		~settings_interface() = default;
	};

	// The ``settings_pack`` struct, contains the names of all settings as
	// enum values. These values are passed in to the ``set_str()``,
	// ``set_int()``, ``set_bool()`` functions, to specify the setting to
	// change.
	//
	// These are the available settings:
	//
	// .. include:: settings-ref.rst
	//
	struct TORRENT_EXPORT settings_pack final : settings_interface
	{
		friend TORRENT_EXTRA_EXPORT void apply_pack_impl(settings_pack const*
			, aux::session_settings_single_thread&
			, std::vector<void(aux::session_impl::*)()>*);

		// hidden
		settings_pack() = default;
		settings_pack(settings_pack const&) = default;
		settings_pack(settings_pack&&) noexcept = default;
		settings_pack& operator=(settings_pack const&) = default;
		settings_pack& operator=(settings_pack&&) noexcept = default;

<<<<<<< HEAD
		void set_str(int name, std::string val) override;
		void set_int(int name, int val) override;
		void set_bool(int name, bool val) override;
		bool has_val(int name) const override;
=======
		// set a configuration option in the settings_pack. ``name`` is one of
		// the enum values from string_types, int_types or bool_types. They must
		// match the respective type of the set_* function.
		void set_str(int name, std::string val);
		void set_int(int name, int val);
		void set_bool(int name, bool val);
>>>>>>> 3168de21
		template <typename Type, typename Tag>
		void set_int(int name, flags::bitfield_flag<Type, Tag> const val)
		{ set_int(name, static_cast<int>(static_cast<Type>(val))); }

		// queries whether the specified configuration option has a value set in
		// this pack. ``name`` can be any enumeration value from string_types,
		// int_types or bool_types.
		bool has_val(int name) const;

		// clear the settings pack from all settings
		void clear();

		// clear a specific setting from the pack
		void clear(int name);

<<<<<<< HEAD
		std::string const& get_str(int name) const override;
		int get_int(int name) const override;
		bool get_bool(int name) const override;
=======
		// queries the current configuration option from the settings_pack.
		// ``name`` is one of the enumeration values from string_types, int_types
		// or bool_types. The enum value must match the type of the get_*
		// function.
		std::string const& get_str(int name) const;
		int get_int(int name) const;
		bool get_bool(int name) const;
>>>>>>> 3168de21

		// setting names (indices) are 16 bits. The two most significant
		// bits indicate what type the setting has. (string, int, bool)
		enum type_bases
		{
			string_type_base = 0x0000,
			int_type_base =    0x4000,
			bool_type_base =   0x8000,
			type_mask =        0xc000,
			index_mask =       0x3fff
		};

		// enumeration values naming string settings in the pack. To be used with
		// get_str() and set_str().
		enum string_types
		{
			// this is the client identification to the tracker. The recommended
			// format of this string is: "ClientName/ClientVersion
			// libtorrent/libtorrentVersion". This name will not only be used when
			// making HTTP requests, but also when sending extended headers to
			// peers that support that extension. It may not contain \r or \n
			user_agent = string_type_base,

			// ``announce_ip`` is the ip address passed along to trackers as the
			// ``&ip=`` parameter. If left as the default, that parameter is
			// omitted.
			announce_ip,

#if TORRENT_ABI_VERSION == 1
			// ``mmap_cache`` may be set to a filename where the disk cache will
			// be mmapped to. This could be useful, for instance, to map the disk
			// cache from regular rotating hard drives onto an SSD drive. Doing
			// that effectively introduces a second layer of caching, allowing the
			// disk cache to be as big as can fit on an SSD drive (probably about
			// one order of magnitude more than the available RAM). The intention
			// of this setting is to set it up once at the start up and not change
			// it while running. The setting may not be changed as long as there
			// are any disk buffers in use. This default to the empty string,
			// which means use regular RAM allocations for the disk cache. The
			// file specified will be created and truncated to the disk cache size
			// (``cache_size``). Any existing file with the same name will be
			// replaced.
			//
			// This feature requires the ``mmap`` system call, on systems that
			// don't have ``mmap`` this setting is ignored.
			mmap_cache TORRENT_DEPRECATED_ENUM,
#else
			deprecated_mmap_cache,
#endif

			// this is the client name and version identifier sent to peers in the
			// handshake message. If this is an empty string, the user_agent is
			// used instead
			handshake_client_version,

			// sets the network interface this session will use when it opens
			// outgoing connections. By default, it binds outgoing connections to
			// INADDR_ANY and port 0 (i.e. let the OS decide). Ths parameter must
			// be a string containing one or more, comma separated, adapter names.
			// Adapter names on unix systems are of the form "eth0", "eth1",
			// "tun0", etc. When specifying multiple interfaces, they will be
			// assigned in round-robin order. This may be useful for clients that
			// are multi-homed. Binding an outgoing connection to a local IP does
			// not necessarily make the connection via the associated NIC/Adapter.
			// Setting this to an empty string will disable binding of outgoing
			// connections.
			outgoing_interfaces,

			// a comma-separated list of (IP or device name, port) pairs. These are
			// the listen ports that will be opened for accepting incoming uTP and
			// TCP connections. It is possible to listen on multiple interfaces and
			// multiple ports. Binding to port 0 will make the operating system
			// pick the port. The default is "0.0.0.0:6881,[::]:6881", which binds
			// to all interfaces on port 6881.
			//
			// a port that has an "s" suffix will accept SSL connections. (note
			// that SSL sockets are not enabled by default).
			//
			// if binding fails, the listen_failed_alert is posted. If or once a
			// socket binding succeeds, the listen_succeeded_alert is posted. There
			// may be multiple failures before a success.
			//
			// For example:
			// ``[::1]:8888`` - will only accept connections on the IPv6 loopback
			// address on port 8888.
			//
			// ``eth0:4444,eth1:4444`` - will accept connections on port 4444 on
			// any IP address bound to device ``eth0`` or ``eth1``.
			//
			// ``[::]:0s`` - will accept SSL connections on a port chosen by the
			// OS. And not accept non-SSL connections at all.
			//
			// Windows OS network adapter device name can be specified with GUID.
			// It can be obtained from "netsh lan show interfaces" command output.
			// GUID must be uppercased string embraced in curly brackets.
			// ``{E4F0B674-0DFC-48BB-98A5-2AA730BDB6D6}::7777`` - will accept
			// connections on port 7777 on adapter with this GUID.
			listen_interfaces,

			// when using a poxy, this is the hostname where the proxy is running
			// see proxy_type.
			proxy_hostname,

			// when using a proxy, these are the credentials (if any) to use when
			// connecting to it. see proxy_type
			proxy_username,
			proxy_password,

			// sets the i2p_ SAM bridge to connect to. set the port with the
			// ``i2p_port`` setting.
			//
			// .. _i2p: http://www.i2p2.de
			i2p_hostname,

			// this is the fingerprint for the client. It will be used as the
			// prefix to the peer_id. If this is 20 bytes (or longer) it will be
			// truncated to 20 bytes and used as the entire peer-id
			//
			// There is a utility function, generate_fingerprint() that can be used
			// to generate a standard client peer ID fingerprint prefix.
			peer_fingerprint,

			// This is a comma-separated list of IP port-pairs. They will be added
			// to the DHT node (if it's enabled) as back-up nodes in case we don't
			// know of any. This setting will contain one or more bootstrap nodes
			// by default.
			//
			// Changing these after the DHT has been started may not have any
			// effect until the DHT is restarted.
			dht_bootstrap_nodes,

			max_string_setting_internal
		};

		// enumeration values naming boolean settings in the pack. To be used with
		// get_bool() and set_bool().
		enum bool_types
		{
			// determines if connections from the same IP address as existing
			// connections should be rejected or not. Multiple connections from
			// the same IP address is not allowed by default, to prevent abusive
			// behavior by peers. It may be useful to allow such connections in
			// cases where simulations are run on the same machine, and all peers
			// in a swarm has the same IP address.
			allow_multiple_connections_per_ip = bool_type_base,

#if TORRENT_ABI_VERSION == 1
			// if set to true, upload, download and unchoke limits are ignored for
			// peers on the local network. This option is *DEPRECATED*, please use
			// set_peer_class_filter() instead.
			ignore_limits_on_local_network TORRENT_DEPRECATED_ENUM,
#else
			deprecated_ignore_limits_on_local_network,
#endif

			// ``send_redundant_have`` controls if have messages will be sent to
			// peers that already have the piece. This is typically not necessary,
			// but it might be necessary for collecting statistics in some cases.
			send_redundant_have,

#if TORRENT_ABI_VERSION == 1
			// if this is true, outgoing bitfields will never be fuil. If the
			// client is seed, a few bits will be set to 0, and later filled in
			// with have messages. This is to prevent certain ISPs from stopping
			// people from seeding.
			lazy_bitfields TORRENT_DEPRECATED_ENUM,
#else
			deprecated_lazy_bitfield,
#endif

			// ``use_dht_as_fallback`` determines how the DHT is used. If this is
			// true, the DHT will only be used for torrents where all trackers in
			// its tracker list has failed. Either by an explicit error message or
			// a time out. This is false by default, which means the DHT is used
			// by default regardless of if the trackers fail or not.
			use_dht_as_fallback,

			// ``upnp_ignore_nonrouters`` indicates whether or not the UPnP
			// implementation should ignore any broadcast response from a device
			// whose address is not the configured router for this machine. i.e.
			// it's a way to not talk to other people's routers by mistake.
			upnp_ignore_nonrouters,

			// ``use_parole_mode`` specifies if parole mode should be used. Parole
			// mode means that peers that participate in pieces that fail the hash
			// check are put in a mode where they are only allowed to download
			// whole pieces. If the whole piece a peer in parole mode fails the
			// hash check, it is banned. If a peer participates in a piece that
			// passes the hash check, it is taken out of parole mode.
			use_parole_mode,

#if TORRENT_ABI_VERSION == 1
			// enable and disable caching of blocks read from disk. the purpose of
			// the read cache is partly read-ahead of requests but also to avoid
			// reading blocks back from the disk multiple times for popular
			// pieces.
			use_read_cache TORRENT_DEPRECATED_ENUM,
			use_write_cache TORRENT_DEPRECATED_ENUM,

			// this will make the disk cache never flush a write piece if it would
			// cause is to have to re-read it once we want to calculate the piece
			// hash
			dont_flush_write_cache TORRENT_DEPRECATED_ENUM,

			// allocate separate, contiguous, buffers for read and write calls.
			// Only used where writev/readv cannot be used will use more RAM but
			// may improve performance
			coalesce_reads TORRENT_DEPRECATED_ENUM,
			coalesce_writes TORRENT_DEPRECATED_ENUM,
#else
			deprecated_use_read_cache,
			deprecated_use_write_cache,
			deprecated_flush_write_cache,
			deprecated_coalesce_reads,
			deprecated_coalesce_writes,
#endif

			// prefer seeding torrents when determining which torrents to give
			// active slots to, the default is false which gives preference to
			// downloading torrents
			auto_manage_prefer_seeds,

			// if ``dont_count_slow_torrents`` is true, torrents without any
			// payload transfers are not subject to the ``active_seeds`` and
			// ``active_downloads`` limits. This is intended to make it more
			// likely to utilize all available bandwidth, and avoid having
			// torrents that don't transfer anything block the active slots.
			dont_count_slow_torrents,

			// ``close_redundant_connections`` specifies whether libtorrent should
			// close connections where both ends have no utility in keeping the
			// connection open. For instance if both ends have completed their
			// downloads, there's no point in keeping it open.
			close_redundant_connections,

			// If ``prioritize_partial_pieces`` is true, partial pieces are picked
			// before pieces that are more rare. If false, rare pieces are always
			// prioritized, unless the number of partial pieces is growing out of
			// proportion.
			prioritize_partial_pieces,

			// if set to true, the estimated TCP/IP overhead is drained from the
			// rate limiters, to avoid exceeding the limits with the total traffic
			rate_limit_ip_overhead,

			// ``announce_to_all_trackers`` controls how multi tracker torrents
			// are treated. If this is set to true, all trackers in the same tier
			// are announced to in parallel. If all trackers in tier 0 fails, all
			// trackers in tier 1 are announced as well. If it's set to false, the
			// behavior is as defined by the multi tracker specification. It
			// defaults to false, which is the same behavior previous versions of
			// libtorrent has had as well.
			//
			// ``announce_to_all_tiers`` also controls how multi tracker torrents
			// are treated. When this is set to true, one tracker from each tier
			// is announced to. This is the uTorrent behavior. This is false by
			// default in order to comply with the multi-tracker specification.
			announce_to_all_tiers,
			announce_to_all_trackers,

			// ``prefer_udp_trackers`` is true by default. It means that trackers
			// may be rearranged in a way that udp trackers are always tried
			// before http trackers for the same hostname. Setting this to false
			// means that the trackers' tier is respected and there's no
			// preference of one protocol over another.
			prefer_udp_trackers,

			// ``strict_super_seeding`` when this is set to true, a piece has to
			// have been forwarded to a third peer before another one is handed
			// out. This is the traditional definition of super seeding.
			strict_super_seeding,

#if TORRENT_ABI_VERSION == 1
			// if this is set to true, the memory allocated for the disk cache
			// will be locked in physical RAM, never to be swapped out. Every time
			// a disk buffer is allocated and freed, there will be the extra
			// overhead of a system call.
			lock_disk_cache TORRENT_DEPRECATED_ENUM,
#else
			deprecated_lock_disk_cache,
#endif

			// when set to true, all data downloaded from peers will be assumed to
			// be correct, and not tested to match the hashes in the torrent this
			// is only useful for simulation and testing purposes (typically
			// combined with disabled_storage)
			disable_hash_checks,

			// if this is true, i2p torrents are allowed to also get peers from
			// other sources than the tracker, and connect to regular IPs, not
			// providing any anonymization. This may be useful if the user is not
			// interested in the anonymization of i2p, but still wants to be able
			// to connect to i2p peers.
			allow_i2p_mixed,

#if TORRENT_ABI_VERSION == 1
			// ``low_prio_disk`` determines if the disk I/O should use a normal or
			// low priority policy. This defaults to true, which means that it's
			// low priority by default. Other processes doing disk I/O will
			// normally take priority in this mode. This is meant to improve the
			// overall responsiveness of the system while downloading in the
			// background. For high-performance server setups, this might not be
			// desirable.
			low_prio_disk TORRENT_DEPRECATED_ENUM,
#else
			deprecated_low_prio_disk,
#endif

			// ``volatile_read_cache``, if this is set to true, read cache blocks
			// that are hit by peer read requests are removed from the disk cache
			// to free up more space. This is useful if you don't expect the disk
			// cache to create any cache hits from other peers than the one who
			// triggered the cache line to be read into the cache in the first
			// place.
			volatile_read_cache,

#if TORRENT_ABI_VERSION == 1
			// ``guided_read_cache`` enables the disk cache to adjust the size of
			// a cache line generated by peers to depend on the upload rate you
			// are sending to that peer. The intention is to optimize the RAM
			// usage of the cache, to read ahead further for peers that you're
			// sending faster to.
			guided_read_cache TORRENT_DEPRECATED_ENUM,
#else
			deprecated_guided_read_cache,
#endif

			// ``no_atime_storage`` this is a linux-only option and passes in the
			// ``O_NOATIME`` to ``open()`` when opening files. This may lead to
			// some disk performance improvements.
			no_atime_storage,

			// ``incoming_starts_queued_torrents`` defaults to false. If a torrent
			// has been paused by the auto managed feature in libtorrent, i.e. the
			// torrent is paused and auto managed, this feature affects whether or
			// not it is automatically started on an incoming connection. The main
			// reason to queue torrents, is not to make them unavailable, but to
			// save on the overhead of announcing to the trackers, the DHT and to
			// avoid spreading one's unchoke slots too thin. If a peer managed to
			// find us, even though we're no in the torrent anymore, this setting
			// can make us start the torrent and serve it.
			incoming_starts_queued_torrents,

			// when set to true, the downloaded counter sent to trackers will
			// include the actual number of payload bytes downloaded including
			// redundant bytes. If set to false, it will not include any redundancy
			// bytes
			report_true_downloaded,

			// ``strict_end_game_mode`` defaults to true, and controls when a
			// block may be requested twice. If this is ``true``, a block may only
			// be requested twice when there's ay least one request to every piece
			// that's left to download in the torrent. This may slow down progress
			// on some pieces sometimes, but it may also avoid downloading a lot
			// of redundant bytes. If this is ``false``, libtorrent attempts to
			// use each peer connection to its max, by always requesting
			// something, even if it means requesting something that has been
			// requested from another peer already.
			strict_end_game_mode,

			// if ``broadcast_lsd`` is set to true, the local peer discovery (or
			// Local Service Discovery) will not only use IP multicast, but also
			// broadcast its messages. This can be useful when running on networks
			// that don't support multicast. Since broadcast messages might be
			// expensive and disruptive on networks, only every 8th announce uses
			// broadcast.
			broadcast_lsd,

			// when set to true, libtorrent will try to make outgoing utp
			// connections controls whether libtorrent will accept incoming
			// connections or make outgoing connections of specific type.
			enable_outgoing_utp,
			enable_incoming_utp,
			enable_outgoing_tcp,
			enable_incoming_tcp,

#if TORRENT_ABI_VERSION == 1
			// ``ignore_resume_timestamps`` determines if the storage, when
			// loading resume data files, should verify that the file modification
			// time with the timestamps in the resume data. This defaults to
			// false, which means timestamps are taken into account, and resume
			// data is less likely to accepted (torrents are more likely to be
			// fully checked when loaded). It might be useful to set this to true
			// if your network is faster than your disk, and it would be faster to
			// redownload potentially missed pieces than to go through the whole
			// storage to look for them.
			ignore_resume_timestamps TORRENT_DEPRECATED_ENUM,
#else
			// hidden
			deprecated_ignore_resume_timestamps,
#endif

			// ``no_recheck_incomplete_resume`` determines if the storage should
			// check the whole files when resume data is incomplete or missing or
			// whether it should simply assume we don't have any of the data. By
			// default, this is determined by the existence of any of the files.
			// By setting this setting to true, the files won't be checked, but
			// will go straight to download mode.
			no_recheck_incomplete_resume,

			// ``anonymous_mode`` defaults to false. When set to true, the client
			// tries to hide its identity to a certain degree. The user-agent will be
			// reset to an empty string (except for private torrents). Trackers
			// will only be used if they are using a proxy server.
			// The listen sockets are closed, and incoming
			// connections will only be accepted through a SOCKS5 or I2P proxy (if
			// a peer proxy is set up and is run on the same machine as the
			// tracker proxy). Since no incoming connections are accepted,
			// NAT-PMP, UPnP, DHT and local peer discovery are all turned off when
			// this setting is enabled.
			//
			// If you're using I2P, it might make sense to enable anonymous mode
			// as well.
			anonymous_mode,

			// specifies whether downloads from web seeds is reported to the
			// tracker or not. Defaults to on. Turning it off also excludes web
			// seed traffic from other stats and download rate reporting via the
			// libtorrent API.
			report_web_seed_downloads,

#if TORRENT_ABI_VERSION == 1
			// set to true if uTP connections should be rate limited This option
			// is *DEPRECATED*, please use set_peer_class_filter() instead.
			rate_limit_utp TORRENT_DEPRECATED_ENUM,
#else
			deprecated_rate_limit_utp,
#endif

#if TORRENT_ABI_VERSION == 1
			// if this is true, the ``&ip=`` argument in tracker requests (unless
			// otherwise specified) will be set to the intermediate IP address if
			// the user is double NATed. If the user is not double NATed, this
			// option does not have an affect
			announce_double_nat TORRENT_DEPRECATED_ENUM,
#else
			deprecated_announce_double_nat,
#endif

			// ``seeding_outgoing_connections`` determines if seeding (and
			// finished) torrents should attempt to make outgoing connections or
			// not. By default this is true. It may be set to false in very
			// specific applications where the cost of making outgoing connections
			// is high, and there are no or small benefits of doing so. For
			// instance, if no nodes are behind a firewall or a NAT, seeds don't
			// need to make outgoing connections.
			seeding_outgoing_connections,

			// when this is true, libtorrent will not attempt to make outgoing
			// connections to peers whose port is < 1024. This is a safety
			// precaution to avoid being part of a DDoS attack
			no_connect_privileged_ports,

			// ``smooth_connects`` is true by default, which means the number of
			// connection attempts per second may be limited to below the
			// ``connection_speed``, in case we're close to bump up against the
			// limit of number of connections. The intention of this setting is to
			// more evenly distribute our connection attempts over time, instead
			// of attempting to connect in batches, and timing them out in
			// batches.
			smooth_connects,

			// always send user-agent in every web seed request. If false, only
			// the first request per http connection will include the user agent
			always_send_user_agent,

			// ``apply_ip_filter_to_trackers`` defaults to true. It determines
			// whether the IP filter applies to trackers as well as peers. If this
			// is set to false, trackers are exempt from the IP filter (if there
			// is one). If no IP filter is set, this setting is irrelevant.
			apply_ip_filter_to_trackers,

#if TORRENT_ABI_VERSION == 1
			// ``use_disk_read_ahead`` defaults to true and will attempt to
			// optimize disk reads by giving the operating system heads up of disk
			// read requests as they are queued in the disk job queue.
			use_disk_read_ahead TORRENT_DEPRECATED_ENUM,
#else
			deprecated_use_disk_read_ahead,
#endif

#if TORRENT_ABI_VERSION == 1
			// ``lock_files`` determines whether or not to lock files which
			// libtorrent is downloading to or seeding from. This is implemented
			// using ``fcntl(F_SETLK)`` on unix systems and by not passing in
			// ``SHARE_READ`` and ``SHARE_WRITE`` on windows. This might prevent
			// 3rd party processes from corrupting the files under libtorrent's
			// feet.
			lock_files TORRENT_DEPRECATED_ENUM,
#else
			deprecated_lock_files,
#endif

#if TORRENT_ABI_VERSION == 1
			// ``contiguous_recv_buffer`` determines whether or not libtorrent
			// should receive data from peers into a contiguous intermediate
			// buffer, to then copy blocks into disk buffers from, or to make many
			// smaller calls to ``read()``, each time passing in the specific
			// buffer the data belongs in. When downloading at high rates, the
			// latter may save some time copying data. When seeding at high rates,
			// all incoming traffic consists of a very large number of tiny
			// packets, and enabling ``contiguous_recv_buffer`` will provide
			// higher performance. When this is enabled, it will only be used when
			// seeding to peers, since that's when it provides performance
			// improvements.
			contiguous_recv_buffer TORRENT_DEPRECATED_ENUM,
#else
			deprecated_contiguous_recv_buffer,
#endif

			// when true, web seeds sending bad data will be banned
			ban_web_seeds,

			// when set to false, the ``write_cache_line_size`` will apply across
			// piece boundaries. this is a bad idea unless the piece picker also
			// is configured to have an affinity to pick pieces belonging to the
			// same write cache line as is configured in the disk cache.
			allow_partial_disk_writes,

#if TORRENT_ABI_VERSION == 1
			// If true, disables any communication that's not going over a proxy.
			// Enabling this requires a proxy to be configured as well, see
			// proxy_type and proxy_hostname settings. The listen sockets are
			// closed, and incoming connections will only be accepted through a
			// SOCKS5 or I2P proxy (if a peer proxy is set up and is run on the
			// same machine as the tracker proxy).
			force_proxy TORRENT_DEPRECATED_ENUM,
#else
			deprecated_force_proxy,
#endif

			// if false, prevents libtorrent to advertise share-mode support
			support_share_mode,

#if TORRENT_ABI_VERSION <= 2
			// support for BEP 30 merkle torrents has been removed

			// if this is false, don't advertise support for the Tribler merkle
			// tree piece message
			support_merkle_torrents TORRENT_DEPRECATED_ENUM,
#else
			deprecated_support_merkle_torrents,
#endif

			// if this is true, the number of redundant bytes is sent to the
			// tracker
			report_redundant_bytes,

			// if this is true, libtorrent will fall back to listening on a port
			// chosen by the operating system (i.e. binding to port 0). If a
			// failure is preferred, set this to false.
			listen_system_port_fallback,

#if TORRENT_ABI_VERSION == 1
			// ``use_disk_cache_pool`` enables using a pool allocator for disk
			// cache blocks. Enabling it makes the cache perform better at high
			// throughput. It also makes the cache less likely and slower at
			// returning memory back to the system, once allocated.
			use_disk_cache_pool TORRENT_DEPRECATED_ENUM,
#else
			deprecated_use_disk_cache_pool,
#endif

			// when this is true, and incoming encrypted connections are enabled,
			// &supportcrypt=1 is included in http tracker announces
			announce_crypto_support,

			// Starts and stops the UPnP service. When started, the listen port
			// and the DHT port are attempted to be forwarded on local UPnP router
			// devices.
			//
			// The upnp object returned by ``start_upnp()`` can be used to add and
			// remove arbitrary port mappings. Mapping status is returned through
			// the portmap_alert and the portmap_error_alert. The object will be
			// valid until ``stop_upnp()`` is called. See upnp-and-nat-pmp_.
			enable_upnp,

			// Starts and stops the NAT-PMP service. When started, the listen port
			// and the DHT port are attempted to be forwarded on the router
			// through NAT-PMP.
			//
			// The natpmp object returned by ``start_natpmp()`` can be used to add
			// and remove arbitrary port mappings. Mapping status is returned
			// through the portmap_alert and the portmap_error_alert. The object
			// will be valid until ``stop_natpmp()`` is called. See
			// upnp-and-nat-pmp_.
			enable_natpmp,

			// Starts and stops Local Service Discovery. This service will
			// broadcast the info-hashes of all the non-private torrents on the
			// local network to look for peers on the same swarm within multicast
			// reach.
			enable_lsd,

			// starts the dht node and makes the trackerless service available to
			// torrents.
			enable_dht,

			// if the allowed encryption level is both, setting this to true will
			// prefer rc4 if both methods are offered, plaintext otherwise
			prefer_rc4,

			// if true, hostname lookups are done via the configured proxy (if
			// any). This is only supported by SOCKS5 and HTTP.
			proxy_hostnames,

			// if true, peer connections are made (and accepted) over the
			// configured proxy, if any. Web seeds as well as regular bittorrent
			// peer connections are considered "peer connections". Anything
			// transporting actual torrent payload (trackers and DHT traffic are
			// not considered peer connections).
			proxy_peer_connections,

			// if this setting is true, torrents with a very high availability of
			// pieces (and seeds) are downloaded sequentially. This is more
			// efficient for the disk I/O. With many seeds, the download order is
			// unlikely to matter anyway
			auto_sequential,

			// if true, tracker connections are made over the configured proxy, if
			// any.
			proxy_tracker_connections,

			// Starts and stops the internal IP table route changes notifier.
			//
			// The current implementation supports multiple platforms, and it is
			// recommended to have it enable, but you may want to disable it if
			// it's supported but unreliable, or if you have a better way to
			// detect the changes. In the later case, you should manually call
			// ``session_handle::reopen_network_sockets`` to ensure network
			// changes are taken in consideration.
			enable_ip_notifier,

			// when this is true, nodes whose IDs are derived from their source IP
			// according to BEP 42 (http://bittorrent.org/beps/bep_0042.html) are
			// preferred in the routing table.
			dht_prefer_verified_node_ids,

			// determines if the routing table entries should restrict entries to one
			// per IP. This defaults to true, which helps mitigate some attacks on
			// the DHT. It prevents adding multiple nodes with IPs with a very close
			// CIDR distance.
			//
			// when set, nodes whose IP address that's in the same /24 (or /64 for
			// IPv6) range in the same routing table bucket. This is an attempt to
			// mitigate node ID spoofing attacks also restrict any IP to only have a
			// single entry in the whole routing table
			dht_restrict_routing_ips,

			// determines if DHT searches should prevent adding nodes with IPs with
			// very close CIDR distance. This also defaults to true and helps
			// mitigate certain attacks on the DHT.
			dht_restrict_search_ips,

			// makes the first buckets in the DHT routing table fit 128, 64, 32 and
			// 16 nodes respectively, as opposed to the standard size of 8. All other
			// buckets have size 8 still.
			dht_extended_routing_table,

			// slightly changes the lookup behavior in terms of how many outstanding
			// requests we keep. Instead of having branch factor be a hard limit, we
			// always keep *branch factor* outstanding requests to the closest nodes.
			// i.e. every time we get results back with closer nodes, we query them
			// right away. It lowers the lookup times at the cost of more outstanding
			// queries.
			dht_aggressive_lookups,

			// when set, perform lookups in a way that is slightly more expensive,
			// but which minimizes the amount of information leaked about you.
			dht_privacy_lookups,

			// when set, node's whose IDs that are not correctly generated based on
			// its external IP are ignored. When a query arrives from such node, an
			// error message is returned with a message saying "invalid node ID".
			dht_enforce_node_id,

			// ignore DHT messages from parts of the internet we wouldn't expect to
			// see any traffic from
			dht_ignore_dark_internet,

			// when set, the other nodes won't keep this node in their routing
			// tables, it's meant for low-power and/or ephemeral devices that
			// cannot support the DHT, it is also useful for mobile devices which
			// are sensitive to network traffic and battery life.
			// this node no longer responds to 'query' messages, and will place a
			// 'ro' key (value = 1) in the top-level message dictionary of outgoing
			// query messages.
			dht_read_only,

			// when this is true, create an affinity for downloading 4 MiB extents
			// of adjecent pieces. This is an attempt to achieve better disk I/O
			// throughput by downloading larger extents of bytes, for torrents with
			// small piece sizes
			piece_extent_affinity,

			max_bool_setting_internal
		};

		// enumeration values naming integer settings in the pack. To be used with
		// get_int() and set_int().
		enum int_types
		{
			// ``tracker_completion_timeout`` is the number of seconds the tracker
			// connection will wait from when it sent the request until it
			// considers the tracker to have timed-out.
			tracker_completion_timeout = int_type_base,

			// ``tracker_receive_timeout`` is the number of seconds to wait to
			// receive any data from the tracker. If no data is received for this
			// number of seconds, the tracker will be considered as having timed
			// out. If a tracker is down, this is the kind of timeout that will
			// occur.
			tracker_receive_timeout,

			// ``stop_tracker_timeout`` is the number of seconds to wait when
			// sending a stopped message before considering a tracker to have
			// timed out. This is usually shorter, to make the client quit faster.
			// If the value is set to 0, the connections to trackers with the
			// stopped event are suppressed.
			stop_tracker_timeout,

			// this is the maximum number of bytes in a tracker response. If a
			// response size passes this number of bytes it will be rejected and
			// the connection will be closed. On gzipped responses this size is
			// measured on the uncompressed data. So, if you get 20 bytes of gzip
			// response that'll expand to 2 megabytes, it will be interrupted
			// before the entire response has been uncompressed (assuming the
			// limit is lower than 2 megs).
			tracker_maximum_response_length,

			// the number of seconds from a request is sent until it times out if
			// no piece response is returned.
			piece_timeout,

			// the number of seconds one block (16kB) is expected to be received
			// within. If it's not, the block is requested from a different peer
			request_timeout,

			// the length of the request queue given in the number of seconds it
			// should take for the other end to send all the pieces. i.e. the
			// actual number of requests depends on the download rate and this
			// number.
			request_queue_time,

			// the number of outstanding block requests a peer is allowed to queue
			// up in the client. If a peer sends more requests than this (before
			// the first one has been sent) the last request will be dropped. the
			// higher this is, the faster upload speeds the client can get to a
			// single peer.
			max_allowed_in_request_queue,

			// ``max_out_request_queue`` is the maximum number of outstanding
			// requests to send to a peer. This limit takes precedence over
			// ``request_queue_time``. i.e. no matter the download speed, the
			// number of outstanding requests will never exceed this limit.
			max_out_request_queue,

			// if a whole piece can be downloaded in this number of seconds, or
			// less, the peer_connection will prefer to request whole pieces at a
			// time from this peer. The benefit of this is to better utilize disk
			// caches by doing localized accesses and also to make it easier to
			// identify bad peers if a piece fails the hash check.
			whole_pieces_threshold,

			// ``peer_timeout`` is the number of seconds the peer connection
			// should wait (for any activity on the peer connection) before
			// closing it due to time out. This defaults to 120 seconds, since
			// that's what's specified in the protocol specification. After half
			// the time out, a keep alive message is sent.
			peer_timeout,

			// same as peer_timeout, but only applies to url-seeds. this is
			// usually set lower, because web servers are expected to be more
			// reliable.
			urlseed_timeout,

			// controls the pipelining size of url and http seeds. i.e. the number of HTTP
			// request to keep outstanding before waiting for the first one to
			// complete. It's common for web servers to limit this to a relatively
			// low number, like 5
			urlseed_pipeline_size,

			// number of seconds until a new retry of a url-seed takes place.
			// Default retry value for http-seeds that don't provide a valid 'retry-after' header.
			urlseed_wait_retry,

			// sets the upper limit on the total number of files this session will
			// keep open. The reason why files are left open at all is that some
			// anti virus software hooks on every file close, and scans the file
			// for viruses. deferring the closing of the files will be the
			// difference between a usable system and a completely hogged down
			// system. Most operating systems also has a limit on the total number
			// of file descriptors a process may have open.
			file_pool_size,

			// ``max_failcount`` is the maximum times we try to connect to a peer
			// before stop connecting again. If a peer succeeds, the failcounter
			// is reset. If a peer is retrieved from a peer source (other than
			// DHT) the failcount is decremented by one, allowing another try.
			max_failcount,

			// the number of seconds to wait to reconnect to a peer. this time is
			// multiplied with the failcount.
			min_reconnect_time,

			// ``peer_connect_timeout`` the number of seconds to wait after a
			// connection attempt is initiated to a peer until it is considered as
			// having timed out. This setting is especially important in case the
			// number of half-open connections are limited, since stale half-open
			// connection may delay the connection of other peers considerably.
			peer_connect_timeout,

			// ``connection_speed`` is the number of connection attempts that are
			// made per second. If a number < 0 is specified, it will default to
			// 200 connections per second. If 0 is specified, it means don't make
			// outgoing connections at all.
			connection_speed,

			// if a peer is uninteresting and uninterested for longer than this
			// number of seconds, it will be disconnected. default is 10 minutes
			inactivity_timeout,

			// ``unchoke_interval`` is the number of seconds between
			// chokes/unchokes. On this interval, peers are re-evaluated for being
			// choked/unchoked. This is defined as 30 seconds in the protocol, and
			// it should be significantly longer than what it takes for TCP to
			// ramp up to it's max rate.
			unchoke_interval,

			// ``optimistic_unchoke_interval`` is the number of seconds between
			// each *optimistic* unchoke. On this timer, the currently
			// optimistically unchoked peer will change.
			optimistic_unchoke_interval,

			// ``num_want`` is the number of peers we want from each tracker
			// request. It defines what is sent as the ``&num_want=`` parameter to
			// the tracker.
			num_want,

			// ``initial_picker_threshold`` specifies the number of pieces we need
			// before we switch to rarest first picking. This defaults to 4, which
			// means the 4 first pieces in any torrent are picked at random, the
			// following pieces are picked in rarest first order.
			initial_picker_threshold,

			// the number of allowed pieces to send to peers that supports the
			// fast extensions
			allowed_fast_set_size,

			// ``suggest_mode`` controls whether or not libtorrent will send out
			// suggest messages to create a bias of its peers to request certain
			// pieces. The modes are:
			//
			// * ``no_piece_suggestions`` which is the default and will not send
			//   out suggest messages.
			// * ``suggest_read_cache`` which will send out suggest messages for
			//   the most recent pieces that are in the read cache.
			suggest_mode,

			// ``max_queued_disk_bytes`` is the maximum number of bytes, to
			// be written to disk, that can wait in the disk I/O thread queue.
			// This queue is only for waiting for the disk I/O thread to receive
			// the job and either write it to disk or insert it in the write
			// cache. When this limit is reached, the peer connections will stop
			// reading data from their sockets, until the disk thread catches up.
			// Setting this too low will severely limit your download rate.
			max_queued_disk_bytes,

			// the number of seconds to wait for a handshake response from a peer.
			// If no response is received within this time, the peer is
			// disconnected.
			handshake_timeout,

			// ``send_buffer_low_watermark`` the minimum send buffer target size
			// (send buffer includes bytes pending being read from disk). For good
			// and snappy seeding performance, set this fairly high, to at least
			// fit a few blocks. This is essentially the initial window size which
			// will determine how fast we can ramp up the send rate
			//
			// if the send buffer has fewer bytes than ``send_buffer_watermark``,
			// we'll read another 16kB block onto it. If set too small, upload
			// rate capacity will suffer. If set too high, memory will be wasted.
			// The actual watermark may be lower than this in case the upload rate
			// is low, this is the upper limit.
			//
			// the current upload rate to a peer is multiplied by this factor to
			// get the send buffer watermark. The factor is specified as a
			// percentage. i.e. 50 -> 0.5 This product is clamped to the
			// ``send_buffer_watermark`` setting to not exceed the max. For high
			// speed upload, this should be set to a greater value than 100. For
			// high capacity connections, setting this higher can improve upload
			// performance and disk throughput. Setting it too high may waste RAM
			// and create a bias towards read jobs over write jobs.
			send_buffer_low_watermark,
			send_buffer_watermark,
			send_buffer_watermark_factor,

			// ``choking_algorithm`` specifies which algorithm to use to determine
			// which peers to unchoke.
			//
			// The options for choking algorithms are:
			//
			// * ``fixed_slots_choker`` is the traditional choker with a fixed
			//   number of unchoke slots (as specified by
			//   ``settings_pack::unchoke_slots_limit``).
			//
			// * ``rate_based_choker`` opens up unchoke slots based on the upload
			//   rate achieved to peers. The more slots that are opened, the
			//   marginal upload rate required to open up another slot increases.
			//
			// * ``bittyrant_choker`` attempts to optimize download rate by
			//   finding the reciprocation rate of each peer individually and
			//   prefers peers that gives the highest *return on investment*. It
			//   still allocates all upload capacity, but shuffles it around to
			//   the best peers first. For this choker to be efficient, you need
			//   to set a global upload rate limit
			//   (``settings_pack::upload_rate_limit``). For more information
			//   about this choker, see the paper_. This choker is not fully
			//   implemented nor tested.
			//
			// .. _paper: http://bittyrant.cs.washington.edu/#papers
			//
			// ``seed_choking_algorithm`` controls the seeding unchoke behavior.
			// The available options are:
			//
			// * ``round_robin`` which round-robins the peers that are unchoked
			//   when seeding. This distributes the upload bandwidht uniformly and
			//   fairly. It minimizes the ability for a peer to download everything
			//   without redistributing it.
			//
			// * ``fastest_upload`` unchokes the peers we can send to the fastest.
			//   This might be a bit more reliable in utilizing all available
			//   capacity.
			//
			// * ``anti_leech`` prioritizes peers who have just started or are
			//   just about to finish the download. The intention is to force
			//   peers in the middle of the download to trade with each other.
			choking_algorithm,
			seed_choking_algorithm,

#if TORRENT_ABI_VERSION == 1
			// ``cache_size`` is the disk write and read cache. It is specified
			// in units of 16 KiB blocks. Buffers that are part of a peer's send
			// or receive buffer also count against this limit. Send and receive
			// buffers will never be denied to be allocated, but they will cause
			// the actual cached blocks to be flushed or evicted. If this is set
			// to -1, the cache size is automatically set based on the amount of
			// physical RAM on the machine. If the amount of physical RAM cannot
			// be determined, it's set to 1024 (= 16 MiB).
			//
			// On 32 bit builds, the effective cache size will be limited to 3/4 of
			// 2 GiB to avoid exceeding the virtual address space limit.
			cache_size TORRENT_DEPRECATED_ENUM,

			// Disk buffers are allocated using a pool allocator, the number of
			// blocks that are allocated at a time when the pool needs to grow can
			// be specified in ``cache_buffer_chunk_size``. Lower numbers saves
			// memory at the expense of more heap allocations. If it is set to 0,
			// the effective chunk size is proportional to the total cache size,
			// attempting to strike a good balance between performance and memory
			// usage. It defaults to 0.
			cache_buffer_chunk_size TORRENT_DEPRECATED_ENUM,

			// ``cache_expiry`` is the number of seconds
			// from the last cached write to a piece in the write cache, to when
			// it's forcefully flushed to disk. Default is 60 second.
			cache_expiry TORRENT_DEPRECATED_ENUM,
#else
			deprecated_cache_size,
			deprecated_cache_buffer_chunk_size,
			deprecated_cache_expiry,
#endif

			// determines how files are opened when they're in read only mode
			// versus read and write mode. The options are:
			//
			// enable_os_cache
			//   This is the default and files are opened normally, with the OS
			//   caching reads and writes.
			// disable_os_cache
			//   This opens all files in no-cache mode. This corresponds to the
			//   OS not letting blocks for the files linger in the cache. This
			//   makes sense in order to avoid the bittorrent client to
			//   potentially evict all other processes' cache by simply handling
			//   high throughput and large files. If libtorrent's read cache is
			//   disabled, enabling this may reduce performance.
			//
			// One reason to disable caching is that it may help the operating
			// system from growing its file cache indefinitely.
			disk_io_write_mode,
			disk_io_read_mode,

			// this is the first port to use for binding outgoing connections to.
			// This is useful for users that have routers that allow QoS settings
			// based on local port. when binding outgoing connections to specific
			// ports, ``num_outgoing_ports`` is the size of the range. It should
			// be more than a few
			//
			// .. warning:: setting outgoing ports will limit the ability to keep
			//    multiple connections to the same client, even for different
			//    torrents. It is not recommended to change this setting. Its main
			//    purpose is to use as an escape hatch for cheap routers with QoS
			//    capability but can only classify flows based on port numbers.
			//
			// It is a range instead of a single port because of the problems with
			// failing to reconnect to peers if a previous socket to that peer and
			// port is in ``TIME_WAIT`` state.
			outgoing_port,
			num_outgoing_ports,

			// ``peer_tos`` determines the TOS byte set in the IP header of every
			// packet sent to peers (including web seeds). The default value for
			// this is ``0x0`` (no marking). One potentially useful TOS mark is
			// ``0x20``, this represents the *QBone scavenger service*. For more
			// details, see QBSS_.
			//
			// .. _`QBSS`: http://qbone.internet2.edu/qbss/
			peer_tos,

			// for auto managed torrents, these are the limits they are subject
			// to. If there are too many torrents some of the auto managed ones
			// will be paused until some slots free up. ``active_downloads`` and
			// ``active_seeds`` controls how many active seeding and downloading
			// torrents the queuing mechanism allows. The target number of active
			// torrents is ``min(active_downloads + active_seeds, active_limit)``.
			// ``active_downloads`` and ``active_seeds`` are upper limits on the
			// number of downloading torrents and seeding torrents respectively.
			// Setting the value to -1 means unlimited.
			//
			// For example if there are 10 seeding torrents and 10 downloading
			// torrents, and ``active_downloads`` is 4 and ``active_seeds`` is 4,
			// there will be 4 seeds active and 4 downloading torrents. If the
			// settings are ``active_downloads`` = 2 and ``active_seeds`` = 4,
			// then there will be 2 downloading torrents and 4 seeding torrents
			// active. Torrents that are not auto managed are not counted against
			// these limits.
			//
			// ``active_checking`` is the limit of number of simultaneous checking
			// torrents.
			//
			// ``active_limit`` is a hard limit on the number of active (auto
			// managed) torrents. This limit also applies to slow torrents.
			//
			// ``active_dht_limit`` is the max number of torrents to announce to
			// the DHT. By default this is set to 88, which is no more than one
			// DHT announce every 10 seconds.
			//
			// ``active_tracker_limit`` is the max number of torrents to announce
			// to their trackers. By default this is 360, which is no more than
			// one announce every 5 seconds.
			//
			// ``active_lsd_limit`` is the max number of torrents to announce to
			// the local network over the local service discovery protocol. By
			// default this is 80, which is no more than one announce every 5
			// seconds (assuming the default announce interval of 5 minutes).
			//
			// You can have more torrents *active*, even though they are not
			// announced to the DHT, lsd or their tracker. If some peer knows
			// about you for any reason and tries to connect, it will still be
			// accepted, unless the torrent is paused, which means it won't accept
			// any connections.
			active_downloads,
			active_seeds,
			active_checking,
			active_dht_limit,
			active_tracker_limit,
			active_lsd_limit,
			active_limit,

#if TORRENT_ABI_VERSION == 1
			// ``active_loaded_limit`` is the number of torrents that are allowed
			// to be *loaded* at any given time. Note that a torrent can be active
			// even though it's not loaded. If an unloaded torrents finds a peer
			// that wants to access it, the torrent will be loaded on demand,
			// using a user-supplied callback function. If the feature of
			// unloading torrents is not enabled, this setting have no effect. If
			// this limit is set to 0, it means unlimited. For more information,
			// see dynamic-loading-of-torrent-files_.
			active_loaded_limit TORRENT_DEPRECATED_ENUM,
#else
			deprecated_active_loaded_limit,
#endif

			// ``auto_manage_interval`` is the number of seconds between the
			// torrent queue is updated, and rotated.
			auto_manage_interval,

			// this is the limit on the time a torrent has been an active seed
			// (specified in seconds) before it is considered having met the seed
			// limit criteria. See queuing_.
			seed_time_limit,

			// ``auto_scrape_interval`` is the number of seconds between scrapes
			// of queued torrents (auto managed and paused torrents). Auto managed
			// torrents that are paused, are scraped regularly in order to keep
			// track of their downloader/seed ratio. This ratio is used to
			// determine which torrents to seed and which to pause.
			//
			// ``auto_scrape_min_interval`` is the minimum number of seconds
			// between any automatic scrape (regardless of torrent). In case there
			// are a large number of paused auto managed torrents, this puts a
			// limit on how often a scrape request is sent.
			auto_scrape_interval,
			auto_scrape_min_interval,

			// ``max_peerlist_size`` is the maximum number of peers in the list of
			// known peers. These peers are not necessarily connected, so this
			// number should be much greater than the maximum number of connected
			// peers. Peers are evicted from the cache when the list grows passed
			// 90% of this limit, and once the size hits the limit, peers are no
			// longer added to the list. If this limit is set to 0, there is no
			// limit on how many peers we'll keep in the peer list.
			//
			// ``max_paused_peerlist_size`` is the max peer list size used for
			// torrents that are paused. This default to the same as
			// ``max_peerlist_size``, but can be used to save memory for paused
			// torrents, since it's not as important for them to keep a large peer
			// list.
			max_peerlist_size,
			max_paused_peerlist_size,

			// this is the minimum allowed announce interval for a tracker. This
			// is specified in seconds and is used as a sanity check on what is
			// returned from a tracker. It mitigates hammering misconfigured
			// trackers.
			min_announce_interval,

			// this is the number of seconds a torrent is considered active after
			// it was started, regardless of upload and download speed. This is so
			// that newly started torrents are not considered inactive until they
			// have a fair chance to start downloading.
			auto_manage_startup,

			// ``seeding_piece_quota`` is the number of pieces to send to a peer,
			// when seeding, before rotating in another peer to the unchoke set.
			// It defaults to 3 pieces, which means that when seeding, any peer
			// we've sent more than this number of pieces to will be unchoked in
			// favour of a choked peer.
			seeding_piece_quota,

			// ``max_rejects`` is the number of piece requests we will reject in a
			// row while a peer is choked before the peer is considered abusive
			// and is disconnected.
			max_rejects,

			// specifies the buffer sizes set on peer sockets. 0 (which is the
			// default) means the OS default (i.e. don't change the buffer sizes).
			// The socket buffer sizes are changed using setsockopt() with
			// SOL_SOCKET/SO_RCVBUF and SO_SNDBUFFER.
			recv_socket_buffer_size,
			send_socket_buffer_size,

			// the max number of bytes a single peer connection's receive buffer is
			// allowed to grow to.
			max_peer_recv_buffer_size,

#if TORRENT_ABI_VERSION == 1
			// ``file_checks_delay_per_block`` is the number of milliseconds to
			// sleep in between disk read operations when checking torrents. This
			// defaults to 0, but can be set to higher numbers to slow down the
			// rate at which data is read from the disk while checking. This may
			// be useful for background tasks that doesn't matter if they take a
			// bit longer, as long as they leave disk I/O time for other
			// processes.
			file_checks_delay_per_block TORRENT_DEPRECATED_ENUM,
#else
			deprecated_file_checks_delay_per_block,
#endif

			// ``read_cache_line_size`` is the number of blocks to read into the
			// read cache when a read cache miss occurs. Setting this to 0 is
			// essentially the same thing as disabling read cache. The number of
			// blocks read into the read cache is always capped by the piece
			// boundary.
			//
			// When a piece in the write cache has ``write_cache_line_size``
			// contiguous blocks in it, they will be flushed. Setting this to 1
			// effectively disables the write cache.
			read_cache_line_size,
			write_cache_line_size,

			// ``optimistic_disk_retry`` is the number of seconds from a disk
			// write errors occur on a torrent until libtorrent will take it out
			// of the upload mode, to test if the error condition has been fixed.
			//
			// libtorrent will only do this automatically for auto managed
			// torrents.
			//
			// You can explicitly take a torrent out of upload only mode using
			// set_upload_mode().
			optimistic_disk_retry,

			// ``max_suggest_pieces`` is the max number of suggested piece indices
			// received from a peer that's remembered. If a peer floods suggest
			// messages, this limit prevents libtorrent from using too much RAM.
			// It defaults to 10.
			max_suggest_pieces,

			// ``local_service_announce_interval`` is the time between local
			// network announces for a torrent. By default, when local service
			// discovery is enabled a torrent announces itself every 5 minutes.
			// This interval is specified in seconds.
			local_service_announce_interval,

			// ``dht_announce_interval`` is the number of seconds between
			// announcing torrents to the distributed hash table (DHT).
			dht_announce_interval,

			// ``udp_tracker_token_expiry`` is the number of seconds libtorrent
			// will keep UDP tracker connection tokens around for. This is
			// specified to be 60 seconds, and defaults to that. The higher this
			// value is, the fewer packets have to be sent to the UDP tracker. In
			// order for higher values to work, the tracker needs to be configured
			// to match the expiration time for tokens.
			udp_tracker_token_expiry,

#if TORRENT_ABI_VERSION == 1
			// ``default_cache_min_age`` is the minimum number of seconds any read
			// cache line is kept in the cache. This defaults to one second but
			// may be greater if ``guided_read_cache`` is enabled. Having a lower
			// bound on the time a cache line stays in the cache is an attempt
			// to avoid swapping the same pieces in and out of the cache in case
			// there is a shortage of spare cache space.
			default_cache_min_age TORRENT_DEPRECATED_ENUM,
#else
			deprecated_default_cache_min_age,
#endif

			// ``num_optimistic_unchoke_slots`` is the number of optimistic
			// unchoke slots to use. It defaults to 0, which means automatic.
			// Having a higher number of optimistic unchoke slots mean you will
			// find the good peers faster but with the trade-off to use up more
			// bandwidth. When this is set to 0, libtorrent opens up 20% of your
			// allowed upload slots as optimistic unchoke slots.
			num_optimistic_unchoke_slots,

			// ``default_est_reciprocation_rate`` is the assumed reciprocation
			// rate from peers when using the BitTyrant choker. This defaults to
			// 14 kiB/s. If set too high, you will over-estimate your peers and be
			// more altruistic while finding the true reciprocation rate, if it's
			// set too low, you'll be too stingy and waste finding the true
			// reciprocation rate.
			//
			// ``increase_est_reciprocation_rate`` specifies how many percent the
			// estimated reciprocation rate should be increased by each unchoke
			// interval a peer is still choking us back. This defaults to 20%.
			// This only applies to the BitTyrant choker.
			//
			// ``decrease_est_reciprocation_rate`` specifies how many percent the
			// estimated reciprocation rate should be decreased by each unchoke
			// interval a peer unchokes us. This default to 3%. This only applies
			// to the BitTyrant choker.
			default_est_reciprocation_rate,
			increase_est_reciprocation_rate,
			decrease_est_reciprocation_rate,

			// the max number of peers we accept from pex messages from a single
			// peer. this limits the number of concurrent peers any of our peers
			// claims to be connected to. If they claim to be connected to more
			// than this, we'll ignore any peer that exceeds this limit
			max_pex_peers,

			// ``tick_interval`` specifies the number of milliseconds between
			// internal ticks. This is the frequency with which bandwidth quota is
			// distributed to peers. It should not be more than one second (i.e.
			// 1000 ms). Setting this to a low value (around 100) means higher
			// resolution bandwidth quota distribution, setting it to a higher
			// value saves CPU cycles.
			tick_interval,

			// ``share_mode_target`` specifies the target share ratio for share
			// mode torrents. This defaults to 3, meaning we'll try to upload 3
			// times as much as we download. Setting this very high, will make it
			// very conservative and you might end up not downloading anything
			// ever (and not affecting your share ratio). It does not make any
			// sense to set this any lower than 2. For instance, if only 3 peers
			// need to download the rarest piece, it's impossible to download a
			// single piece and upload it more than 3 times. If the
			// share_mode_target is set to more than 3, nothing is downloaded.
			share_mode_target,

			// ``upload_rate_limit`` and ``download_rate_limit`` sets
			// the session-global limits of upload and download rate limits, in
			// bytes per second. By default peers on the local network are not rate
			// limited.
			//
			// A value of 0 means unlimited.
			//
			// For fine grained control over rate limits, including making them apply
			// to local peers, see peer-classes_.
			upload_rate_limit,
			download_rate_limit,
#if TORRENT_ABI_VERSION == 1
			local_upload_rate_limit TORRENT_DEPRECATED_ENUM,
			local_download_rate_limit TORRENT_DEPRECATED_ENUM,
#else
			deprecated_local_upload_rate_limit,
			deprecated_local_download_rate_limit,
#endif

			// the number of bytes per second (on average) the DHT is allowed to send.
			// If the incoming requests causes to many bytes to be sent in responses,
			// incoming requests will be dropped until the quota has been replenished.
			dht_upload_rate_limit,

			// ``unchoke_slots_limit`` is the max number of unchoked peers in the
			// session. The number of unchoke slots may be ignored depending on
			// what ``choking_algorithm`` is set to.
			unchoke_slots_limit,

#if TORRENT_ABI_VERSION == 1
			// ``half_open_limit`` sets the maximum number of half-open
			// connections libtorrent will have when connecting to peers. A
			// half-open connection is one where connect() has been called, but
			// the connection still hasn't been established (nor failed). Windows
			// XP Service Pack 2 sets a default, system wide, limit of the number
			// of half-open connections to 10. So, this limit can be used to work
			// nicer together with other network applications on that system. The
			// default is to have no limit, and passing -1 as the limit, means to
			// have no limit. When limiting the number of simultaneous connection
			// attempts, peers will be put in a queue waiting for their turn to
			// get connected.
			half_open_limit TORRENT_DEPRECATED_ENUM,
#else
			deprecated_half_open_limit,
#endif

			// ``connections_limit`` sets a global limit on the number of
			// connections opened. The number of connections is set to a hard
			// minimum of at least two per torrent, so if you set a too low
			// connections limit, and open too many torrents, the limit will not
			// be met.
			connections_limit,

			// ``connections_slack`` is the number of incoming connections
			// exceeding the connection limit to accept in order to potentially
			// replace existing ones.
			connections_slack,

			// ``utp_target_delay`` is the target delay for uTP sockets in
			// milliseconds. A high value will make uTP connections more
			// aggressive and cause longer queues in the upload bottleneck. It
			// cannot be too low, since the noise in the measurements would cause
			// it to send too slow. The default is 50 milliseconds.
			// ``utp_gain_factor`` is the number of bytes the uTP congestion
			// window can increase at the most in one RTT. This defaults to 300
			// bytes. If this is set too high, the congestion controller reacts
			// too hard to noise and will not be stable, if it's set too low, it
			// will react slow to congestion and not back off as fast.
			//
			// ``utp_min_timeout`` is the shortest allowed uTP socket timeout,
			// specified in milliseconds. This defaults to 500 milliseconds. The
			// timeout depends on the RTT of the connection, but is never smaller
			// than this value. A connection times out when every packet in a
			// window is lost, or when a packet is lost twice in a row (i.e. the
			// resent packet is lost as well).
			//
			// The shorter the timeout is, the faster the connection will recover
			// from this situation, assuming the RTT is low enough.
			// ``utp_syn_resends`` is the number of SYN packets that are sent (and
			// timed out) before giving up and closing the socket.
			// ``utp_num_resends`` is the number of times a packet is sent (and
			// lost or timed out) before giving up and closing the connection.
			// ``utp_connect_timeout`` is the number of milliseconds of timeout
			// for the initial SYN packet for uTP connections. For each timed out
			// packet (in a row), the timeout is doubled. ``utp_loss_multiplier``
			// controls how the congestion window is changed when a packet loss is
			// experienced. It's specified as a percentage multiplier for
			// ``cwnd``. By default it's set to 50 (i.e. cut in half). Do not
			// change this value unless you know what you're doing. Never set it
			// higher than 100.
			utp_target_delay,
			utp_gain_factor,
			utp_min_timeout,
			utp_syn_resends,
			utp_fin_resends,
			utp_num_resends,
			utp_connect_timeout,
#if TORRENT_ABI_VERSION == 1
			utp_delayed_ack TORRENT_DEPRECATED_ENUM,
#else
			deprecated_utp_delayed_ack,
#endif
			utp_loss_multiplier,

			// The ``mixed_mode_algorithm`` determines how to treat TCP
			// connections when there are uTP connections. Since uTP is designed
			// to yield to TCP, there's an inherent problem when using swarms that
			// have both TCP and uTP connections. If nothing is done, uTP
			// connections would often be starved out for bandwidth by the TCP
			// connections. This mode is ``prefer_tcp``. The ``peer_proportional``
			// mode simply looks at the current throughput and rate limits all TCP
			// connections to their proportional share based on how many of the
			// connections are TCP. This works best if uTP connections are not
			// rate limited by the global rate limiter (which they aren't by
			// default).
			mixed_mode_algorithm,

			// ``listen_queue_size`` is the value passed in to listen() for the
			// listen socket. It is the number of outstanding incoming connections
			// to queue up while we're not actively waiting for a connection to be
			// accepted. The default is 5 which should be sufficient for any
			// normal client. If this is a high performance server which expects
			// to receive a lot of connections, or used in a simulator or test, it
			// might make sense to raise this number. It will not take affect
			// until the ``listen_interfaces`` settings is updated.
			listen_queue_size,

			// ``torrent_connect_boost`` is the number of peers to try to connect
			// to immediately when the first tracker response is received for a
			// torrent. This is a boost to given to new torrents to accelerate
			// them starting up. The normal connect scheduler is run once every
			// second, this allows peers to be connected immediately instead of
			// waiting for the session tick to trigger connections.
			// This may not be set higher than 255.
			torrent_connect_boost,

			// ``alert_queue_size`` is the maximum number of alerts queued up
			// internally. If alerts are not popped, the queue will eventually
			// fill up to this level. Once the alert queue is full, additional
			// alerts will be dropped, and not delievered to the client. Once the
			// client drains the queue, new alerts may be delivered again. In order
			// to know that alerts have been dropped, see
			// session_handle::dropped_alerts().
			alert_queue_size,

			// ``max_metadata_size`` is the maximum allowed size (in bytes) to be
			// received by the metadata extension, i.e. magnet links.
			max_metadata_size,

#if TORRENT_ABI_VERSION == 1
			// DEPRECATED: use aio_threads instead

			// ``hashing_threads`` is the number of threads to use for piece hash
			// verification. It defaults to 1. For very high download rates, on
			// machines with multiple cores, this could be incremented. Setting it
			// higher than the number of CPU cores would presumably not provide
			// any benefit of setting it to the number of cores. If it's set to 0,
			// hashing is done in the disk thread.
			hashing_threads TORRENT_DEPRECATED_ENUM,
#else
			deprecated_hashing_threads,
#endif

			// the number of blocks to keep outstanding at any given time when
			// checking torrents. Higher numbers give faster re-checks but uses
			// more memory. Specified in number of 16 kiB blocks
			checking_mem_usage,

			// if set to > 0, pieces will be announced to other peers before they
			// are fully downloaded (and before they are hash checked). The
			// intention is to gain 1.5 potential round trip times per downloaded
			// piece. When non-zero, this indicates how many milliseconds in
			// advance pieces should be announced, before they are expected to be
			// completed.
			predictive_piece_announce,

			// for some aio back-ends, ``aio_threads`` specifies the number of
			// io-threads to use.
			aio_threads,

#if TORRENT_ABI_VERSION == 1
			// for some aio back-ends, ``aio_max`` specifies the max number of
			// outstanding jobs.
			aio_max TORRENT_DEPRECATED_ENUM,

			// .. note:: This is not implemented
			//
			// ``network_threads`` is the number of threads to use to call
			// ``async_write_some`` (i.e. send) on peer connection sockets. When
			// seeding at extremely high rates, this may become a bottleneck, and
			// setting this to 2 or more may parallelize that cost. When using SSL
			// torrents, all encryption for outgoing traffic is done within the
			// socket send functions, and this will help parallelizing the cost of
			// SSL encryption as well.
			network_threads TORRENT_DEPRECATED_ENUM,

			// ``ssl_listen`` sets the listen port for SSL connections. If this is
			// set to 0, no SSL listen port is opened. Otherwise a socket is
			// opened on this port. This setting is only taken into account when
			// opening the regular listen port, and won't re-open the listen
			// socket simply by changing this setting.
			ssl_listen TORRENT_DEPRECATED_ENUM,
#else
			// hidden
			deprecated_aio_max,
			deprecated_network_threads,
			deprecated_ssl_listen,
#endif

			// ``tracker_backoff`` determines how aggressively to back off from
			// retrying failing trackers. This value determines *x* in the
			// following formula, determining the number of seconds to wait until
			// the next retry:
			//
			//    delay = 5 + 5 * x / 100 * fails^2
			//
			// This setting may be useful to make libtorrent more or less
			// aggressive in hitting trackers.
			tracker_backoff,

			// when a seeding torrent reaches either the share ratio (bytes up /
			// bytes down) or the seed time ratio (seconds as seed / seconds as
			// downloader) or the seed time limit (seconds as seed) it is
			// considered done, and it will leave room for other torrents. These
			// are specified as percentages. Torrents that are considered done will
			// still be allowed to be seeded, they just won't have priority anymore.
			// For more, see queuing_.
			share_ratio_limit,
			seed_time_ratio_limit,

			// peer_turnover is the percentage of peers to disconnect every
			// turnover peer_turnover_interval (if we're at the peer limit), this
			// is specified in percent when we are connected to more than limit *
			// peer_turnover_cutoff peers disconnect peer_turnover fraction of the
			// peers. It is specified in percent peer_turnover_interval is the
			// interval (in seconds) between optimistic disconnects if the
			// disconnects happen and how many peers are disconnected is
			// controlled by peer_turnover and peer_turnover_cutoff
			peer_turnover,
			peer_turnover_cutoff,
			peer_turnover_interval,

			// this setting controls the priority of downloading torrents over
			// seeding or finished torrents when it comes to making peer
			// connections. Peer connections are throttled by the connection_speed
			// and the half-open connection limit. This makes peer connections a
			// limited resource. Torrents that still have pieces to download are
			// prioritized by default, to avoid having many seeding torrents use
			// most of the connection attempts and only give one peer every now
			// and then to the downloading torrent. libtorrent will loop over the
			// downloading torrents to connect a peer each, and every n:th
			// connection attempt, a finished torrent is picked to be allowed to
			// connect to a peer. This setting controls n.
			connect_seed_every_n_download,

			// the max number of bytes to allow an HTTP response to be when
			// announcing to trackers or downloading .torrent files via the
			// ``url`` provided in ``add_torrent_params``.
			max_http_recv_buffer_size,

			// if binding to a specific port fails, should the port be incremented
			// by one and tried again? This setting specifies how many times to
			// retry a failed port bind
			max_retry_port_bind,

			// a bitmask combining flags from alert::category_t defining which
			// kinds of alerts to receive
			alert_mask,

			// control the settings for incoming and outgoing connections
			// respectively. see enc_policy enum for the available options.
			// Keep in mind that protocol encryption degrades performance in
			// several respects:
			//
			// 1. It prevents "zero copy" disk buffers being sent to peers, since
			//    each peer needs to mutate the data (i.e. encrypt it) the data
			//    must be copied per peer connection rather than sending the same
			//    buffer to multiple peers.
			// 2. The encryption itself requires more CPU than plain bittorrent
			//    protocol. The highest cost is the Diffie Hellman exchange on
			//    connection setup.
			// 3. The encryption handshake adds several round-trips to the
			//    connection setup, and delays transferring data.
			out_enc_policy,
			in_enc_policy,

			// determines the encryption level of the connections. This setting
			// will adjust which encryption scheme is offered to the other peer,
			// as well as which encryption scheme is selected by the client. See
			// enc_level enum for options.
			allowed_enc_level,

			// the download and upload rate limits for a torrent to be considered
			// active by the queuing mechanism. A torrent whose download rate is
			// less than ``inactive_down_rate`` and whose upload rate is less than
			// ``inactive_up_rate`` for ``auto_manage_startup`` seconds, is
			// considered inactive, and another queued torrent may be started.
			// This logic is disabled if ``dont_count_slow_torrents`` is false.
			inactive_down_rate,
			inactive_up_rate,

			// proxy to use, defaults to none. see proxy_type_t.
			proxy_type,

			// the port of the proxy server
			proxy_port,

			// sets the i2p_ SAM bridge port to connect to. set the hostname with
			// the ``i2p_hostname`` setting.
			//
			// .. _i2p: http://www.i2p2.de
			i2p_port,

#if TORRENT_ABI_VERSION == 1
			// this determines the max number of volatile disk cache blocks. If the
			// number of volatile blocks exceed this limit, other volatile blocks
			// will start to be evicted. A disk cache block is volatile if it has
			// low priority, and should be one of the first blocks to be evicted
			// under pressure. For instance, blocks pulled into the cache as the
			// result of calculating a piece hash are volatile. These blocks don't
			// represent potential interest among peers, so the value of keeping
			// them in the cache is limited.
			cache_size_volatile,
#else
			deprecated_cache_size_volatile,
#endif

			// The maximum request range of an url seed in bytes. This value
			// defines the largest possible sequential web seed request. Default
			// is 16 * 1024 * 1024. Lower values are possible but will be ignored
			// if they are lower then piece size.
			// This value should be related to your download speed to prevent
			// libtorrent from creating too many expensive http requests per
			// second. You can select a value as high as you want but keep in mind
			// that libtorrent can't create parallel requests if the first request
			// did already select the whole file.
			// If you combine bittorrent seeds with web seeds and pick strategies
			// like rarest first you may find your web seed requests split into
			// smaller parts because we don't download already picked pieces
			// twice.
			urlseed_max_request_bytes,

			// time to wait until a new retry of a web seed name lookup
			web_seed_name_lookup_retry,

			// the number of seconds between closing the file opened the longest
			// ago. 0 means to disable the feature. The purpose of this is to
			// periodically close files to trigger the operating system flushing
			// disk cache. Specifically it has been observed to be required on
			// windows to not have the disk cache grow indefinitely.
			// This defaults to 120 seconds on windows, and disabled on other
			// systems.
			close_file_interval,

			// When uTP experiences packet loss, it will reduce the congestion
			// window, and not reduce it again for this many milliseconds, even if
			// experiencing another lost packet.
			utp_cwnd_reduce_timer,

			// the max number of web seeds to have connected per torrent at any
			// given time.
			max_web_seed_connections,

			// the number of seconds before the internal host name resolver
			// considers a cache value timed out, negative values are interpreted
			// as zero.
			resolver_cache_timeout,

			// the maximum number of peers to send in a reply to ``get_peers``
			dht_max_peers_reply,

			// the number of concurrent search request the node will send when
			// announcing and refreshing the routing table. This parameter is called
			// alpha in the kademlia paper
			dht_search_branching,

			// the maximum number of failed tries to contact a node before it is
			// removed from the routing table. If there are known working nodes that
			// are ready to replace a failing node, it will be replaced immediately,
			// this limit is only used to clear out nodes that don't have any node
			// that can replace them.
			dht_max_fail_count,

			// the total number of torrents to track from the DHT. This is simply an
			// upper limit to make sure malicious DHT nodes cannot make us allocate
			// an unbounded amount of memory.
			dht_max_torrents,

			// max number of items the DHT will store
			dht_max_dht_items,

			// the max number of peers to store per torrent (for the DHT)
			dht_max_peers,

			// the max number of torrents to return in a torrent search query to the
			// DHT
			dht_max_torrent_search_reply,

			// the number of seconds a DHT node is banned if it exceeds the rate
			// limit. The rate limit is averaged over 10 seconds to allow for bursts
			// above the limit.
			dht_block_timeout,

			// the max number of packets per second a DHT node is allowed to send
			// without getting banned.
			dht_block_ratelimit,

			// the number of seconds a immutable/mutable item will be expired.
			// default is 0, means never expires.
			dht_item_lifetime,

			// the info-hashes sample recomputation interval (in seconds).
			// The node will precompute a subset of the tracked info-hashes and return
			// that instead of calculating it upon each request. The permissible range
			// is between 0 and 21600 seconds (inclusive).
			dht_sample_infohashes_interval,

			// the maximum number of elements in the sampled subset of info-hashes.
			// If this number is too big, expect the DHT storage implementations
			// to clamp it in order to allow UDP packets go through
			dht_max_infohashes_sample_count,

			max_int_setting_internal
		};

		enum settings_counts_t : std::uint8_t
		{
			num_string_settings = max_string_setting_internal - string_type_base,
			num_bool_settings = max_bool_setting_internal - bool_type_base,
			num_int_settings = max_int_setting_internal - int_type_base
		};

		enum suggest_mode_t : std::uint8_t { no_piece_suggestions = 0, suggest_read_cache = 1 };

		enum choking_algorithm_t : std::uint8_t
		{
			fixed_slots_choker = 0,
			rate_based_choker = 2,
			bittyrant_choker = 3
		};

		enum seed_choking_algorithm_t : std::uint8_t
		{
			round_robin,
			fastest_upload,
			anti_leech
		};

		enum io_buffer_mode_t : std::uint8_t
		{
			enable_os_cache = 0,
#if TORRENT_ABI_VERSION == 1
			disable_os_cache_for_aligned_files TORRENT_DEPRECATED_ENUM = 2,
#else
			deprecated_disable_os_cache_for_aligned_files = 1,
#endif
			disable_os_cache = 2
		};

		enum bandwidth_mixed_algo_t : std::uint8_t
		{
			// disables the mixed mode bandwidth balancing
			prefer_tcp = 0,

			// does not throttle uTP, throttles TCP to the same proportion
			// of throughput as there are TCP connections
			peer_proportional = 1
		};

		// the encoding policy options for use with
		// settings_pack::out_enc_policy and settings_pack::in_enc_policy.
		enum enc_policy : std::uint8_t
		{
			// Only encrypted connections are allowed. Incoming connections that
			// are not encrypted are closed and if the encrypted outgoing
			// connection fails, a non-encrypted retry will not be made.
			pe_forced,

			// encrypted connections are enabled, but non-encrypted connections
			// are allowed. An incoming non-encrypted connection will be accepted,
			// and if an outgoing encrypted connection fails, a non- encrypted
			// connection will be tried.
			pe_enabled,

			// only non-encrypted connections are allowed.
			pe_disabled
		};

		// the encryption levels, to be used with
		// settings_pack::allowed_enc_level.
		enum enc_level : std::uint8_t
		{
			// use only plaintext encryption
			pe_plaintext = 1,
			// use only rc4 encryption
			pe_rc4 = 2,
			// allow both
			pe_both = 3
		};

		enum proxy_type_t : std::uint8_t
		{
			// This is the default, no proxy server is used, all other fields are
			// ignored.
			none,

			// The server is assumed to be a `SOCKS4 server`_ that requires a
			// username.
			//
			// .. _`SOCKS4 server`: http://www.ufasoft.com/doc/socks4_protocol.htm
			socks4,

			// The server is assumed to be a SOCKS5 server (`RFC 1928`_) that does
			// not require any authentication. The username and password are
			// ignored.
			//
			// .. _`RFC 1928`: http://www.faqs.org/rfcs/rfc1928.html
			socks5,

			// The server is assumed to be a SOCKS5 server that supports plain
			// text username and password authentication (`RFC 1929`_). The
			// username and password specified may be sent to the proxy if it
			// requires.
			//
			// .. _`RFC 1929`: http://www.faqs.org/rfcs/rfc1929.html
			socks5_pw,

			// The server is assumed to be an HTTP proxy. If the transport used
			// for the connection is non-HTTP, the server is assumed to support
			// the CONNECT_ method. i.e. for web seeds and HTTP trackers, a plain
			// proxy will suffice. The proxy is assumed to not require
			// authorization. The username and password will not be used.
			//
			// .. _CONNECT: http://tools.ietf.org/html/draft-luotonen-web-proxy-tunneling-01
			http,

			// The server is assumed to be an HTTP proxy that requires user
			// authorization. The username and password will be sent to the proxy.
			http_pw,

			// route through a i2p SAM proxy
			i2p_proxy
		};
	private:

		std::vector<std::pair<std::uint16_t, std::string>> m_strings;
		std::vector<std::pair<std::uint16_t, int>> m_ints;
		std::vector<std::pair<std::uint16_t, bool>> m_bools;
	};
}

#endif<|MERGE_RESOLUTION|>--- conflicted
+++ resolved
@@ -135,19 +135,12 @@
 		settings_pack& operator=(settings_pack const&) = default;
 		settings_pack& operator=(settings_pack&&) noexcept = default;
 
-<<<<<<< HEAD
+		// set a configuration option in the settings_pack. ``name`` is one of
+		// the enum values from string_types, int_types or bool_types. They must
+		// match the respective type of the set_* function.
 		void set_str(int name, std::string val) override;
 		void set_int(int name, int val) override;
 		void set_bool(int name, bool val) override;
-		bool has_val(int name) const override;
-=======
-		// set a configuration option in the settings_pack. ``name`` is one of
-		// the enum values from string_types, int_types or bool_types. They must
-		// match the respective type of the set_* function.
-		void set_str(int name, std::string val);
-		void set_int(int name, int val);
-		void set_bool(int name, bool val);
->>>>>>> 3168de21
 		template <typename Type, typename Tag>
 		void set_int(int name, flags::bitfield_flag<Type, Tag> const val)
 		{ set_int(name, static_cast<int>(static_cast<Type>(val))); }
@@ -155,7 +148,7 @@
 		// queries whether the specified configuration option has a value set in
 		// this pack. ``name`` can be any enumeration value from string_types,
 		// int_types or bool_types.
-		bool has_val(int name) const;
+		bool has_val(int name) const override;
 
 		// clear the settings pack from all settings
 		void clear();
@@ -163,19 +156,13 @@
 		// clear a specific setting from the pack
 		void clear(int name);
 
-<<<<<<< HEAD
-		std::string const& get_str(int name) const override;
-		int get_int(int name) const override;
-		bool get_bool(int name) const override;
-=======
 		// queries the current configuration option from the settings_pack.
 		// ``name`` is one of the enumeration values from string_types, int_types
 		// or bool_types. The enum value must match the type of the get_*
 		// function.
-		std::string const& get_str(int name) const;
-		int get_int(int name) const;
-		bool get_bool(int name) const;
->>>>>>> 3168de21
+		std::string const& get_str(int name) const override;
+		int get_int(int name) const override;
+		bool get_bool(int name) const override;
 
 		// setting names (indices) are 16 bits. The two most significant
 		// bits indicate what type the setting has. (string, int, bool)
