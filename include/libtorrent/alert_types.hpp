--- conflicted
+++ resolved
@@ -220,15 +220,9 @@
 		torrent_removed_alert(aux::stack_allocator& alloc
 			, torrent_handle const& h, sha1_hash const& ih);
 
-<<<<<<< HEAD
-		TORRENT_DEFINE_ALERT_PRIO(torrent_removed_alert, 4)
+		TORRENT_DEFINE_ALERT_PRIO(torrent_removed_alert, 4, alert_priority_critical)
 		static constexpr alert_category_t static_category = alert::status_notification;
 		std::string message() const override;
-=======
-		TORRENT_DEFINE_ALERT_PRIO(torrent_removed_alert, 4, alert_priority_critical)
-		static const int static_category = alert::status_notification;
-		virtual std::string message() const TORRENT_OVERRIDE;
->>>>>>> 785f173d
 		sha1_hash info_hash;
 	};
 
@@ -481,7 +475,7 @@
 			, int times, string_view u
 			, error_code const& e, string_view m);
 
-		TORRENT_DEFINE_ALERT(tracker_error_alert, 11)
+		TORRENT_DEFINE_ALERT_PRIO(tracker_error_alert, 11, alert_priority_high)
 
 		static constexpr alert_category_t static_category = alert::tracker_notification | alert::error_notification;
 		std::string message() const override;
@@ -2050,7 +2044,6 @@
 	struct TORRENT_EXPORT session_stats_alert final : alert
 	{
 		session_stats_alert(aux::stack_allocator& alloc, counters const& cnt);
-<<<<<<< HEAD
 
 #ifndef TORRENT_NO_DEPRECATE
 #ifdef __GNUC__
@@ -2062,7 +2055,7 @@
 #pragma clang diagnostic ignored "-Wdeprecated-declarations"
 #endif
 #endif
-		TORRENT_DEFINE_ALERT_PRIO(session_stats_alert, 70)
+		TORRENT_DEFINE_ALERT_PRIO(session_stats_alert, 70, alert_priority_critical)
 #ifndef TORRENT_NO_DEPRECATE
 #ifdef __GNUC__
 #pragma GCC diagnostic pop
@@ -2071,9 +2064,6 @@
 #pragma clang diagnostic pop
 #endif
 #endif
-=======
-		TORRENT_DEFINE_ALERT_PRIO(session_stats_alert, 70, alert_priority_critical)
->>>>>>> 785f173d
 
 		static constexpr alert_category_t static_category = alert::stats_notification;
 		std::string message() const override;
