/*

Copyright (c) 2003-2016, Arvid Norberg
All rights reserved.

Redistribution and use in source and binary forms, with or without
modification, are permitted provided that the following conditions
are met:

    * Redistributions of source code must retain the above copyright
      notice, this list of conditions and the following disclaimer.
    * Redistributions in binary form must reproduce the above copyright
      notice, this list of conditions and the following disclaimer in
      the documentation and/or other materials provided with the distribution.
    * Neither the name of the author nor the names of its
      contributors may be used to endorse or promote products derived
      from this software without specific prior written permission.

THIS SOFTWARE IS PROVIDED BY THE COPYRIGHT HOLDERS AND CONTRIBUTORS "AS IS"
AND ANY EXPRESS OR IMPLIED WARRANTIES, INCLUDING, BUT NOT LIMITED TO, THE
IMPLIED WARRANTIES OF MERCHANTABILITY AND FITNESS FOR A PARTICULAR PURPOSE
ARE DISCLAIMED. IN NO EVENT SHALL THE COPYRIGHT OWNER OR CONTRIBUTORS BE
LIABLE FOR ANY DIRECT, INDIRECT, INCIDENTAL, SPECIAL, EXEMPLARY, OR
CONSEQUENTIAL DAMAGES (INCLUDING, BUT NOT LIMITED TO, PROCUREMENT OF
SUBSTITUTE GOODS OR SERVICES; LOSS OF USE, DATA, OR PROFITS; OR BUSINESS
INTERRUPTION) HOWEVER CAUSED AND ON ANY THEORY OF LIABILITY, WHETHER IN
CONTRACT, STRICT LIABILITY, OR TORT (INCLUDING NEGLIGENCE OR OTHERWISE)
ARISING IN ANY WAY OUT OF THE USE OF THIS SOFTWARE, EVEN IF ADVISED OF THE
POSSIBILITY OF SUCH DAMAGE.

*/

#ifndef TORRENT_ALERT_TYPES_HPP_INCLUDED
#define TORRENT_ALERT_TYPES_HPP_INCLUDED

#include "libtorrent/config.hpp"
#include "libtorrent/alert.hpp"
#include "libtorrent/torrent_handle.hpp"
#include "libtorrent/socket.hpp"
#include "libtorrent/assert.hpp"
#include "libtorrent/identify_client.hpp"
#include "libtorrent/address.hpp"
#include "libtorrent/stat.hpp"
#include "libtorrent/add_torrent_params.hpp"
#include "libtorrent/torrent_status.hpp"
#include "libtorrent/entry.hpp"
#include "libtorrent/peer_request.hpp"
#include "libtorrent/performance_counters.hpp"
#include "libtorrent/operations.hpp" // for operation_t enum
#include "libtorrent/close_reason.hpp"
#include "libtorrent/piece_block.hpp"
#include "libtorrent/aux_/escape_string.hpp" // for convert_from_native
#include "libtorrent/string_view.hpp"
#include "libtorrent/stack_allocator.hpp"

#include "libtorrent/aux_/disable_warnings_push.hpp"
#include <boost/shared_array.hpp>
#include "libtorrent/aux_/disable_warnings_pop.hpp"

namespace libtorrent
{
	// maps an operation id (from peer_error_alert and peer_disconnected_alert)
	// to its name. See peer_connection for the constants
	TORRENT_EXPORT char const* operation_name(int op);

	// user defined alerts should use IDs greater than this
	static const int user_alert_id = 10000;

	// This is a base class for alerts that are associated with a
	// specific torrent. It contains a handle to the torrent.
	struct TORRENT_EXPORT torrent_alert : alert
	{
		// internal
		torrent_alert(aux::stack_allocator& alloc, torrent_handle const& h);
		torrent_alert(torrent_alert&&) = default;

		// internal
		static const int alert_type = 0;

		// returns the message associated with this alert
		virtual std::string message() const override;

		// The torrent_handle pointing to the torrent this
		// alert is associated with.
		torrent_handle handle;

		char const* torrent_name() const;

#ifndef TORRENT_NO_DEPRECATE
		std::string TORRENT_DEPRECATED_MEMBER name;
#endif

	protected:
		std::reference_wrapper<aux::stack_allocator const> m_alloc;
	private:
		aux::allocation_slot m_name_idx;
	};

	// The peer alert is a base class for alerts that refer to a specific peer. It includes all
	// the information to identify the peer. i.e. ``ip`` and ``peer-id``.
	struct TORRENT_EXPORT peer_alert : torrent_alert
	{
		// internal
		peer_alert(aux::stack_allocator& alloc, torrent_handle const& h,
			tcp::endpoint const& i, peer_id const& pi);
		peer_alert(peer_alert&&) = default;

		static const int alert_type = 1;
		static const int static_category = alert::peer_notification;
		virtual int category() const override { return static_category; }
		virtual std::string message() const override;

		// The peer's IP address and port.
		tcp::endpoint const endpoint;

		// the peer ID, if known.
		peer_id const pid;

#ifndef TORRENT_NO_DEPRECATE
		// The peer's IP address and port.
		tcp::endpoint const ip;
#endif
	};

	// This is a base class used for alerts that are associated with a
	// specific tracker. It derives from torrent_alert since a tracker
	// is also associated with a specific torrent.
	struct TORRENT_EXPORT tracker_alert : torrent_alert
	{
		// internal
		tracker_alert(aux::stack_allocator& alloc, torrent_handle const& h
			, string_view u);

		static const int alert_type = 2;
		static const int static_category = alert::tracker_notification;
		virtual int category() const override { return static_category; }
		virtual std::string message() const override;

		// returns a 0-terminated string of the tracker's URL
		char const* tracker_url() const;

#ifndef TORRENT_NO_DEPRECATE
		// The tracker URL
		std::string TORRENT_DEPRECATED_MEMBER url;
#endif
	private:
		aux::allocation_slot const m_url_idx;
	};

#define TORRENT_DEFINE_ALERT_IMPL(name, seq, prio) \
	name(name&&) = default; \
	static const int priority = prio; \
	static const int alert_type = seq; \
	virtual int type() const override { return alert_type; } \
	virtual int category() const override { return static_category; } \
	virtual char const* what() const override { return #name; }

#define TORRENT_DEFINE_ALERT(name, seq) \
	TORRENT_DEFINE_ALERT_IMPL(name, seq, 0)

#define TORRENT_DEFINE_ALERT_PRIO(name, seq) \
	TORRENT_DEFINE_ALERT_IMPL(name, seq, 1)

#ifndef TORRENT_NO_DEPRECATE
	// The ``torrent_added_alert`` is posted once every time a torrent is successfully
	// added. It doesn't contain any members of its own, but inherits the torrent handle
	// from its base class.
	// It's posted when the ``status_notification`` bit is set in the alert_mask.
<<<<<<< HEAD
	struct TORRENT_EXPORT torrent_added_alert final : torrent_alert
=======
	// deprecated in 1.1.3
	// use add_torrent_alert instead
	struct TORRENT_DEPRECATED_EXPORT torrent_added_alert TORRENT_FINAL : torrent_alert
>>>>>>> 910ccc52
	{
		// internal
		torrent_added_alert(aux::stack_allocator& alloc, torrent_handle const& h);

		TORRENT_DEFINE_ALERT(torrent_added_alert, 3)
		static const int static_category = alert::status_notification;
		virtual std::string message() const override;
	};
#endif

	// The ``torrent_removed_alert`` is posted whenever a torrent is removed. Since
	// the torrent handle in its base class will always be invalid (since the torrent
	// is already removed) it has the info hash as a member, to identify it.
	// It's posted when the ``status_notification`` bit is set in the alert_mask.
	//
	// Even though the ``handle`` member doesn't point to an existing torrent anymore,
	// it is still useful for comparing to other handles, which may also no
	// longer point to existing torrents, but to the same non-existing torrents.
	//
	// The ``torrent_handle`` acts as a ``weak_ptr``, even though its object no
	// longer exists, it can still compare equal to another weak pointer which
	// points to the same non-existent object.
	struct TORRENT_EXPORT torrent_removed_alert final : torrent_alert
	{
		// internal
		torrent_removed_alert(aux::stack_allocator& alloc
			, torrent_handle const& h, sha1_hash const& ih);

		TORRENT_DEFINE_ALERT_PRIO(torrent_removed_alert, 4)
		static const int static_category = alert::status_notification;
		virtual std::string message() const override;
		sha1_hash const info_hash;
	};

	// This alert is posted when the asynchronous read operation initiated by
	// a call to torrent_handle::read_piece() is completed. If the read failed, the torrent
	// is paused and an error state is set and the buffer member of the alert
	// is 0. If successful, ``buffer`` points to a buffer containing all the data
	// of the piece. ``piece`` is the piece index that was read. ``size`` is the
	// number of bytes that was read.
	//
	// If the operation fails, ``error`` will indicate what went wrong.
	struct TORRENT_EXPORT read_piece_alert final : torrent_alert
	{
		// internal
		read_piece_alert(aux::stack_allocator& alloc, torrent_handle const& h
			, piece_index_t p, boost::shared_array<char> d, int s);
		read_piece_alert(aux::stack_allocator& alloc, torrent_handle h
			, piece_index_t p, error_code e);

		TORRENT_DEFINE_ALERT_PRIO(read_piece_alert, 5)

		static const int static_category = alert::storage_notification;
		virtual std::string message() const override;

		error_code const error;
		boost::shared_array<char> const buffer;
		piece_index_t const piece;
		int const size;

#ifndef TORRENT_NO_DEPRECATE
		error_code ec;
#endif
	};

	// This is posted whenever an individual file completes its download. i.e.
	// All pieces overlapping this file have passed their hash check.
	struct TORRENT_EXPORT file_completed_alert final : torrent_alert
	{
		// internal
		file_completed_alert(aux::stack_allocator& alloc, torrent_handle const& h
			, file_index_t idx);

		TORRENT_DEFINE_ALERT(file_completed_alert, 6)

		static const int static_category = alert::progress_notification;
		virtual std::string message() const override;

		// refers to the index of the file that completed.
		file_index_t const index;
	};

	// This is posted as a response to a torrent_handle::rename_file() call, if the rename
	// operation succeeds.
	struct TORRENT_EXPORT file_renamed_alert final : torrent_alert
	{
		// internal
		file_renamed_alert(aux::stack_allocator& alloc, torrent_handle const& h
			, string_view n, file_index_t idx);

		TORRENT_DEFINE_ALERT_PRIO(file_renamed_alert, 7)

		static const int static_category = alert::storage_notification;
		virtual std::string message() const override;
#ifndef TORRENT_NO_DEPRECATE
		std::string TORRENT_DEPRECATED_MEMBER name;
#endif

		char const* new_name() const;

		// refers to the index of the file that was renamed,
		file_index_t const index;
	private:
		aux::allocation_slot const m_name_idx;
	};

	// This is posted as a response to a torrent_handle::rename_file() call, if the rename
	// operation failed.
	struct TORRENT_EXPORT file_rename_failed_alert final : torrent_alert
	{
		// internal
		file_rename_failed_alert(aux::stack_allocator& alloc
			, torrent_handle const& h, file_index_t idx
			, error_code ec);

		TORRENT_DEFINE_ALERT_PRIO(file_rename_failed_alert, 8)

		static const int static_category = alert::storage_notification;

		virtual std::string message() const override;

		// refers to the index of the file that was supposed to be renamed,
		// ``error`` is the error code returned from the filesystem.
		file_index_t const index;
		error_code const error;
	};

	// This alert is generated when a limit is reached that might have a negative impact on
	// upload or download rate performance.
	struct TORRENT_EXPORT performance_alert final : torrent_alert
	{
		enum performance_warning_t
		{

			// This warning means that the number of bytes queued to be written to disk
			// exceeds the max disk byte queue setting (``settings_pack::max_queued_disk_bytes``).
			// This might restrict the download rate, by not queuing up enough write jobs
			// to the disk I/O thread. When this alert is posted, peer connections are
			// temporarily stopped from downloading, until the queued disk bytes have fallen
			// below the limit again. Unless your ``max_queued_disk_bytes`` setting is already
			// high, you might want to increase it to get better performance.
			outstanding_disk_buffer_limit_reached,

			// This is posted when libtorrent would like to send more requests to a peer,
			// but it's limited by ``settings_pack::max_out_request_queue``. The queue length
			// libtorrent is trying to achieve is determined by the download rate and the
			// assumed round-trip-time (``settings_pack::request_queue_time``). The assumed
			// round-trip-time is not limited to just the network RTT, but also the remote disk
			// access time and message handling time. It defaults to 3 seconds. The target number
			// of outstanding requests is set to fill the bandwidth-delay product (assumed RTT
			// times download rate divided by number of bytes per request). When this alert
			// is posted, there is a risk that the number of outstanding requests is too low
			// and limits the download rate. You might want to increase the ``max_out_request_queue``
			// setting.
			outstanding_request_limit_reached,

			// This warning is posted when the amount of TCP/IP overhead is greater than the
			// upload rate limit. When this happens, the TCP/IP overhead is caused by a much
			// faster download rate, triggering TCP ACK packets. These packets eat into the
			// rate limit specified to libtorrent. When the overhead traffic is greater than
			// the rate limit, libtorrent will not be able to send any actual payload, such
			// as piece requests. This means the download rate will suffer, and new requests
			// can be sent again. There will be an equilibrium where the download rate, on
			// average, is about 20 times the upload rate limit. If you want to maximize the
			// download rate, increase the upload rate limit above 5% of your download capacity.
			upload_limit_too_low,

			// This is the same warning as ``upload_limit_too_low`` but referring to the download
			// limit instead of upload. This suggests that your download rate limit is much lower
			// than your upload capacity. Your upload rate will suffer. To maximize upload rate,
			// make sure your download rate limit is above 5% of your upload capacity.
			download_limit_too_low,

			// We're stalled on the disk. We want to write to the socket, and we can write
			// but our send buffer is empty, waiting to be refilled from the disk.
			// This either means the disk is slower than the network connection
			// or that our send buffer watermark is too small, because we can
			// send it all before the disk gets back to us.
			// The number of bytes that we keep outstanding, requested from the disk, is calculated
			// as follows::
			//
			//   min(512, max(upload_rate * send_buffer_watermark_factor / 100, send_buffer_watermark))
			//
			// If you receive this alert, you might want to either increase your ``send_buffer_watermark``
			// or ``send_buffer_watermark_factor``.
			send_buffer_watermark_too_low,

			// If the half (or more) of all upload slots are set as optimistic unchoke slots, this
			// warning is issued. You probably want more regular (rate based) unchoke slots.
			too_many_optimistic_unchoke_slots,

			// If the disk write queue ever grows larger than half of the cache size, this warning
			// is posted. The disk write queue eats into the total disk cache and leaves very little
			// left for the actual cache. This causes the disk cache to oscillate in evicting large
			// portions of the cache before allowing peers to download any more, onto the disk write
			// queue. Either lower ``max_queued_disk_bytes`` or increase ``cache_size``.
			too_high_disk_queue_limit,

			aio_limit_reached,
			bittyrant_with_no_uplimit,

			// This is generated if outgoing peer connections are failing because of *address in use*
			// errors, indicating that ``settings_pack::outgoing_ports`` is set and is too small of
			// a range. Consider not using the ``outgoing_ports`` setting at all, or widen the range to
			// include more ports.
			too_few_outgoing_ports,

			too_few_file_descriptors,

			num_warnings
		};

		// internal
		performance_alert(aux::stack_allocator& alloc, torrent_handle const& h
			, performance_warning_t w);

		TORRENT_DEFINE_ALERT(performance_alert, 9)

		static const int static_category = alert::performance_warning;

		virtual std::string message() const override;

		performance_warning_t const warning_code;
	};

	// Generated whenever a torrent changes its state.
	struct TORRENT_EXPORT state_changed_alert final : torrent_alert
	{
		// internal
		state_changed_alert(aux::stack_allocator& alloc, torrent_handle const& h
			, torrent_status::state_t st
			, torrent_status::state_t prev_st);

		TORRENT_DEFINE_ALERT(state_changed_alert, 10)

		static const int static_category = alert::status_notification;

		virtual std::string message() const override;

		// the new state of the torrent.
		torrent_status::state_t const state;

		// the previous state.
		torrent_status::state_t const prev_state;
	};

	// This alert is generated on tracker time outs, premature disconnects,
	// invalid response or a HTTP response other than "200 OK". From the alert
	// you can get the handle to the torrent the tracker belongs to.
	//
	// The ``times_in_row`` member says how many times in a row this tracker has
	// failed. ``status_code`` is the code returned from the HTTP server. 401
	// means the tracker needs authentication, 404 means not found etc. If the
	// tracker timed out, the code will be set to 0.
	struct TORRENT_EXPORT tracker_error_alert final : tracker_alert
	{
		// internal
		tracker_error_alert(aux::stack_allocator& alloc
			, torrent_handle const& h, int times, int status, string_view u
			, error_code const& e, string_view m);

		TORRENT_DEFINE_ALERT(tracker_error_alert, 11)

		static const int static_category = alert::tracker_notification | alert::error_notification;
		virtual std::string message() const override;

		int const times_in_row;
		int const status_code;
		error_code const error;
#ifndef TORRENT_NO_DEPRECATE
		std::string TORRENT_DEPRECATED_MEMBER msg;
#endif

		// the message associated with this error
		char const* error_message() const;

	private:
		aux::allocation_slot const m_msg_idx;
	};

	// This alert is triggered if the tracker reply contains a warning field.
	// Usually this means that the tracker announce was successful, but the
	// tracker has a message to the client.
	struct TORRENT_EXPORT tracker_warning_alert final : tracker_alert
	{
		// internal
		tracker_warning_alert(aux::stack_allocator& alloc
			, torrent_handle const& h, string_view u, string_view m);

		TORRENT_DEFINE_ALERT(tracker_warning_alert, 12)

		static const int static_category = alert::tracker_notification | alert::error_notification;
		virtual std::string message() const override;

#ifndef TORRENT_NO_DEPRECATE
		// contains the warning message from the tracker.
		std::string TORRENT_DEPRECATED_MEMBER msg;
#endif

		// the message associated with this warning
		char const* warning_message() const;

	private:
		aux::allocation_slot const m_msg_idx;
	};

	// This alert is generated when a scrape request succeeds.
	struct TORRENT_EXPORT scrape_reply_alert final : tracker_alert
	{
		// internal
		scrape_reply_alert(aux::stack_allocator& alloc
			, torrent_handle const& h, int incomp, int comp, string_view u);

		TORRENT_DEFINE_ALERT(scrape_reply_alert, 13)

		virtual std::string message() const override;

		// the data returned in the scrape response. These numbers
		// may be -1 if the response was malformed.
		int const incomplete;
		int const complete;
	};

	// If a scrape request fails, this alert is generated. This might be due
	// to the tracker timing out, refusing connection or returning an http response
	// code indicating an error.
	struct TORRENT_EXPORT scrape_failed_alert final : tracker_alert
	{
		// internal
		scrape_failed_alert(aux::stack_allocator& alloc
			, torrent_handle const& h, string_view u, error_code const& e);
		scrape_failed_alert(aux::stack_allocator& alloc
			, torrent_handle const& h, string_view u, string_view m);

		TORRENT_DEFINE_ALERT(scrape_failed_alert, 14)

		static const int static_category = alert::tracker_notification | alert::error_notification;
		virtual std::string message() const override;

#ifndef TORRENT_NO_DEPRECATE
		// contains a message describing the error.
		std::string TORRENT_DEPRECATED_MEMBER msg;
#endif

		// the error itself. This may indicate that the tracker sent an error
		// message (``error::tracker_failure``), in which case it can be
		// retrieved by calling ``error_message()``.
		error_code const error;

		// if the error indicates there is an associated message, this returns
		// that message. Otherwise and empty string.
		char const* error_message() const;

	private:
		aux::allocation_slot const m_msg_idx;
	};

	// This alert is only for informational purpose. It is generated when a tracker announce
	// succeeds. It is generated regardless what kind of tracker was used, be it UDP, HTTP or
	// the DHT.
	struct TORRENT_EXPORT tracker_reply_alert final : tracker_alert
	{
		// internal
		tracker_reply_alert(aux::stack_allocator& alloc
			, torrent_handle const& h, int np, string_view u);

		TORRENT_DEFINE_ALERT(tracker_reply_alert, 15)

		virtual std::string message() const override;

		// tells how many peers the tracker returned in this response. This is
		// not expected to be more thant the ``num_want`` settings. These are not necessarily
		// all new peers, some of them may already be connected.
		int const num_peers;
	};

	// This alert is generated each time the DHT receives peers from a node. ``num_peers``
	// is the number of peers we received in this packet. Typically these packets are
	// received from multiple DHT nodes, and so the alerts are typically generated
	// a few at a time.
	struct TORRENT_EXPORT dht_reply_alert final : tracker_alert
	{
		// internal
		dht_reply_alert(aux::stack_allocator& alloc
			, torrent_handle const& h
			, int np);

		TORRENT_DEFINE_ALERT(dht_reply_alert, 16)

		virtual std::string message() const override;

		int const num_peers;
	};

	// This alert is generated each time a tracker announce is sent (or attempted to be sent).
	// There are no extra data members in this alert. The url can be found in the base class
	// however.
	struct TORRENT_EXPORT tracker_announce_alert final : tracker_alert
	{
		// internal
		tracker_announce_alert(aux::stack_allocator& alloc
			, torrent_handle const& h
			, string_view u, int e);

		TORRENT_DEFINE_ALERT(tracker_announce_alert, 17)

		virtual std::string message() const override;

		// specifies what event was sent to the tracker. It is defined as:
		//
		// 0. None
		// 1. Completed
		// 2. Started
		// 3. Stopped
		int const event;
	};

	// This alert is generated when a finished piece fails its hash check. You can get the handle
	// to the torrent which got the failed piece and the index of the piece itself from the alert.
	struct TORRENT_EXPORT hash_failed_alert final : torrent_alert
	{
		// internal
		hash_failed_alert(aux::stack_allocator& alloc, torrent_handle const& h
			, piece_index_t index);

		TORRENT_DEFINE_ALERT(hash_failed_alert, 18)

		static const int static_category = alert::status_notification;
		virtual std::string message() const override;

		piece_index_t const piece_index;
	};

	// This alert is generated when a peer is banned because it has sent too many corrupt pieces
	// to us. ``ip`` is the endpoint to the peer that was banned.
	struct TORRENT_EXPORT peer_ban_alert final : peer_alert
	{
		// internal
		peer_ban_alert(aux::stack_allocator& alloc, torrent_handle h
			, tcp::endpoint const& ep, peer_id const& peer_id);

		TORRENT_DEFINE_ALERT(peer_ban_alert, 19)

		virtual std::string message() const override;
	};

	// This alert is generated when a peer is unsnubbed. Essentially when it was snubbed for stalling
	// sending data, and now it started sending data again.
	struct TORRENT_EXPORT peer_unsnubbed_alert final : peer_alert
	{
		// internal
		peer_unsnubbed_alert(aux::stack_allocator& alloc, torrent_handle h
			, tcp::endpoint const& ep, peer_id const& peer_id);

		TORRENT_DEFINE_ALERT(peer_unsnubbed_alert, 20)

		virtual std::string message() const override;
	};

	// This alert is generated when a peer is snubbed, when it stops sending data when we request
	// it.
	struct TORRENT_EXPORT peer_snubbed_alert final : peer_alert
	{
		// internal
		peer_snubbed_alert(aux::stack_allocator& alloc, torrent_handle h
			, tcp::endpoint const& ep, peer_id const& peer_id);

		TORRENT_DEFINE_ALERT(peer_snubbed_alert, 21)

		virtual std::string message() const override;
	};

	// This alert is generated when a peer sends invalid data over the peer-peer protocol. The peer
	// will be disconnected, but you get its ip address from the alert, to identify it.
	struct TORRENT_EXPORT peer_error_alert final : peer_alert
	{
		// internal
		peer_error_alert(aux::stack_allocator& alloc, torrent_handle const& h
			, tcp::endpoint const& ep, peer_id const& peer_id, int op
			, error_code const& e);

		TORRENT_DEFINE_ALERT(peer_error_alert, 22)

		static const int static_category = alert::peer_notification;
		virtual std::string message() const override;

		// a 0-terminated string of the low-level operation that failed, or nullptr if
		// there was no low level disk operation.
		int const operation;

		// tells you what error caused this alert.
		error_code const error;

#ifndef TORRENT_NO_DEPRECATE
		std::string TORRENT_DEPRECATED_MEMBER msg;
#endif
	};

	// This alert is posted every time an outgoing peer connect attempts succeeds.
	struct TORRENT_EXPORT peer_connect_alert final : peer_alert
	{
		// internal
		peer_connect_alert(aux::stack_allocator& alloc, torrent_handle h
			, tcp::endpoint const& ep, peer_id const& peer_id, int type);

		TORRENT_DEFINE_ALERT(peer_connect_alert, 23)

		static const int static_category = alert::debug_notification;
		virtual std::string message() const override;

		int const socket_type;
	};

	// This alert is generated when a peer is disconnected for any reason (other than the ones
	// covered by peer_error_alert ).
	struct TORRENT_EXPORT peer_disconnected_alert final : peer_alert
	{
		// internal
		peer_disconnected_alert(aux::stack_allocator& alloc
			, torrent_handle const& h, tcp::endpoint const& ep
			, peer_id const& peer_id, operation_t op, int type, error_code const& e
			, close_reason_t r);

		TORRENT_DEFINE_ALERT(peer_disconnected_alert, 24)

		static const int static_category = alert::debug_notification;
		virtual std::string message() const override;

		// the kind of socket this peer was connected over
		int const socket_type;

		// the operation or level where the error occurred. Specified as an
		// value from the operation_t enum. Defined in operations.hpp.
		operation_t const operation;

		// tells you what error caused peer to disconnect.
		error_code const error;

		// the reason the peer disconnected (if specified)
		close_reason_t const reason;

#ifndef TORRENT_NO_DEPRECATE
		std::string TORRENT_DEPRECATED_MEMBER msg;
#endif
	};

	// This is a debug alert that is generated by an incoming invalid piece request.
	// ``ip`` is the address of the peer and the ``request`` is the actual incoming
	// request from the peer. See peer_request for more info.
	struct TORRENT_EXPORT invalid_request_alert final : peer_alert
	{
		// internal
		invalid_request_alert(aux::stack_allocator& alloc
			, torrent_handle const& h, tcp::endpoint const& ep
			, peer_id const& peer_id, peer_request const& r
			, bool we_have, bool peer_interested, bool withheld);

		TORRENT_DEFINE_ALERT(invalid_request_alert, 25)

		virtual std::string message() const override;

		// the request we received from the peer
		peer_request const request;

		// true if we have this piece
		bool const we_have;

		// true if the peer indicated that it was interested to download before
		// sending the request
		bool const peer_interested;

		// if this is true, the peer is not allowed to download this piece because
		// of superseeding rules.
		bool const withheld;
	};

	// This alert is generated when a torrent switches from being a downloader to a seed.
	// It will only be generated once per torrent. It contains a torrent_handle to the
	// torrent in question.
	struct TORRENT_EXPORT torrent_finished_alert final : torrent_alert
	{
		// internal
		torrent_finished_alert(aux::stack_allocator& alloc,
			torrent_handle h);

		TORRENT_DEFINE_ALERT(torrent_finished_alert, 26)

		static const int static_category = alert::status_notification;
		virtual std::string message() const override;
	};

	// this alert is posted every time a piece completes downloading
	// and passes the hash check. This alert derives from torrent_alert
	// which contains the torrent_handle to the torrent the piece belongs to.
	struct TORRENT_EXPORT piece_finished_alert final : torrent_alert
	{
		// internal
		piece_finished_alert(aux::stack_allocator& alloc,
			torrent_handle const& h, piece_index_t piece_num);

		TORRENT_DEFINE_ALERT(piece_finished_alert, 27)

		static const int static_category = alert::progress_notification;
		virtual std::string message() const override;

		// the index of the piece that finished
		piece_index_t const piece_index;
	};

	// This alert is generated when a peer rejects or ignores a piece request.
	struct TORRENT_EXPORT request_dropped_alert final : peer_alert
	{
		// internal
		request_dropped_alert(aux::stack_allocator& alloc, torrent_handle h
			, tcp::endpoint const& ep, peer_id const& peer_id, int block_num
			, piece_index_t piece_num);

		TORRENT_DEFINE_ALERT(request_dropped_alert, 28)

		static const int static_category = alert::progress_notification
			| alert::peer_notification;
		virtual std::string message() const override;

		int const block_index;
		piece_index_t const piece_index;
	};

	// This alert is generated when a block request times out.
	struct TORRENT_EXPORT block_timeout_alert final : peer_alert
	{
		// internal
		block_timeout_alert(aux::stack_allocator& alloc, torrent_handle h
			, tcp::endpoint const& ep, peer_id const& peer_id, int block_num
			, piece_index_t piece_num);

		TORRENT_DEFINE_ALERT(block_timeout_alert, 29)

		static const int static_category = alert::progress_notification
			| alert::peer_notification;
		virtual std::string message() const override;

		int const block_index;
		piece_index_t const piece_index;
	};

	// This alert is generated when a block request receives a response.
	struct TORRENT_EXPORT block_finished_alert final : peer_alert
	{
		// internal
		block_finished_alert(aux::stack_allocator& alloc, torrent_handle h
			, tcp::endpoint const& ep, peer_id const& peer_id, int block_num
			, piece_index_t piece_num);

		TORRENT_DEFINE_ALERT(block_finished_alert, 30)

		static const int static_category = alert::progress_notification;
		virtual std::string message() const override;

		int const block_index;
		piece_index_t const piece_index;
	};

	// This alert is generated when a block request is sent to a peer.
	struct TORRENT_EXPORT block_downloading_alert final : peer_alert
	{
		// internal
		block_downloading_alert(aux::stack_allocator& alloc, torrent_handle h
			, tcp::endpoint const& ep
			, peer_id const& peer_id, int block_num, piece_index_t piece_num);

		TORRENT_DEFINE_ALERT(block_downloading_alert, 31)

		static const int static_category = alert::progress_notification;
		virtual std::string message() const override;

#ifndef TORRENT_NO_DEPRECATE
		char const* TORRENT_DEPRECATED_MEMBER peer_speedmsg;
#endif
		int const block_index;
		piece_index_t const piece_index;
	};

	// This alert is generated when a block is received that was not requested or
	// whose request timed out.
	struct TORRENT_EXPORT unwanted_block_alert final : peer_alert
	{
		// internal
		unwanted_block_alert(aux::stack_allocator& alloc, torrent_handle h
			, tcp::endpoint const& ep
			, peer_id const& peer_id, int block_num, piece_index_t piece_num);

		TORRENT_DEFINE_ALERT(unwanted_block_alert, 32)

		virtual std::string message() const override;

		int const block_index;
		piece_index_t const piece_index;
	};

	// The ``storage_moved_alert`` is generated when all the disk IO has completed and the
	// files have been moved, as an effect of a call to ``torrent_handle::move_storage``. This
	// is useful to synchronize with the actual disk. The ``path`` member is the new path of
	// the storage.
	struct TORRENT_EXPORT storage_moved_alert final : torrent_alert
	{
		// internal
		storage_moved_alert(aux::stack_allocator& alloc
			, torrent_handle const& h, string_view p);

		TORRENT_DEFINE_ALERT(storage_moved_alert, 33)

		static const int static_category = alert::storage_notification;
		virtual std::string message() const override;

#ifndef TORRENT_NO_DEPRECATE
		std::string TORRENT_DEPRECATED_MEMBER path;
#endif

		// the path the torrent was moved to
		char const* storage_path() const;

	private:
		aux::allocation_slot const m_path_idx;
	};

	// The ``storage_moved_failed_alert`` is generated when an attempt to move the storage,
	// via torrent_handle::move_storage(), fails.
	struct TORRENT_EXPORT storage_moved_failed_alert final : torrent_alert
	{
		// internal
		storage_moved_failed_alert(aux::stack_allocator& alloc
			, torrent_handle const& h, error_code const& e, string_view file
			, char const* op);

		TORRENT_DEFINE_ALERT(storage_moved_failed_alert, 34)

		static const int static_category = alert::storage_notification;
		virtual std::string message() const override;

		error_code const error;

#ifndef TORRENT_NO_DEPRECATE
		// If the error happened for a specific file, ``file`` is its path.
		std::string TORRENT_DEPRECATED_MEMBER file;
#endif

		// If the error happened for a specific file, this returns its path.
		char const* file_path() const;

		// If the error happened in a specific disk operation this is a nullptr
		// terminated string naming which one, otherwise it's nullptr.
		char const* operation;
	private:
		aux::allocation_slot const m_file_idx;
	};

	// This alert is generated when a request to delete the files of a torrent complete.
	//
	// The ``info_hash`` is the info-hash of the torrent that was just deleted. Most of
	// the time the torrent_handle in the ``torrent_alert`` will be invalid by the time
	// this alert arrives, since the torrent is being deleted. The ``info_hash`` member
	// is hence the main way of identifying which torrent just completed the delete.
	//
	// This alert is posted in the ``storage_notification`` category, and that bit
	// needs to be set in the alert_mask.
	struct TORRENT_EXPORT torrent_deleted_alert final : torrent_alert
	{
		// internal
		torrent_deleted_alert(aux::stack_allocator& alloc
			, torrent_handle const& h, sha1_hash const& ih);

		TORRENT_DEFINE_ALERT_PRIO(torrent_deleted_alert, 35)

		static const int static_category = alert::storage_notification;
		virtual std::string message() const override;

		sha1_hash const info_hash;
	};

	// This alert is generated when a request to delete the files of a torrent fails.
	// Just removing a torrent from the session cannot fail
	struct TORRENT_EXPORT torrent_delete_failed_alert final : torrent_alert
	{
		// internal
		torrent_delete_failed_alert(aux::stack_allocator& alloc
			, torrent_handle const& h, error_code const& e, sha1_hash const& ih);

		TORRENT_DEFINE_ALERT_PRIO(torrent_delete_failed_alert, 36)

		static const int static_category = alert::storage_notification
			| alert::error_notification;
		virtual std::string message() const override;

		// tells you why it failed.
		error_code const error;

		// the info hash of the torrent whose files failed to be deleted
		sha1_hash const info_hash;

#ifndef TORRENT_NO_DEPRECATE
		std::string TORRENT_DEPRECATED_MEMBER msg;
#endif
	};

	// This alert is generated as a response to a ``torrent_handle::save_resume_data`` request.
	// It is generated once the disk IO thread is done writing the state for this torrent.
	struct TORRENT_EXPORT save_resume_data_alert final : torrent_alert
	{
		// internal
		save_resume_data_alert(aux::stack_allocator& alloc
			, add_torrent_params params
			, torrent_handle const& h);

		TORRENT_DEFINE_ALERT_PRIO(save_resume_data_alert, 37)

		static const int static_category = alert::storage_notification;
		virtual std::string message() const override;

		// the ``params`` structure is populated with the fields to be passed to
		// add_torrent() or async_add_torrent() to resume the torrent. To
		// save the state to disk, you may pass it on to write_resume_data().
		add_torrent_params params;

#ifndef TORRENT_NO_DEPRECATE
		// points to the resume data.
		std::shared_ptr<entry> resume_data;
#endif
	};

	// This alert is generated instead of ``save_resume_data_alert`` if there was an error
	// generating the resume data. ``error`` describes what went wrong.
	struct TORRENT_EXPORT save_resume_data_failed_alert final : torrent_alert
	{
		// internal
		save_resume_data_failed_alert(aux::stack_allocator& alloc
			, torrent_handle const& h, error_code const& e);

		TORRENT_DEFINE_ALERT_PRIO(save_resume_data_failed_alert, 38)

		static const int static_category = alert::storage_notification
			| alert::error_notification;
		virtual std::string message() const override;

		// the error code from the resume_data failure
		error_code const error;

#ifndef TORRENT_NO_DEPRECATE
		std::string TORRENT_DEPRECATED_MEMBER msg;
#endif
	};

	// This alert is generated as a response to a ``torrent_handle::pause`` request. It is
	// generated once all disk IO is complete and the files in the torrent have been closed.
	// This is useful for synchronizing with the disk.
	struct TORRENT_EXPORT torrent_paused_alert final : torrent_alert
	{
		// internal
		torrent_paused_alert(aux::stack_allocator& alloc, torrent_handle const& h);

		TORRENT_DEFINE_ALERT(torrent_paused_alert, 39)

		static const int static_category = alert::status_notification;
		virtual std::string message() const override;
	};

	// This alert is generated as a response to a torrent_handle::resume() request. It is
	// generated when a torrent goes from a paused state to an active state.
	struct TORRENT_EXPORT torrent_resumed_alert final : torrent_alert
	{
		// internal
		torrent_resumed_alert(aux::stack_allocator& alloc, torrent_handle const& h);

		TORRENT_DEFINE_ALERT(torrent_resumed_alert, 40)

		static const int static_category = alert::status_notification;
		virtual std::string message() const override;
	};

	// This alert is posted when a torrent completes checking. i.e. when it transitions
	// out of the ``checking files`` state into a state where it is ready to start downloading
	struct TORRENT_EXPORT torrent_checked_alert final : torrent_alert
	{
		// internal
		torrent_checked_alert(aux::stack_allocator& alloc, torrent_handle const& h);

		TORRENT_DEFINE_ALERT(torrent_checked_alert, 41)

		static const int static_category = alert::status_notification;
		virtual std::string message() const override;
	};

	// This alert is generated when a HTTP seed name lookup fails.
	struct TORRENT_EXPORT url_seed_alert final : torrent_alert
	{
		// internal
		url_seed_alert(aux::stack_allocator& alloc, torrent_handle const& h
			, string_view u, error_code const& e);
		url_seed_alert(aux::stack_allocator& alloc, torrent_handle const& h
			, string_view u, string_view m);

		TORRENT_DEFINE_ALERT(url_seed_alert, 42)

		static const int static_category = alert::peer_notification | alert::error_notification;
		virtual std::string message() const override;

#ifndef TORRENT_NO_DEPRECATE
		// the HTTP seed that failed
		std::string TORRENT_DEPRECATED_MEMBER url;

		// the error message, potentially from the server
		std::string TORRENT_DEPRECATED_MEMBER msg;
#endif

		// the error the web seed encountered. If this is not set, the server
		// sent an error message, call ``error_message()``.
		error_code const error;

		// the URL the error is associated with
		char const* server_url() const;

		// in case the web server sent an error message, this function returns
		// it.
		char const* error_message() const;

	private:
		aux::allocation_slot const m_url_idx;
		aux::allocation_slot const m_msg_idx;
	};

	// If the storage fails to read or write files that it needs access to, this alert is
	// generated and the torrent is paused.
	struct TORRENT_EXPORT file_error_alert final : torrent_alert
	{
		// internal
		file_error_alert(aux::stack_allocator& alloc, error_code const& ec
			, string_view file, char const* op, torrent_handle const& h);

		TORRENT_DEFINE_ALERT(file_error_alert, 43)

		static const int static_category = alert::status_notification
			| alert::error_notification
			| alert::storage_notification;
		virtual std::string message() const override;

#ifndef TORRENT_NO_DEPRECATE
		// the path to the file that was accessed when the error occurred.
		std::string TORRENT_DEPRECATED_MEMBER file;
#endif

		// the error code describing the error.
		error_code const error;
		char const* operation;

		// the file that experienced the error
		char const* filename() const;

#ifndef TORRENT_NO_DEPRECATE
		std::string TORRENT_DEPRECATED_MEMBER msg;
#endif
	private:
		aux::allocation_slot const m_file_idx;
	};

	// This alert is generated when the metadata has been completely received and the info-hash
	// failed to match it. i.e. the metadata that was received was corrupt. libtorrent will
	// automatically retry to fetch it in this case. This is only relevant when running a
	// torrent-less download, with the metadata extension provided by libtorrent.
	struct TORRENT_EXPORT metadata_failed_alert final : torrent_alert
	{
		// internal
		metadata_failed_alert(aux::stack_allocator& alloc
			, torrent_handle const& h, error_code const& ec);

		TORRENT_DEFINE_ALERT(metadata_failed_alert, 44)

		static const int static_category = alert::error_notification;
		virtual std::string message() const override;

		// indicates what failed when parsing the metadata. This error is
		// what's returned from lazy_bdecode().
		error_code const error;
	};

	// This alert is generated when the metadata has been completely received and the torrent
	// can start downloading. It is not generated on torrents that are started with metadata, but
	// only those that needs to download it from peers (when utilizing the libtorrent extension).
	//
	// There are no additional data members in this alert.
	//
	// Typically, when receiving this alert, you would want to save the torrent file in order
	// to load it back up again when the session is restarted. Here's an example snippet of
	// code to do that::
	//
	//	torrent_handle h = alert->handle();
	//	if (h.is_valid()) {
	//		std::shared_ptr<torrent_info const> ti = h.torrent_file();
	//		create_torrent ct(*ti);
	//		entry te = ct.generate();
	//		std::vector<char> buffer;
	//		bencode(std::back_inserter(buffer), te);
	//		FILE* f = fopen((to_hex(ti->info_hash().to_string()) + ".torrent").c_str(), "wb+");
	//		if (f) {
	//			fwrite(&buffer[0], 1, buffer.size(), f);
	//			fclose(f);
	//		}
	//	}
	//
	struct TORRENT_EXPORT metadata_received_alert final : torrent_alert
	{
		// internal
		metadata_received_alert(aux::stack_allocator& alloc
			, torrent_handle const& h);

		TORRENT_DEFINE_ALERT(metadata_received_alert, 45)

		static const int static_category = alert::status_notification;
		virtual std::string message() const override;
	};

	// This alert is posted when there is an error on the UDP socket. The
	// UDP socket is used for all uTP, DHT and UDP tracker traffic. It's
	// global to the session.
	struct TORRENT_EXPORT udp_error_alert final : alert
	{
		// internal
		udp_error_alert(
			aux::stack_allocator& alloc
			, udp::endpoint const& ep
			, error_code const& ec);

		TORRENT_DEFINE_ALERT(udp_error_alert, 46)

		static const int static_category = alert::error_notification;
		virtual std::string message() const override;

		// the source address associated with the error (if any)
		udp::endpoint const endpoint;

		// the error code describing the error
		error_code const error;
	};

	// Whenever libtorrent learns about the machines external IP, this alert is
	// generated. The external IP address can be acquired from the tracker (if it
	// supports that) or from peers that supports the extension protocol.
	// The address can be accessed through the ``external_address`` member.
	struct TORRENT_EXPORT external_ip_alert final : alert
	{
		// internal
		external_ip_alert(aux::stack_allocator& alloc, address const& ip);

		TORRENT_DEFINE_ALERT(external_ip_alert, 47)

		static const int static_category = alert::status_notification;
		virtual std::string message() const override;

		// the IP address that is believed to be our external IP
		address const external_address;
	};

	enum class socket_type_t : std::uint8_t
	{
		tcp, tcp_ssl, udp, i2p, socks5, utp_ssl
	};

	// This alert is generated when none of the ports, given in the port range, to
	// session can be opened for listening. The ``listen_interface`` member is the
	// interface that failed, ``error`` is the error code describing the failure.
	//
	// In the case an endpoint was created before generating the alert, it is
	// represented by ``address`` and ``port``. The combinations of socket type
	// and operation in which such address and port are not valid are:
	// accept  - i2p
	// accept  - socks5
	// enum_if - tcp
	//
	// libtorrent may sometimes try to listen on port 0, if all other ports failed.
	// Port 0 asks the operating system to pick a port that's free). If that fails
	// you may see a listen_failed_alert with port 0 even if you didn't ask to
	// listen on it.
	struct TORRENT_EXPORT listen_failed_alert final : alert
	{
#ifndef TORRENT_NO_DEPRECATE
		enum socket_type_t { tcp, tcp_ssl, udp, i2p, socks5, utp_ssl };
#endif

		// internal
		listen_failed_alert(aux::stack_allocator& alloc, string_view iface
			, libtorrent::address const& listen_addr, int listen_port
			, int op, error_code const& ec, libtorrent::socket_type_t t);

		listen_failed_alert(aux::stack_allocator& alloc, string_view iface
			, tcp::endpoint const& ep, int op, error_code const& ec
			, libtorrent::socket_type_t t);

		listen_failed_alert(aux::stack_allocator& alloc, string_view iface
			, udp::endpoint const& ep, int op, error_code const& ec
			, libtorrent::socket_type_t t);

		listen_failed_alert(aux::stack_allocator& alloc, string_view iface
			, int op, error_code const& ec, libtorrent::socket_type_t t);

		TORRENT_DEFINE_ALERT_PRIO(listen_failed_alert, 48)

		static const int static_category = alert::status_notification | alert::error_notification;
		virtual std::string message() const override;

		// the network device libtorrent attempted to listen on, or the IP address
		char const* listen_interface() const;

		// the error the system returned
		error_code const error;

		enum op_t
		{
			parse_addr, open, bind, listen, get_socket_name, accept, enum_if, bind_to_device
		};

		// the specific low level operation that failed. See op_t.
		int const operation;

		// the type of listen socket this alert refers to.
		libtorrent::socket_type_t const socket_type;

		// the address libtorrent attempted to listen on
		// see alert's documentation for validity of this value
		libtorrent::address const address;

		// the port libtorrent attempted to listen on
		// see alert's documentation for validity of this value
		int const port;

#ifndef TORRENT_NO_DEPRECATE
		// the address and port libtorrent attempted to listen on
		tcp::endpoint endpoint;

		// the type of listen socket this alert refers to.
		socket_type_t sock_type;
#endif

	private:
		std::reference_wrapper<aux::stack_allocator const> m_alloc;
		aux::allocation_slot const m_interface_idx;
	};

	// This alert is posted when the listen port succeeds to be opened on a
	// particular interface. ``address`` and ``port`` is the endpoint that
	// successfully was opened for listening.
	struct TORRENT_EXPORT listen_succeeded_alert final : alert
	{
#ifndef TORRENT_NO_DEPRECATE
		enum socket_type_t { tcp, tcp_ssl, udp, i2p, socks5, utp_ssl };
#endif

		// internal
		listen_succeeded_alert(aux::stack_allocator& alloc
			, libtorrent::address const& listen_addr
			, int listen_port
			, libtorrent::socket_type_t t);

		listen_succeeded_alert(aux::stack_allocator& alloc
			, tcp::endpoint const& ep
			, libtorrent::socket_type_t t);

		listen_succeeded_alert(aux::stack_allocator& alloc
			, udp::endpoint const& ep
			, libtorrent::socket_type_t t);

		TORRENT_DEFINE_ALERT_PRIO(listen_succeeded_alert, 49)

		static const int static_category = alert::status_notification;
		virtual std::string message() const override;

		// the address libtorrent ended up listening on. This address
		// refers to the local interface.
		libtorrent::address const address;

		// the port libtorrent ended up listening on.
		int const port;

		// the type of listen socket this alert refers to.
		libtorrent::socket_type_t const socket_type;

#ifndef TORRENT_NO_DEPRECATE
		// the endpoint libtorrent ended up listening on. The address
		// refers to the local interface and the port is the listen port.
		tcp::endpoint endpoint;

		// the type of listen socket this alert refers to.
		socket_type_t sock_type;
#endif
	};

	// This alert is generated when a NAT router was successfully found but some
	// part of the port mapping request failed. It contains a text message that
	// may help the user figure out what is wrong. This alert is not generated in
	// case it appears the client is not running on a NAT:ed network or if it
	// appears there is no NAT router that can be remote controlled to add port
	// mappings.
	struct TORRENT_EXPORT portmap_error_alert final : alert
	{
		// internal
		portmap_error_alert(aux::stack_allocator& alloc, int i, int t
			, error_code const& e);

		TORRENT_DEFINE_ALERT(portmap_error_alert, 50)

		static const int static_category = alert::port_mapping_notification
			| alert::error_notification;
		virtual std::string message() const override;

		// refers to the mapping index of the port map that failed, i.e.
		// the index returned from add_mapping().
		int const mapping;

		// is 0 for NAT-PMP and 1 for UPnP.
		int const map_type;

		// tells you what failed.
		error_code const error;
#ifndef TORRENT_NO_DEPRECATE
		std::string TORRENT_DEPRECATED_MEMBER msg;
#endif
	};

	// This alert is generated when a NAT router was successfully found and
	// a port was successfully mapped on it. On a NAT:ed network with a NAT-PMP
	// capable router, this is typically generated once when mapping the TCP
	// port and, if DHT is enabled, when the UDP port is mapped.
	struct TORRENT_EXPORT portmap_alert final : alert
	{
		// internal
		portmap_alert(aux::stack_allocator& alloc, int i, int port, int t, int protocol);

		TORRENT_DEFINE_ALERT(portmap_alert, 51)

		static const int static_category = alert::port_mapping_notification;
		virtual std::string message() const override;

		// refers to the mapping index of the port map that failed, i.e.
		// the index returned from add_mapping().
		int const mapping;

		// the external port allocated for the mapping.
		int const external_port;

		// 0 for NAT-PMP and 1 for UPnP.
		int const map_type;

		enum protocol_t
		{
			tcp,
			udp
		};

		// the protocol this mapping was for. one of protocol_t enums
		int const protocol;
	};

	// This alert is generated to log informational events related to either
	// UPnP or NAT-PMP. They contain a log line and the type (0 = NAT-PMP
	// and 1 = UPnP). Displaying these messages to an end user is only useful
	// for debugging the UPnP or NAT-PMP implementation. This alert is only
	// posted if the alert::port_mapping_log_notification flag is enabled in
	// the alert mask.
	struct TORRENT_EXPORT portmap_log_alert final : alert
	{
		// internal
		portmap_log_alert(aux::stack_allocator& alloc, int t, const char* m);

		TORRENT_DEFINE_ALERT(portmap_log_alert, 52)

		static const int static_category = alert::port_mapping_log_notification;
		virtual std::string message() const override;

		int const map_type;

#ifndef TORRENT_NO_DEPRECATE
		std::string TORRENT_DEPRECATED_MEMBER msg;
#endif

		// the message associated with this log line
		char const* log_message() const;

	private:

		// TODO: 2 should the alert baseclass have this object instead?
		std::reference_wrapper<aux::stack_allocator const> m_alloc;

		aux::allocation_slot const m_log_idx;
	};

	// This alert is generated when a fastresume file has been passed to
	// add_torrent() but the files on disk did not match the fastresume file.
	// The error_code explains the reason why the resume file was rejected.
	struct TORRENT_EXPORT fastresume_rejected_alert final : torrent_alert
	{
		// internal
		fastresume_rejected_alert(aux::stack_allocator& alloc
			, torrent_handle const& h, error_code const& ec, string_view file
			, char const* op);

		TORRENT_DEFINE_ALERT(fastresume_rejected_alert, 53)

		static const int static_category = alert::status_notification
			| alert::error_notification;
		virtual std::string message() const override;

		error_code const error;

#ifndef TORRENT_NO_DEPRECATE
		// If the error happened to a specific file, ``file`` is the path to it.
		std::string TORRENT_DEPRECATED_MEMBER file;
#endif

		// If the error happened to a specific file, this returns the path to it.
		char const* file_path() const;

		// If the error happened in a disk operation. a 0-terminated string of
		// the name of that operation. ``operation`` is nullptr otherwise.
		char const* operation;

#ifndef TORRENT_NO_DEPRECATE
		std::string TORRENT_DEPRECATED_MEMBER msg;
#endif
	private:
		aux::allocation_slot const m_path_idx;
	};

	// This alert is posted when an incoming peer connection, or a peer that's about to be added
	// to our peer list, is blocked for some reason. This could be any of:
	//
	// * the IP filter
	// * i2p mixed mode restrictions (a normal peer is not allowed on an i2p swarm)
	// * the port filter
	// * the peer has a low port and ``no_connect_privileged_ports`` is enabled
	// * the protocol of the peer is blocked (uTP/TCP blocking)
	struct TORRENT_EXPORT peer_blocked_alert final : peer_alert
	{
		// internal
		peer_blocked_alert(aux::stack_allocator& alloc, torrent_handle const& h
			, tcp::endpoint const& ep, int r);

		TORRENT_DEFINE_ALERT(peer_blocked_alert, 54)

		static const int static_category = alert::ip_block_notification;
		virtual std::string message() const override;

		enum reason_t
		{
			ip_filter,
			port_filter,
			i2p_mixed,
			privileged_ports,
			utp_disabled,
			tcp_disabled,
			invalid_local_interface
		};

		// the reason for the peer being blocked. Is one of the values from the
		// reason_t enum.
		int const reason;
	};

	// This alert is generated when a DHT node announces to an info-hash on our
	// DHT node. It belongs to the ``dht_notification`` category.
	struct TORRENT_EXPORT dht_announce_alert final : alert
	{
		// internal
		dht_announce_alert(aux::stack_allocator& alloc, address const& i, int p
			, sha1_hash const& ih);

		TORRENT_DEFINE_ALERT(dht_announce_alert, 55)

		static const int static_category = alert::dht_notification;
		virtual std::string message() const override;

		address const ip;
		int const port;
		sha1_hash const info_hash;
	};

	// This alert is generated when a DHT node sends a ``get_peers`` message to
	// our DHT node. It belongs to the ``dht_notification`` category.
	struct TORRENT_EXPORT dht_get_peers_alert final : alert
	{
		// internal
		dht_get_peers_alert(aux::stack_allocator& alloc, sha1_hash const& ih);

		TORRENT_DEFINE_ALERT(dht_get_peers_alert, 56)

		static const int static_category = alert::dht_notification;
		virtual std::string message() const override;

		sha1_hash const info_hash;
	};

	// This alert is posted approximately once every second, and it contains
	// byte counters of most statistics that's tracked for torrents. Each active
	// torrent posts these alerts regularly.
	// This alert has been superseded by calling ``post_torrent_updates()``
	// regularly on the session object. This alert will be removed
	struct TORRENT_EXPORT stats_alert final : torrent_alert
	{
		// internal
		stats_alert(aux::stack_allocator& alloc, torrent_handle const& h, int interval
			, stat const& s);

		TORRENT_DEFINE_ALERT(stats_alert, 57)

		static const int static_category = alert::stats_notification;
		virtual std::string message() const override;

		enum stats_channel
		{
			upload_payload,
			upload_protocol,
			download_payload,
			download_protocol,
			upload_ip_protocol,
#ifndef TORRENT_NO_DEPRECATE
			upload_dht_protocol TORRENT_DEPRECATED_ENUM,
			upload_tracker_protocol TORRENT_DEPRECATED_ENUM,
#else
			deprecated1,
			deprecated2,
#endif
			download_ip_protocol,
#ifndef TORRENT_NO_DEPRECATE
			download_dht_protocol TORRENT_DEPRECATED_ENUM,
			download_tracker_protocol TORRENT_DEPRECATED_ENUM,
#else
			deprecated3,
			deprecated4,
#endif
			num_channels
		};

		// an array of samples. The enum describes what each sample is a
		// measurement of. All of these are raw, and not smoothing is performed.
		std::array<int, num_channels> const transferred;

		// the number of milliseconds during which these stats were collected.
		// This is typically just above 1000, but if CPU is limited, it may be
		// higher than that.
		int const interval;
	};

	// This alert is posted when the disk cache has been flushed for a specific
	// torrent as a result of a call to torrent_handle::flush_cache(). This
	// alert belongs to the ``storage_notification`` category, which must be
	// enabled to let this alert through. The alert is also posted when removing
	// a torrent from the session, once the outstanding cache flush is complete
	// and the torrent does no longer have any files open.
	struct TORRENT_EXPORT cache_flushed_alert final : torrent_alert
	{
		// internal
		cache_flushed_alert(aux::stack_allocator& alloc, torrent_handle const& h);

		TORRENT_DEFINE_ALERT(cache_flushed_alert, 58)

		static const int static_category = alert::storage_notification;
	};

	// This alert is posted when a bittorrent feature is blocked because of the
	// anonymous mode. For instance, if the tracker proxy is not set up, no
	// trackers will be used, because trackers can only be used through proxies
	// when in anonymous mode.
	struct TORRENT_EXPORT anonymous_mode_alert final : torrent_alert
	{
		// internal
		anonymous_mode_alert(aux::stack_allocator& alloc, torrent_handle const& h
			, int k, string_view s);

		TORRENT_DEFINE_ALERT(anonymous_mode_alert, 59)

		static const int static_category = alert::error_notification;
		virtual std::string message() const override;

		enum kind_t
		{
			// means that there's no proxy set up for tracker
			// communication and the tracker will not be contacted.
			// The tracker which this failed for is specified in the ``str`` member.
			tracker_not_anonymous = 0
		};

		// specifies what error this is, see kind_t.
		int const kind;
		std::string const str;
	};

	// This alert is generated when we receive a local service discovery message
	// from a peer for a torrent we're currently participating in.
	struct TORRENT_EXPORT lsd_peer_alert final : peer_alert
	{
		// internal
		lsd_peer_alert(aux::stack_allocator& alloc, torrent_handle const& h
			, tcp::endpoint const& i);

		TORRENT_DEFINE_ALERT(lsd_peer_alert, 60)

		static const int static_category = alert::peer_notification;
		virtual std::string message() const override;
	};

	// This alert is posted whenever a tracker responds with a ``trackerid``.
	// The tracker ID is like a cookie. The libtorrent will store the tracker ID
	// for this tracker and repeat it in subsequent announces.
	struct TORRENT_EXPORT trackerid_alert final : tracker_alert
	{
		// internal
		trackerid_alert(aux::stack_allocator& alloc, torrent_handle const& h
			, string_view u, const std::string& id);

		TORRENT_DEFINE_ALERT(trackerid_alert, 61)

		static const int static_category = alert::status_notification;
		virtual std::string message() const override;

#ifndef TORRENT_NO_DEPRECATE
		// The tracker ID returned by the tracker
		std::string TORRENT_DEPRECATED_MEMBER trackerid;
#endif

		// The tracker ID returned by the tracker
		char const* tracker_id() const;

	private:
		aux::allocation_slot const m_tracker_idx;
	};

	// This alert is posted when the initial DHT bootstrap is done.
	struct TORRENT_EXPORT dht_bootstrap_alert final : alert
	{
		// internal
		explicit dht_bootstrap_alert(aux::stack_allocator& alloc);

		TORRENT_DEFINE_ALERT(dht_bootstrap_alert, 62)

		static const int static_category = alert::dht_notification;
		virtual std::string message() const override;
	};

	// This is posted whenever a torrent is transitioned into the error state.
	struct TORRENT_EXPORT torrent_error_alert final : torrent_alert
	{
		// internal
		torrent_error_alert(aux::stack_allocator& alloc, torrent_handle const& h
			, error_code const& e, string_view f);

		TORRENT_DEFINE_ALERT(torrent_error_alert, 64)

		static const int static_category = alert::error_notification | alert::status_notification;
		virtual std::string message() const override;

		// specifies which error the torrent encountered.
		error_code const error;

#ifndef TORRENT_NO_DEPRECATE
		// the filename (or object) the error occurred on.
		std::string TORRENT_DEPRECATED_MEMBER error_file;
#endif

		// the filename (or object) the error occurred on.
		char const* filename() const;

	private:
		aux::allocation_slot const m_file_idx;
	};

	// This is always posted for SSL torrents. This is a reminder to the client that
	// the torrent won't work unless torrent_handle::set_ssl_certificate() is called with
	// a valid certificate. Valid certificates MUST be signed by the SSL certificate
	// in the .torrent file.
	struct TORRENT_EXPORT torrent_need_cert_alert final : torrent_alert
	{
		// internal
		torrent_need_cert_alert(aux::stack_allocator& alloc
			, torrent_handle const& h);

		TORRENT_DEFINE_ALERT_PRIO(torrent_need_cert_alert, 65)

		static const int static_category = alert::status_notification;
		virtual std::string message() const override;

		error_code const error;
	};

	// The incoming connection alert is posted every time we successfully accept
	// an incoming connection, through any mean. The most straight-forward ways
	// of accepting incoming connections are through the TCP listen socket and
	// the UDP listen socket for uTP sockets. However, connections may also be
	// accepted through a Socks5 or i2p listen socket, or via an SSL listen
	// socket.
	struct TORRENT_EXPORT incoming_connection_alert final : alert
	{
		// internal
		incoming_connection_alert(aux::stack_allocator& alloc, int t
			, tcp::endpoint const& i);

		TORRENT_DEFINE_ALERT(incoming_connection_alert, 66)

		static const int static_category = alert::peer_notification;
		virtual std::string message() const override;

		// tells you what kind of socket the connection was accepted
		// as:
		//
		// 0. none (no socket instantiated)
		// 1. TCP
		// 2. Socks5
		// 3. HTTP
		// 4. uTP
		// 5. i2p
		// 6. SSL/TCP
		// 7. SSL/Socks5
		// 8. HTTPS (SSL/HTTP)
		// 9. SSL/uTP
		//
		int const socket_type;

		// is the IP address and port the connection came from.
		tcp::endpoint const endpoint;

#ifndef TORRENT_NO_DEPRECATE
		// is the IP address and port the connection came from.
		tcp::endpoint const ip;
#endif
	};

	// This alert is always posted when a torrent was attempted to be added
	// and contains the return status of the add operation. The torrent handle of the new
	// torrent can be found in the base class' ``handle`` member. If adding
	// the torrent failed, ``error`` contains the error code.
	struct TORRENT_EXPORT add_torrent_alert final : torrent_alert
	{
		// internal
		add_torrent_alert(aux::stack_allocator& alloc, torrent_handle const& h
			, add_torrent_params const& p, error_code const& ec);

		TORRENT_DEFINE_ALERT_PRIO(add_torrent_alert, 67)

		static const int static_category = alert::status_notification;
		virtual std::string message() const override;

		// a copy of the parameters used when adding the torrent, it can be used
		// to identify which invocation to ``async_add_torrent()`` caused this alert.
		add_torrent_params const params;

		// set to the error, if one occurred while adding the torrent.
		error_code const error;
	};

	// This alert is only posted when requested by the user, by calling
	// session::post_torrent_updates() on the session. It contains the torrent
	// status of all torrents that changed since last time this message was
	// posted. Its category is ``status_notification``, but it's not subject to
	// filtering, since it's only manually posted anyway.
	struct TORRENT_EXPORT state_update_alert final : alert
	{
		state_update_alert(aux::stack_allocator& alloc
			, std::vector<torrent_status> st);

		TORRENT_DEFINE_ALERT_PRIO(state_update_alert, 68)

		static const int static_category = alert::status_notification;
		virtual std::string message() const override;

		// contains the torrent status of all torrents that changed since last
		// time this message was posted. Note that you can map a torrent status
		// to a specific torrent via its ``handle`` member. The receiving end is
		// suggested to have all torrents sorted by the torrent_handle or hashed
		// by it, for efficient updates.
		std::vector<torrent_status> const status;
	};

#ifndef TORRENT_NO_DEPRECATE
#ifdef _MSC_VER
#pragma warning(push, 1)
// warning C4996: X: was declared deprecated
#pragma warning( disable : 4996 )
#endif
#ifdef __GNUC__
#pragma GCC diagnostic push
#pragma GCC diagnostic ignored "-Wdeprecated-declarations"
#endif
	struct TORRENT_DEPRECATED TORRENT_EXPORT mmap_cache_alert final : alert
	{
		mmap_cache_alert(aux::stack_allocator& alloc
			, error_code const& ec);
		TORRENT_DEFINE_ALERT(mmap_cache_alert, 69)

		static const int static_category = alert::error_notification;
		virtual std::string message() const override;

		error_code const error;
	};
#ifdef __GNUC__
#pragma GCC diagnostic pop
#endif
#ifdef _MSC_VER
#pragma warning(pop)
#endif
#endif

	// The session_stats_alert is posted when the user requests session statistics by
	// calling post_session_stats() on the session object. Its category is
	// ``status_notification``, but it is not subject to filtering, since it's only
	// manually posted anyway.
	//
	// the ``message()`` member function returns a string representation of the values that
	// properly match the line returned in ``session_stats_header_alert::message()``.
	//
	// this specific output is parsed by tools/parse_session_stats.py
	// if this is changed, that parser should also be changed
	struct TORRENT_EXPORT session_stats_alert final : alert
	{
		session_stats_alert(aux::stack_allocator& alloc, counters const& cnt);
		TORRENT_DEFINE_ALERT_PRIO(session_stats_alert, 70)

		static const int static_category = alert::stats_notification;
		virtual std::string message() const override;

		// An array are a mix of *counters* and *gauges*, which meanings can be
		// queries via the session_stats_metrics() function on the session. The
		// mapping from a specific metric to an index into this array is constant
		// for a specific version of libtorrent, but may differ for other
		// versions. The intended usage is to request the mapping, i.e. call
		// session_stats_metrics(), once on startup, and then use that mapping to
		// interpret these values throughout the process' runtime.
		//
		// For more information, see the session-statistics_ section.
		std::array<std::int64_t, counters::num_counters> const values;
	};

#ifndef TORRENT_NO_DEPRECATE
	// hidden
	// When a torrent changes its info-hash, this alert is posted. This only
	// happens in very specific cases. For instance, when a torrent is
	// downloaded from a URL, the true info hash is not known immediately. First
	// the .torrent file must be downloaded and parsed.
	//
	// Once this download completes, the ``torrent_update_alert`` is posted to
	// notify the client of the info-hash changing.
#ifdef _MSC_VER
#pragma warning(push, 1)
// warning C4996: X: was declared deprecated
#pragma warning( disable : 4996 )
#endif
#ifdef __GNUC__
#pragma GCC diagnostic push
#pragma GCC diagnostic ignored "-Wdeprecated-declarations"
#endif
	struct TORRENT_DEPRECATED TORRENT_EXPORT torrent_update_alert final : torrent_alert
	{
		// internal
		torrent_update_alert(aux::stack_allocator& alloc, torrent_handle h
			, sha1_hash const& old_hash, sha1_hash const& new_hash);

		TORRENT_DEFINE_ALERT_PRIO(torrent_update_alert, 71)

		static const int static_category = alert::status_notification;
		virtual std::string message() const override;

		// ``old_ih`` and ``new_ih`` are the previous and new info-hash for the torrent, respectively.
		sha1_hash old_ih;
		sha1_hash new_ih;
	};
#ifdef __GNUC__
#pragma GCC diagnostic pop
#endif
#ifdef _MSC_VER
#pragma warning(pop)
#endif
#endif

	// posted when something fails in the DHT. This is not necessarily a fatal
	// error, but it could prevent proper operation
	struct TORRENT_EXPORT dht_error_alert final : alert
	{
		// internal
		dht_error_alert(aux::stack_allocator& alloc, int op, error_code const& ec);

		TORRENT_DEFINE_ALERT(dht_error_alert, 73)

		static const int static_category = alert::error_notification | alert::dht_notification;
		virtual std::string message() const override;

		// the error code
		error_code const error;

		enum op_t
		{
			unknown,
			hostname_lookup
		};

		// the operation that failed
		op_t const operation;
	};

	// this alert is posted as a response to a call to session::get_item(),
	// specifically the overload for looking up immutable items in the DHT.
	struct TORRENT_EXPORT dht_immutable_item_alert final : alert
	{
		dht_immutable_item_alert(aux::stack_allocator& alloc, sha1_hash const& t
			, entry const& i);

		TORRENT_DEFINE_ALERT_PRIO(dht_immutable_item_alert, 74)

		static const int static_category = alert::dht_notification;

		virtual std::string message() const override;

		// the target hash of the immutable item. This must
		// match the sha-1 hash of the bencoded form of ``item``.
		sha1_hash const target;

		// the data for this item
		entry const item;
	};

	// this alert is posted as a response to a call to session::get_item(),
	// specifically the overload for looking up mutable items in the DHT.
	struct TORRENT_EXPORT dht_mutable_item_alert final : alert
	{
		dht_mutable_item_alert(aux::stack_allocator& alloc
			, std::array<char, 32> k, std::array<char, 64> sig
			, std::int64_t sequence, string_view s, entry const& i, bool a);

		TORRENT_DEFINE_ALERT_PRIO(dht_mutable_item_alert, 75)

		static const int static_category = alert::dht_notification;
		virtual std::string message() const override;

		// the public key that was looked up
		std::array<char, 32> const key;

		// the signature of the data. This is not the signature of the
		// plain encoded form of the item, but it includes the sequence number
		// and possibly the hash as well. See the dht_store document for more
		// information. This is primarily useful for echoing back in a store
		// request.
		std::array<char, 64> const signature;

		// the sequence number of this item
		std::int64_t const seq;

		// the salt, if any, used to lookup and store this item. If no
		// salt was used, this is an empty string
		std::string const salt;

		// the data for this item
		entry const item;

		// the last response for mutable data is authoritative.
		bool const authoritative;
	};

	// this is posted when a DHT put operation completes. This is useful if the
	// client is waiting for a put to complete before shutting down for instance.
	struct TORRENT_EXPORT dht_put_alert final : alert
	{
		// internal
		dht_put_alert(aux::stack_allocator& alloc, sha1_hash const& t, int n);
		dht_put_alert(aux::stack_allocator& alloc, std::array<char, 32> key
			, std::array<char, 64> sig
			, std::string s
			, std::int64_t sequence_number
			, int n);

		TORRENT_DEFINE_ALERT(dht_put_alert, 76)

		static const int static_category = alert::dht_notification;
		virtual std::string message() const override;

		// the target hash the item was stored under if this was an *immutable*
		// item.
		sha1_hash const target;

		// if a mutable item was stored, these are the public key, signature,
		// salt and sequence number the item was stored under.
		std::array<char, 32> const public_key;
		std::array<char, 64> const signature;
		std::string const salt;
		std::int64_t const seq;

		// DHT put operation usually writes item to k nodes, maybe the node
		// is stale so no response, or the node doesn't support 'put', or the
		// token for write is out of date, etc. num_success is the number of
		// successful responses we got from the puts.
		int const num_success;
	};

	// this alert is used to report errors in the i2p SAM connection
	struct TORRENT_EXPORT i2p_alert final : alert
	{
		i2p_alert(aux::stack_allocator& alloc, error_code const& ec);

		TORRENT_DEFINE_ALERT(i2p_alert, 77)

		static const int static_category = alert::error_notification;
		virtual std::string message() const override;

		// the error that occurred in the i2p SAM connection
		error_code const error;
	};

	// This alert is generated when we send a get_peers request
	// It belongs to the ``dht_notification`` category.
	struct TORRENT_EXPORT dht_outgoing_get_peers_alert final : alert
	{
		// internal
		dht_outgoing_get_peers_alert(aux::stack_allocator& alloc
			, sha1_hash const& ih, sha1_hash const& obfih
			, udp::endpoint ep);

		TORRENT_DEFINE_ALERT(dht_outgoing_get_peers_alert, 78)

		static const int static_category = alert::dht_notification;
		virtual std::string message() const override;

		// the info_hash of the torrent we're looking for peers for.
		sha1_hash const info_hash;

		// if this was an obfuscated lookup, this is the info-hash target
		// actually sent to the node.
		sha1_hash const obfuscated_info_hash;

		// the endpoint we're sending this query to
		udp::endpoint const endpoint;

#ifndef TORRENT_NO_DEPRECATE
		// the endpoint we're sending this query to
		udp::endpoint ip;
#endif
	};

	// This alert is posted by some session wide event. Its main purpose is
	// trouble shooting and debugging. It's not enabled by the default alert
	// mask and is enabled by the ``alert::session_log_notification`` bit.
	// Furthermore, it's by default disabled as a build configuration.
	struct TORRENT_EXPORT log_alert final : alert
	{
		// internal
		log_alert(aux::stack_allocator& alloc, char const* log);
		log_alert(aux::stack_allocator& alloc, char const* fmt, va_list v);

		TORRENT_DEFINE_ALERT(log_alert, 79)

		static const int static_category = alert::session_log_notification;
		virtual std::string message() const override;

		// returns the log message
		char const* log_message() const;

#ifndef TORRENT_NO_DEPRECATE
		// returns the log message
		TORRENT_DEPRECATED
		char const* msg() const;
#endif

	private:
		std::reference_wrapper<aux::stack_allocator const> m_alloc;
		aux::allocation_slot const m_str_idx;
	};

	// This alert is posted by torrent wide events. It's meant to be used for
	// trouble shooting and debugging. It's not enabled by the default alert
	// mask and is enabled by the ``alert::torrent_log_notification`` bit. By
	// default it is disabled as a build configuration.
	struct TORRENT_EXPORT torrent_log_alert final : torrent_alert
	{
		// internal
		torrent_log_alert(aux::stack_allocator& alloc, torrent_handle const& h
			, char const* fmt, va_list v);

		TORRENT_DEFINE_ALERT(torrent_log_alert, 80)

		static const int static_category = alert::torrent_log_notification;
		virtual std::string message() const override;

		// returns the log message
		char const* log_message() const;

#ifndef TORRENT_NO_DEPRECATE
		// returns the log message
		TORRENT_DEPRECATED
		char const* msg() const;
#endif

	private:
		aux::allocation_slot const m_str_idx;
	};

	// This alert is posted by events specific to a peer. It's meant to be used
	// for trouble shooting and debugging. It's not enabled by the default alert
	// mask and is enabled by the ``alert::peer_log_notification`` bit. By
	// default it is disabled as a build configuration.
	struct TORRENT_EXPORT peer_log_alert final : peer_alert
	{
		// describes whether this log refers to in-flow or out-flow of the
		// peer. The exception is ``info`` which is neither incoming or outgoing.
		enum direction_t
		{
			incoming_message,
			outgoing_message,
			incoming,
			outgoing,
			info
		};

		// internal
		peer_log_alert(aux::stack_allocator& alloc, torrent_handle const& h
			, tcp::endpoint const& i, peer_id const& pi
			, peer_log_alert::direction_t dir
			, char const* event, char const* fmt, va_list v);

		TORRENT_DEFINE_ALERT(peer_log_alert, 81)

		static const int static_category = alert::peer_log_notification;
		virtual std::string message() const override;

		// string literal indicating the kind of event. For messages, this is the
		// message name.
		char const* event_type;

		direction_t const direction;

		// returns the log message
		char const* log_message() const;

#ifndef TORRENT_NO_DEPRECATE
		// returns the log message
		TORRENT_DEPRECATED
		char const* msg() const;
#endif

	private:
		aux::allocation_slot const m_str_idx;
	};

	// posted if the local service discovery socket fails to start properly.
	// it's categorized as ``error_notification``.
	struct TORRENT_EXPORT lsd_error_alert final : alert
	{
		// internal
		lsd_error_alert(aux::stack_allocator& alloc, error_code const& ec);

		TORRENT_DEFINE_ALERT(lsd_error_alert, 82)

		static const int static_category = alert::error_notification;
		virtual std::string message() const override;

		// The error code
		error_code const error;
	};

	// holds statistics about a current dht_lookup operation.
	// a DHT lookup is the traversal of nodes, looking up a
	// set of target nodes in the DHT for retrieving and possibly
	// storing information in the DHT
	struct TORRENT_EXPORT dht_lookup
	{
		// string literal indicating which kind of lookup this is
		char const* type;

		// the number of outstanding request to individual nodes
		// this lookup has right now
		int outstanding_requests;

		// the total number of requests that have timed out so far
		// for this lookup
		int timeouts;

		// the total number of responses we have received for this
		// lookup so far for this lookup
		int responses;

		// the branch factor for this lookup. This is the number of
		// nodes we keep outstanding requests to in parallel by default.
		// when nodes time out we may increase this.
		int branch_factor;

		// the number of nodes left that could be queries for this
		// lookup. Many of these are likely to be part of the trail
		// while performing the lookup and would never end up actually
		// being queried.
		int nodes_left;

		// the number of seconds ago the
		// last message was sent that's still
		// outstanding
		int last_sent;

		// the number of outstanding requests
		// that have exceeded the short timeout
		// and are considered timed out in the
		// sense that they increased the branch
		// factor
		int first_timeout;

		// the node-id or info-hash target for this lookup
		sha1_hash target;
	};

	// struct to hold information about a single DHT routing table bucket
	struct TORRENT_EXPORT dht_routing_bucket
	{
		// the total number of nodes and replacement nodes
		// in the routing table
		int num_nodes;
		int num_replacements;

		// number of seconds since last activity
		int last_active;
	};

	// contains current DHT state. Posted in response to session::post_dht_stats().
	struct TORRENT_EXPORT dht_stats_alert final : alert
	{
		// internal
		dht_stats_alert(aux::stack_allocator& alloc
			, std::vector<dht_routing_bucket> table
			, std::vector<dht_lookup> requests);

		TORRENT_DEFINE_ALERT(dht_stats_alert, 83)

		static const int static_category = alert::stats_notification;
		virtual std::string message() const override;

		// a vector of the currently running DHT lookups.
		std::vector<dht_lookup> const active_requests;

		// contains information about every bucket in the DHT routing
		// table.
		std::vector<dht_routing_bucket> const routing_table;
	};

	// posted every time an incoming request from a peer is accepted and queued
	// up for being serviced. This alert is only posted if
	// the alert::incoming_request_notification flag is enabled in the alert
	// mask.
	struct TORRENT_EXPORT incoming_request_alert final : peer_alert
	{
		// internal
		incoming_request_alert(aux::stack_allocator& alloc
			, peer_request r, torrent_handle h
			, tcp::endpoint const& ep, peer_id const& peer_id);

		static const int static_category = alert::incoming_request_notification;
		TORRENT_DEFINE_ALERT(incoming_request_alert, 84)

		virtual std::string message() const override;

		// the request this peer sent to us
		peer_request const req;
	};

	struct TORRENT_EXPORT dht_log_alert final : alert
	{
		enum dht_module_t
		{
			tracker,
			node,
			routing_table,
			rpc_manager,
			traversal
		};

		dht_log_alert(aux::stack_allocator& alloc
			, dht_module_t m, char const* fmt, va_list v);

		static const int static_category = alert::dht_log_notification;
		TORRENT_DEFINE_ALERT(dht_log_alert, 85)

		virtual std::string message() const override;

		// the log message
		char const* log_message() const;

		// the module, or part, of the DHT that produced this log message.
		dht_module_t const module;

	private:
		std::reference_wrapper<aux::stack_allocator const> m_alloc;
		aux::allocation_slot const m_msg_idx;
	};

	// This alert is posted every time a DHT message is sent or received. It is
	// only posted if the ``alert::dht_log_notification`` alert category is
	// enabled. It contains a verbatim copy of the message.
	struct TORRENT_EXPORT dht_pkt_alert final : alert
	{
		enum direction_t
		{ incoming, outgoing };

		dht_pkt_alert(aux::stack_allocator& alloc, span<char const> buf
			, dht_pkt_alert::direction_t d, udp::endpoint const& ep);

		static const int static_category = alert::dht_log_notification;
		TORRENT_DEFINE_ALERT(dht_pkt_alert, 86)

		virtual std::string message() const override;

		// returns a pointer to the packet buffer and size of the packet,
		// respectively. This buffer is only valid for as long as the alert itself
		// is valid, which is owned by libtorrent and reclaimed whenever
		// pop_alerts() is called on the session.
		span<char const> pkt_buf() const;

		// whether this is an incoming or outgoing packet.
		direction_t const direction;

		// the DHT node we received this packet from, or sent this packet to
		// (depending on ``direction``).
		udp::endpoint const node;

#ifndef TORRENT_NO_DEPRECATE
		direction_t const dir;
#endif

	private:
		std::reference_wrapper<aux::stack_allocator> m_alloc;
		aux::allocation_slot const m_msg_idx;
		int const m_size;
	};

	struct TORRENT_EXPORT dht_get_peers_reply_alert final : alert
	{
		dht_get_peers_reply_alert(aux::stack_allocator& alloc
			, sha1_hash const& ih
			, std::vector<tcp::endpoint> const& v);

		static const int static_category = alert::dht_operation_notification;
		TORRENT_DEFINE_ALERT(dht_get_peers_reply_alert, 87)

		virtual std::string message() const override;

		sha1_hash const info_hash;

		int num_peers() const;

#ifndef TORRENT_NO_DEPRECATE
		TORRENT_DEPRECATED
		void peers(std::vector<tcp::endpoint>& v) const;
#endif
		std::vector<tcp::endpoint> peers() const;

	private:
		std::reference_wrapper<aux::stack_allocator> m_alloc;
		int m_v4_num_peers = 0;
		int m_v6_num_peers = 0;
		aux::allocation_slot m_v4_peers_idx;
		aux::allocation_slot m_v6_peers_idx;
	};

	// This is posted exactly once for every call to session_handle::dht_direct_request.
	// If the request failed, response() will return a default constructed bdecode_node.
	struct TORRENT_EXPORT dht_direct_response_alert final : alert
	{
		dht_direct_response_alert(aux::stack_allocator& alloc, void* userdata
			, udp::endpoint const& addr, bdecode_node const& response);

		// for when there was a timeout so we don't have a response
		dht_direct_response_alert(aux::stack_allocator& alloc, void* userdata
			, udp::endpoint const& addr);

		TORRENT_DEFINE_ALERT(dht_direct_response_alert, 88)

		static const int static_category = alert::dht_notification;
		virtual std::string message() const override;

		void const* userdata;
		udp::endpoint const endpoint;

		bdecode_node response() const;

#ifndef TORRENT_NO_DEPRECATE
		udp::endpoint const addr;
#endif

	private:
		std::reference_wrapper<aux::stack_allocator> m_alloc;
		aux::allocation_slot const m_response_idx;
		int const m_response_size;
	};

	// this is posted when one or more blocks are picked by the piece picker,
	// assuming the verbose piece picker logging is enabled (see
	// picker_log_notification).
	struct TORRENT_EXPORT picker_log_alert final : peer_alert
	{
		// internal
		picker_log_alert(aux::stack_allocator& alloc, torrent_handle const& h
			, tcp::endpoint const& ep, peer_id const& peer_id, std::uint32_t flags
			, piece_block const* blocks, int num_blocks);

		TORRENT_DEFINE_ALERT(picker_log_alert, 89)

		static const int static_category = alert::picker_log_notification;
		virtual std::string message() const override;

		enum picker_flags_t
		{
			// the ratio of partial pieces is too high. This forces a preference
			// for picking blocks from partial pieces.
			partial_ratio          = 0x1,
			prioritize_partials    = 0x2,
			rarest_first_partials  = 0x4,
			rarest_first           = 0x8,
			reverse_rarest_first   = 0x10,
			suggested_pieces       = 0x20,
			prio_sequential_pieces = 0x40,
			sequential_pieces      = 0x80,
			reverse_pieces         = 0x100,
			time_critical          = 0x200,
			random_pieces          = 0x400,
			prefer_contiguous      = 0x800,
			reverse_sequential     = 0x1000,
			backup1                = 0x2000,
			backup2                = 0x4000,
			end_game               = 0x8000
		};

		// this is a bitmask of which features were enabled for this particular
		// pick. The bits are defined in the picker_flags_t enum.
		std::uint32_t const picker_flags;

		std::vector<piece_block> blocks() const;

	private:
		aux::allocation_slot const m_array_idx;
		int const m_num_blocks;
	};

	// this alert is posted when the session encounters a serious error,
	// potentially fatal
	struct TORRENT_EXPORT session_error_alert final : alert
	{
		// internal
		session_error_alert(aux::stack_allocator& alloc, error_code err
			, string_view error_str);

		TORRENT_DEFINE_ALERT(session_error_alert, 90)

		static const int static_category = alert::error_notification;
		std::string message() const override;

		// The error code, if one is associated with this error
		error_code const error;

	private:
		std::reference_wrapper<aux::stack_allocator> m_alloc;
		aux::allocation_slot const m_msg_idx;
	};

	struct TORRENT_EXPORT dht_live_nodes_alert final : alert
	{
		dht_live_nodes_alert(aux::stack_allocator& alloc
			, sha1_hash const& nid
			, std::vector<std::pair<sha1_hash, udp::endpoint>> const& nodes);

		TORRENT_DEFINE_ALERT(dht_live_nodes_alert, 91)

		static const int static_category = alert::dht_notification;
		virtual std::string message() const override;

		sha1_hash const node_id;

		int num_nodes() const;
		std::vector<std::pair<sha1_hash, udp::endpoint>> nodes() const;

	private:
		std::reference_wrapper<aux::stack_allocator> m_alloc;
		int m_v4_num_nodes = 0;
		int m_v6_num_nodes = 0;
		aux::allocation_slot m_v4_nodes_idx;
		aux::allocation_slot m_v6_nodes_idx;
	};

	// The session_stats_header alert is posted during the init of the
	// session thread.
	//
	// the ``message()`` member function returns a string representation of the
	// header that properly match the stats values string returned in
	// ``session_stats_alert::message()``.
	//
	// this specific output is parsed by tools/parse_session_stats.py
	// if this is changed, that parser should also be changed
	struct TORRENT_EXPORT session_stats_header_alert final : alert
	{
		explicit session_stats_header_alert(aux::stack_allocator& alloc);
		TORRENT_DEFINE_ALERT(session_stats_header_alert, 92)

		static const int static_category = alert::stats_notification;
		virtual std::string message() const override;
	};

#undef TORRENT_DEFINE_ALERT_IMPL
#undef TORRENT_DEFINE_ALERT
#undef TORRENT_DEFINE_ALERT_PRIO

	enum { num_alert_types = 93 }; // this enum represents "max_alert_index" + 1
}

#endif<|MERGE_RESOLUTION|>--- conflicted
+++ resolved
@@ -166,13 +166,9 @@
 	// added. It doesn't contain any members of its own, but inherits the torrent handle
 	// from its base class.
 	// It's posted when the ``status_notification`` bit is set in the alert_mask.
-<<<<<<< HEAD
-	struct TORRENT_EXPORT torrent_added_alert final : torrent_alert
-=======
 	// deprecated in 1.1.3
 	// use add_torrent_alert instead
-	struct TORRENT_DEPRECATED_EXPORT torrent_added_alert TORRENT_FINAL : torrent_alert
->>>>>>> 910ccc52
+	struct TORRENT_DEPRECATED_EXPORT torrent_added_alert final : torrent_alert
 	{
 		// internal
 		torrent_added_alert(aux::stack_allocator& alloc, torrent_handle const& h);
