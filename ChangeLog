--- conflicted
+++ resolved
@@ -1,4 +1,3 @@
-<<<<<<< HEAD
 	* fix crash caused by empty bitfield 
 	* removed disk-access-log build configuration
 	* removed mmap_cache feature
@@ -51,13 +50,11 @@
 	* resume data no longer has timestamps of files
 	* require C++11 to build libtorrent
 
-=======
 	* storage optimization to peer classes
 	* fix torrent name in alerts of builds with deprecated functions
 	* make torrent_info::is_valid() return false if torrent failed to load
 	* fix per-torrent rate limits for >256 peer classes
 	* don't load user_agent and peer_fingerprint from session_state
->>>>>>> 6d17f0fb
 	* fix file rename issue with name prefix matching torrent name
 	* fix division by zero when setting tick_interval > 1000
 	* fix move_storage() to its own directory (would delete the files)
