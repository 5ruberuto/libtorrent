--- conflicted
+++ resolved
@@ -1,4 +1,3 @@
-<<<<<<< HEAD
 	* removed deprecated support for file_base in file_storage
 	* added support for running separate DHT nodes on each network interface
 	* added support for establishing UTP connections on any network interface
@@ -74,11 +73,9 @@
 	* require C++11 to build libtorrent
 
 
-=======
 	* bind upnp requests to correct local address
 	* save resume data when removing web seeds
 	* fix proxying of https connections
->>>>>>> ff63557f
 	* fix race condition in disk I/O storage class
 	* fix http connection timeout on multi-homed hosts
 	* removed depdendency on boost::uintptr_t for better compatibility
