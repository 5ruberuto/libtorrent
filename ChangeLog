<<<<<<< HEAD
	* deprecate anonymous_mode_alert
	* deprecated force_proxy setting (when set, the proxy is always used)
	* add support for Port Control Protocol (PCP)
	* deliver notification of alerts being dropped via alerts_dropped_alert
	* deprecated alert::progress_notification alert category, split into
	  finer grained categories
	* update plugin interface functions for improved type-safety
	* implemented support magnet URI extension, select specific file indices
	  for download, BEP53
	* make tracker keys multi-homed. remove set_key() function on session.
	* add flags()/set_flags()/unset_flags() to torrent_handle, deprecate individual functions
	* added alert for block being sent to the send buffer
	* drop support for windows compilers without std::wstring
	* implemented support for DHT infohash indexing, BEP51
	* removed deprecated support for file_base in file_storage
	* added support for running separate DHT nodes on each network interface
	* added support for establishing UTP connections on any network interface
	* added support for sending tracker announces on every network interface
	* introduce "lt" namespace alias
	* need_save_resume_data() will no longer return true every 15 minutes
	* make the file_status interface explicitly public types
	* added resolver_cache_timeout setting for internal host name resolver
	* make parse_magnet_uri take a string_view instead of std::string
	* deprecate add_torrent_params::url field. use parse_magnet_uri instead
	* optimize download queue management
	* deprecated (undocumented) file:// urls
	* add limit for number of web seed connections
	* added support for retrieval of DHT live nodes
	* complete UNC path support
	* add packets pool allocator
	* remove disk buffer pool allocator
	* fix last_upload and last_download overflow after 9 hours in past
	* python binding add more add_torrent_params fields and an invalid key check
	* introduce introduce distinct types for peer_class_t, piece_index_t and
	  file_index_t.
	* fix crash caused by empty bitfield
	* removed disk-access-log build configuration
	* removed mmap_cache feature
	* strengthened type safety in handling of piece and file indices
	* deprecate identify_client() and fingerprint type
	* make sequence number for mutable DHT items backed by std::int64_t
	* tweaked storage_interface to have stronger type safety
	* deprecate relative times in torrent_status, replaced by std::chrono::time_point
	* refactor in alert types to use more const fields and more clear API
	* changed session_stats_alert counters type to signed (std::int64_t)
	* remove torrent eviction/ghost torrent feature
	* include target in DHT lookups, when queried from the session
	* improve support for HTTP redirects for web seeds
	* use string_view in entry interface
	* deprecate "send_stats" property on trackers (since lt_tracker extension has
	  been removed)
	* remove deprecate session_settings API (use settings_pack instead)
	* improve file layout optimization when creating torrents with padfiles
	* remove remote_dl_rate feature
	* source code migration from boost::shared_ptr to std::shared_ptr
	* storage_interface API changed to use span and references
	* changes in public API to work with std::shared_ptr<torrent_info>
	* extensions API changed to use span and std::shared_ptr
	* plugin API changed to handle DHT requests using string_view
	* removed support for lt_trackers and metadata_transfer extensions
	  (pre-dating ut_metadata)
	* support windows' CryptoAPI for SHA-1
	* separated ssl and crypto options in build
	* remove lazy-bitfield feature
	* simplified suggest-read-cache feature to not depend on disk threads
	* removed option to disable contiguous receive buffers
	* deprecated public to_hex() and from_hex() functions
	* separated address and port fields in listen alerts
	* added support for parsing new x.pe parameter from BEP 9
	* peer_blocked_alert now derives from peer_alert
	* transitioned exception types to system_error
	* made alerts move-only
	* move files one-by-one when moving storage for a torrent
	* removed RSS support
	* removed feature to resolve country for peers
	* added support for BEP 32, "IPv6 extension for DHT"
	* overhauled listen socket and UDP socket handling, improving multi-home
	  support and bind-to-device
	* resume data is now communicated via add_torrent_params objects
	* added new read_resume_data()/write_resume_data functions to write bencoded,
	  backwards compatible resume files
	* removed deprecated fields from add_torrent_params
	* deprecate "resume_data" field in add_torrent_params
	* improved support for bind-to-device
	* deprecated ssl_listen, SSL sockets are specified in listen_interfaces now
	* improved support for listening on multiple sockets and interfaces
	* resume data no longer has timestamps of files
	* require C++11 to build libtorrent

=======
	* fix potential deadlock on Windows, caused by performing restricted
	  tasks from within DllMain
>>>>>>> 490d8eb3
	* fix issue when subsequent file priority updates cause torrent to stop

1.1.8 release

	* coalesce reads and writes by default on windows
	* fixed disk I/O performance of checking hashes and creating torrents
	* fix race condition in part_file
	* fix part_file open mode compatibility test
	* fixed race condition in random number generator
	* fix race condition in stat_cache (disk storage)
	* improve error handling of failing to change file priority
	  The API for custom storage implementations was altered
	* set the hidden attribute when creating the part file
	* fix tracker announces reporting more data downloaded than the size of the torrent
	* fix recent regression with force_proxy setting

1.1.7 release

	* don't perform DNS lookups for the DHT bootstrap unless DHT is enabled
	* fix issue where setting file/piece priority would stop checking
	* expose post_dht_stats() to python binding
	* fix backwards compatibility to downloads without partfiles
	* improve part-file related error messages
	* fix reporting &redundant= in tracker announces
	* fix tie-break in duplicate peer connection disconnect logic
	* fix issue with SSL tracker connections left in CLOSE_WAIT state
	* defer truncating existing files until the first time we write to them
	* fix issue when receiving a torrent with 0-sized padfiles as magnet link
	* fix issue resuming 1.0.x downloads with a file priority 0
	* fix torrent_status::next_announce
	* fix pad-file scalability issue
	* made coalesce_reads/coalesce_writes settings take effect on linux and windows
	* use unique peer_ids per connection
	* fix iOS build on recent SDK
	* fix tracker connection bind issue for IPv6 trackers
	* fix error handling of some merkle torrents
	* fix error handling of unsupported hard-links

1.1.6 release

	* deprecate save_encryption_settings (they are part of the normal settings)
	* add getters for peer_class_filter and peer_class_type_filter
	* make torrent_handler::set_priority() to use peer_classes
	* fix support for boost-1.66 (requires C++11)
	* fix i2p support
	* fix loading resume data when in seed mode
	* fix part-file creation race condition
	* fix issue with initializing settings on session construction
	* fix issue with receiving interested before metadata
	* fix IPv6 tracker announce issue
	* restore path sanitization behavior of ":"
	* fix listen socket issue when disabling "force_proxy" mode
	* fix full allocation failure on APFS

1.1.5 release

	* fix infinite loop when parsing certain invalid magnet links
	* fix parsing of torrents with certain invalid filenames
	* fix leak of torrent_peer objecs (entries in peer_list)
	* fix leak of peer_class objects (when setting per-torrent rate limits)
	* expose peer_class API to python binding
	* fix integer overflow in whole_pieces_threshold logic
	* fix uTP path MTU discovery issue on windows (DF bit was not set correctly)
	* fix python binding for torrent_handle, to be hashable
	* fix IPv6 tracker support by performing the second announce in more cases
	* fix utf-8 encoding check in torrent parser
	* fix infinite loop when parsing maliciously crafted torrents
	* fix invalid read in parse_int in bdecoder
	* fix issue with very long tracker- and web seed URLs
	* don't attempt to create empty files on startup, if they already exist
	* fix force-recheck issue (new files would not be picked up)
	* fix inconsistency in file_priorities and override_resume_data behavior
	* fix paused torrents not generating a state update when their ul/dl rate
	  transitions to zero

1.1.4 release

	* corrected missing const qualifiers on bdecode_node
	* fix changing queue position of paused torrents (1.1.3 regression)
	* fix re-check issue after move_storage
	* handle invalid arguments to set_piece_deadline()
	* move_storage did not work for torrents without metadata
	* improve shutdown time by only announcing to trackers whose IP we know
	* fix python3 portability issue in python binding
	* delay 5 seconds before reconnecting socks5 proxy for UDP ASSOCIATE
	* fix NAT-PMP crash when removing a mapping at the wrong time
	* improve path sanitization (filter unicode text direction characters)
	* deprecate partial_piece_info::piece_state
	* bind upnp requests to correct local address
	* save resume data when removing web seeds
	* fix proxying of https connections
	* fix race condition in disk I/O storage class
	* fix http connection timeout on multi-homed hosts
	* removed depdendency on boost::uintptr_t for better compatibility
	* fix memory leak in the disk cache
	* fix double free in disk cache
	* forward declaring libtorrent types is discouraged. a new fwd.hpp header is provided

1.1.3 release

	* removed (broken) support for incoming connections over socks5
	* restore announce_entry's timestamp fields to posix time in python binding
	* deprecate torrent_added_alert (in favor of add_torrent_alert)
	* fix python binding for parse_magnet_uri
	* fix minor robustness issue in DHT bootstrap logic
	* fix issue where torrent_status::num_seeds could be negative
	* document deprecation of dynamic loading/unloading of torrents
	* include user-agent in tracker announces in anonymous_mode for private torrents
	* add support for IPv6 peers from udp trackers
	* correctly URL encode the IPv6 argument to trackers
	* fix default file pool size on windows
	* fix bug where settings_pack::file_pool_size setting was not being honored
	* add feature to periodically close files (to make windows clear disk cache)
	* fix bug in torrent_handle::file_status
	* fix issue with peers not updated on metadata from magnet links

1.1.2 release

	* default TOS marking to 0x20
	* fix invalid access when leaving seed-mode with outstanding hash jobs
	* fix ABI compatibility issue introduced with preformatted entry type
	* add web_seed_name_lookup_retry to session_settings
	* slightly improve proxy settings backwards compatibility
	* add function to get default settings
	* updating super seeding would include the torrent in state_update_alert
	* fix issue where num_seeds could be greater than num_peers in torrent_status
	* finished non-seed torrents can also be in super-seeding mode
	* fix issue related to unloading torrents
	* fixed finished-time calculation
	* add missing min_memory_usage() and high_performance_seed() settings presets to python
	* fix stat cache issue that sometimes would produce incorrect resume data
	* storage optimization to peer classes
	* fix torrent name in alerts of builds with deprecated functions
	* make torrent_info::is_valid() return false if torrent failed to load
	* fix per-torrent rate limits for >256 peer classes
	* don't load user_agent and peer_fingerprint from session_state
	* fix file rename issue with name prefix matching torrent name
	* fix division by zero when setting tick_interval > 1000
	* fix move_storage() to its own directory (would delete the files)
	* fix socks5 support for UDP
	* add setting urlseed_max_request_bytes to handle large web seed requests
	* fix python build with CC/CXX environment
	* add trackers from add_torrent_params/magnet links to separate tiers
	* fix resumedata check issue with files with priority 0
	* deprecated mmap_cache feature
	* add utility function for generating peer ID fingerprint
	* fix bug in last-seen-complete
	* remove file size limit in torrent_info filename constructor
	* fix tail-padding for last file in create_torrent
	* don't send user-agent in metadata http downloads or UPnP requests when
	  in anonymous mode
	* fix internal resolve links lookup for mutable torrents
	* hint DHT bootstrap nodes of actual bootstrap request

1.1.1 release

	* update puff.c for gzip inflation
	* add dht_bootstrap_node a setting in settings_pack (and add default)
	* make pad-file and symlink support conform to BEP47
	* fix piece picker bug that could result in division by zero
	* fix value of current_tracker when all tracker failed
	* deprecate lt_trackers extension
	* remove load_asnum_db and load_country_db from python bindings
	* fix crash in session::get_ip_filter when not having set one
	* fix filename escaping when repairing torrents with broken web seeds
	* fix bug where file_completed_alert would not be posted unless file_progress
	  had been queries by the client
	* move files one-by-one when moving storage for a torrent
	* fix bug in enum_net() for BSD and Mac
	* fix bug in python binding of announce_entry
	* fixed bug related to flag_merge_resume_http_seeds flag in add_torrent_params
	* fixed inverted priority of incoming piece suggestions
	* optimize allow-fast logic
	* fix issue where FAST extension messages were not used during handshake
	* fixed crash on invalid input in http_parser
	* upgraded to libtommath 1.0
	* fixed parsing of IPv6 endpoint with invalid port character separator
	* added limited support for new x.pe parameter from BEP 9
	* fixed dht stats counters that weren't being updated
	* make sure add_torrent_alert is always posted before other alerts for
	  the torrent
	* fixed peer-class leak when settings per-torrent rate limits
	* added a new "preformatted" type to bencode entry variant type
	* improved Socks5 support and test coverage
	* fix set_settings in python binding
	* Added missing alert categories in python binding
	* Added dht_get_peers_reply_alert alert in python binding
	* fixed updating the node id reported to peers after changing IPs

1.1.0 release

	* improve robustness and performance of uTP PMTU discovery
	* fix duplicate ACK issue in uTP
	* support filtering which parts of session state are loaded by load_state()
	* deprecate support for adding torrents by HTTP URL
	* allow specifying which tracker to scrape in scrape_tracker
	* tracker response alerts from user initiated announces/scrapes are now
	  posted regardless of alert mask
	* improve DHT performance when changing external IP (primarily affects
	  bootstrapping).
	* add feature to stop torrents immediately after checking files is done
	* make all non-auto managed torrents exempt from queuing logic, including
	  checking torrents.
	* add option to not proxy tracker connections through proxy
	* removed sparse-regions feature
	* support using 0 disk threads (to perform disk I/O in network thread)
	* removed deprecated handle_alert template
	* enable logging build config by default (but alert mask disabled by default)
	* deprecated RSS API
	* experimental support for BEP 38, "mutable torrents"
	* replaced lazy_bdecode with a new bdecoder that's a lot more efficient
	* deprecate time functions, expose typedefs of boost::chrono in the
	  libtorrent namespace instead
	* deprecate file_base feature in file_storage/torrent_info
	* changed default piece and file priority to 4 (previously 1)
	* improve piece picker support for reverse picking (used for snubbed peers)
	  to not cause priority inversion for regular peers
	* improve piece picker to better support torrents with very large pieces
	  and web seeds. (request large contiguous ranges, but not necessarily a
	  whole piece).
	* deprecated session_status and session::status() in favor of performance
	  counters.
	* improve support for HTTP where one direction of the socket is shut down.
	* remove internal fields from web_seed_entry
	* separate crypto library configuration <crypto> and whether to support
	  bittorrent protocol encryption <encryption>
	* simplify bittorrent protocol encryption by just using internal RC4
	  implementation.
	* optimize copying torrent_info and file_storage objects
	* cancel non-critical DNS lookups when shutting down, to cut down on
	  shutdown delay.
	* greatly simplify the debug logging infrastructure. logs are now delivered
	  as alerts, and log level is controlled by the alert mask.
	* removed auto_expand_choker. use rate_based_choker instead
	* optimize UDP tracker packet handling
	* support SSL over uTP connections
	* support web seeds that resolve to multiple IPs
	* added auto-sequential feature. download well-seeded torrents in-order
	* removed built-in GeoIP support (this functionality is orthogonal to
	  libtorrent)
	* deprecate proxy settings in favor of regular settings
	* deprecate separate settings for peer protocol encryption
	* support specifying listen interfaces and outgoing interfaces as device
	  names (eth0, en2, tun0 etc.)
	* support for using purgrable memory as disk cache on Mac OS.
	* be more aggressive in corking sockets, to coalesce messages into larger
	  packets.
	* pre-emptively unchoke peers to save one round-trip at connection start-up.
	* add session constructor overload that takes a settings_pack
	* torrent_info is no longer an intrusive_ptr type. It is held by shared_ptr.
	  This is a non-backwards compatible change
	* move listen interface and port to the settings
	* move use_interfaces() to be a setting
	* extend storage interface to allow deferred flushing and flush the part-file
	  metadata periodically
	* make statistics propagate instantly rather than on the second tick
	* support for partfiles, where partial pieces belonging to skipped files are
	  put
	* support using multiple threads for socket operations (especially useful for
	  high performance SSL connections)
	* allow setting rate limits for arbitrary peer groups. Generalizes
	  per-torrent rate limits, and local peer limits
	* improved disk cache complexity O(1) instead of O(log(n))
	* add feature to allow storing disk cache blocks in an mmapped file
	  (presumably on an SSD)
	* optimize peer connection distribution logic across torrents to scale
	  better with many torrents
	* replaced std::map with boost::unordered_map for torrent list, to scale
	  better with many torrents
	* optimized piece picker
	* optimized disk cache
	* optimized .torrent file parsing
	* optimized initialization of storage when adding a torrent
	* added support for adding torrents asynchronously (for improved startup
	  performance)
	* added support for asynchronous disk I/O
	* almost completely changed the storage interface (for custom storage)
	* added support for hashing pieces in multiple threads

	* fix padfile issue
	* fix PMTUd bug
	* update puff to fix gzip crash

1.0.10 release

	* fixed inverted priority of incoming piece suggestions
	* fixed crash on invalid input in http_parser
	* added a new "preformatted" type to bencode entry variant type
	* fix division by zero in super-seeding logic

1.0.9 release

	* fix issue in checking outgoing interfaces (when that option is enabled)
	* python binding fix for boost-1.60.0
	* optimize enumeration of network interfaces on windows
	* improve reliability of binding listen sockets
	* support SNI in https web seeds and trackers
	* fix unhandled exception in DHT when receiving a DHT packet over IPv6

1.0.8 release

	* fix bug where web seeds were not used for torrents added by URL
	* fix support for symlinks on windows
	* fix long filename issue (on unixes)
	* fixed performance bug in DHT torrent eviction
	* fixed win64 build (GetFileAttributesEx)
	* fixed bug when deleting files for magnet links before they had metadata

1.0.7 release

	* fix bug where loading settings via load_state() would not trigger all
	  appropriate actions
	* fix bug where 32 bit builds could use more disk cache than the virtual
	  address space (when set to automatic)
	* fix support for torrents with > 500'000 pieces
	* fix ip filter bug when banning peers
	* fix IPv6 IP address resolution in URLs
	* introduce run-time check for torrent info-sections beeing too large
	* fix web seed bug when using proxy and proxy-peer-connections=false
	* fix bug in magnet link parser
	* introduce add_torrent_params flags to merge web seeds with resume data
	  (similar to trackers)
	* fix bug where dont_count_slow_torrents could not be disabled
	* fix fallocate hack on linux (fixes corruption on some architectures)
	* fix auto-manage bug with announce to tracker/lsd/dht limits
	* improve DHT routing table to not create an unbalanced tree
	* fix bug in uTP that would cause any connection taking more than one second
	  to connect be timed out (introduced in the vulnerability path)
	* fixed falling back to sending UDP packets direct when socks proxy fails
	* fixed total_wanted bug (when setting file priorities in add_torrent_params)
	* fix python3 compatibility with sha1_hash

1.0.6 release

	* fixed uTP vulnerability
	* make utf8 conversions more lenient
	* fix loading of piece priorities from resume data
	* improved seed-mode handling (seed-mode will now automatically be left when
	  performing operations implying it's not a seed)
	* fixed issue with file priorities and override resume data
	* fix request queue size performance issue
	* slightly improve UDP tracker performance
	* fix http scrape
	* add missing port mapping functions to python binding
	* fix bound-checking issue in bdecoder
	* expose missing dht_settings fields to python
	* add function to query the DHT settings
	* fix bug in 'dont_count_slow_torrents' feature, which would start too many
	  torrents

1.0.5 release

	* improve ip_voter to avoid flapping
	* fixed bug when max_peerlist_size was set to 0
	* fix issues with missing exported symbols when building dll
	* fix division by zero bug in edge case while connecting peers

1.0.4 release

	* fix bug in python binding for file_progress on torrents with no metadata
	* fix assert when removing a connected web seed
	* fix bug in tracker timeout logic
	* switch UPnP post back to HTTP 1.1
	* support conditional DHT get
	* OpenSSL build fixes
	* fix DHT scrape bug

1.0.3 release

	* python binding build fix for boost-1.57.0
	* add --enable-export-all option to configure script, to export all symbols
	  from libtorrent
	* fix if_nametoindex build error on windows
	* handle overlong utf-8 sequences
	* fix link order bug in makefile for python binding
	* fix bug in interest calculation, causing premature disconnects
	* tweak flag_override_resume_data semantics to make more sense (breaks
	  backwards compatibility of edge-cases)
	* improve DHT bootstrapping and periodic refresh
	* improve DHT maintanence performance (by pinging instead of full lookups)
	* fix bug in DHT routing table node-id prefix optimization
	* fix incorrect behavior of flag_use_resume_save_path
	* fix protocol race-condition in super seeding mode
	* support read-only DHT nodes
	* remove unused partial hash DHT lookups
	* remove potentially privacy leaking extension (non-anonymous mode)
	* peer-id connection ordering fix in anonymous mode
	* mingw fixes

1.0.2 release

	* added missing force_proxy to python binding
	* anonymous_mode defaults to false
	* make DHT DOS detection more forgiving to bursts
	* support IPv6 multicast in local service discovery
	* simplify CAS function in DHT put
	* support IPv6 traffic class (via the TOS setting)
	* made uTP re-enter slow-start after time-out
	* fixed uTP upload performance issue
	* fix missing support for DHT put salt

1.0.1 release

	* fix alignment issue in bitfield
	* improved error handling of gzip
	* fixed crash when web seeds redirect
	* fix compiler warnings

1.0 release

	* fix bugs in convert_to/from_native() on windows
	* fix support for web servers not supporting keepalive
	* support storing save_path in resume data
	* don't use full allocation on network drives (on windows)
	* added clear_piece_deadlines() to remove all piece deadlines
	* improve queuing logic of inactive torrents (dont_count_slow_torrents)
	* expose optimistic unchoke logic to plugins
	* fix issue with large UDP packets on windows
	* remove set_ratio() feature
	* improve piece_deadline/streaming
	* honor pieces with priority 7 in sequential download mode
	* simplified building python bindings
	* make ignore_non_routers more forgiving in the case there are no UPnP
	  devices at a known router. Should improve UPnP compatibility.
	* include reason in peer_blocked_alert
	* support magnet links wrapped in .torrent files
	* rate limiter optimization
	* rate limiter overflow fix (for very high limits)
	* non-auto-managed torrents no longer count against the torrent limits
	* handle DHT error responses correctly
	* allow force_announce to only affect a single tracker
	* add moving_storage field to torrent_status
	* expose UPnP and NAT-PMP mapping in session object
	* DHT refactoring and support for storing arbitrary data with put and get
	* support building on android
	* improved support for web seeds that don't support keep-alive
	* improve DHT routing table to return better nodes (lower RTT and closer
	  to target)
	* don't use pointers to resume_data and file_priorities in
	  add_torrent_params
	* allow moving files to absolute paths, out of the download directory
	* make move_storage more generic to allow both overwriting files as well
	  as taking existing ones
	* fix choking issue at high upload rates
	* optimized rate limiter
	* make disk cache pool allocator configurable
	* fix library ABI to not depend on logging being enabled
	* use hex encoding instead of base32 in create_magnet_uri
	* include name, save_path and torrent_file in torrent_status, for
	  improved performance
	* separate anonymous mode and force-proxy mode, and tighten it up a bit
	* add per-tracker scrape information to announce_entry
	* report errors in read_piece_alert
	* DHT memory optimization
	* improve DHT lookup speed
	* improve support for windows XP and earlier
	* introduce global connection priority for improved swarm performance
	* make files deleted alert non-discardable
	* make built-in sha functions not conflict with libcrypto
	* improve web seed hash failure case
	* improve DHT lookup times
	* uTP path MTU discovery improvements
	* optimized the torrent creator optimizer to scale significantly better
	  with more files
	* fix uTP edge case where udp socket buffer fills up
	* fix nagle implementation in uTP

	* fix bug in error handling in protocol encryption

0.16.18 release

	* fix uninitialized values in DHT DOS mitigation
	* fix error handling in file::phys_offset
	* fix bug in HTTP scrape response parsing
	* enable TCP keepalive for socks5 connection for UDP associate
	* fix python3 support
	* fix bug in lt_donthave extension
	* expose i2p_alert to python. cleaning up of i2p connection code
	* fixed overflow and download performance issue when downloading at high rates
	* fixed bug in add_torrent_alert::message for magnet links
	* disable optimistic disconnects when connection limit is low
	* improved error handling of session::listen_on
	* suppress initial 'completed' announce to trackers added with replace_trackers
	  after becoming a seed
	* SOCKS4 fix for trying to connect over IPv6
	* fix saving resume data when removing all trackers
	* fix bug in udp_socket when changing socks5 proxy quickly

0.16.17 release

	* don't fall back on wildcard port in UPnP
	* fix local service discovery for magnet links
	* fix bitfield issue in file_storage
	* added work-around for MingW issue in file I/O
	* fixed sparse file detection on windows
	* fixed bug in gunzip
	* fix to use proxy settings when adding .torrent file from URL
	* fix resume file issue related to daylight savings time on windows
	* improve error checking in lazy_bdecode

0.16.16 release

	* add missing add_files overload to the python bindings
	* improve error handling in http gunzip
	* fix debug logging for banning web seeds
	* improve support for de-selected files in full allocation mode
	* fix dht_bootstrap_alert being posted
	* SetFileValidData fix on windows (prevents zero-fill)
	* fix minor lock_files issue on unix

0.16.15 release

	* fix mingw time_t 64 bit issue
	* fix use of SetFileValidData on windows
	* fix crash when using full allocation storage mode
	* improve error_code and error_category support in python bindings
	* fix python binding for external_ip_alert

0.16.14 release

	* make lt_tex more robust against bugs and malicious behavior
	* HTTP chunked encoding fix
	* expose file_granularity flag to python bindings
	* fix DHT memory error
	* change semantics of storage allocation to allocate on first write rather
	  than on startup (behaves better with changing file priorities)
	* fix resend logic in response to uTP SACK messages
	* only act on uTP RST packets with correct ack_nr
	* make uTP errors log in normal log mode (not require verbose)
	* deduplicate web seed entries from torrent files
	* improve error reporting from lazy_decode()

0.16.13 release

	* fix auto-manage issue when pausing session
	* fix bug in non-sparse mode on windows, causing incorrect file errors to
	  be generated
	* fix set_name() on file_storage actually affecting save paths
	* fix large file support issue on mingw
	* add some error handling to set_piece_hashes()
	* fix completed-on timestamp to not be clobbered on each startup
	* fix deadlock caused by some UDP tracker failures
	* fix potential integer overflow issue in timers on windows
	* minor fix to peer_proportional mixed_mode algorithm (TCP limit could go
	  too low)
	* graceful pause fix
	* i2p fixes
	* fix issue when loading certain malformed .torrent files
	* pass along host header with http proxy requests and possible
	  http_connection shutdown hang

0.16.12 release

	* fix building with C++11
	* fix IPv6 support in UDP socket (uTP)
	* fix mingw build issues
	* increase max allowed outstanding piece requests from peers
	* uTP performance improvement. only fast retransmit one packet at a time
	* improve error message for 'file too short'
	* fix piece-picker stat bug when only selecting some files for download
	* fix bug in async_add_torrent when settings file_priorities
	* fix boost-1.42 support for python bindings
	* fix memory allocation issue (virtual addres space waste) on windows

0.16.11 release

	* fix web seed URL double escape issue
	* fix string encoding issue in alert messages
	* fix SSL authentication issue
	* deprecate std::wstring overloads. long live utf-8
	* improve time-critical pieces feature (streaming)
	* introduce bandwidth exhaustion attack-mitigation in allowed-fast pieces
	* python binding fix issue where torrent_info objects where destructing when
	  their torrents were deleted
	* added missing field to scrape_failed_alert in python bindings
	* GCC 4.8 fix
	* fix proxy failure semantics with regards to anonymous mode
	* fix round-robin seed-unchoke algorithm
	* add bootstrap.sh to generage configure script and run configure
	* fix bug in SOCK5 UDP support
	* fix issue where torrents added by URL would not be started immediately

0.16.10 release

	* fix encryption level handle invalid values
	* add a number of missing functions to the python binding
	* fix typo in Jamfile for building shared libraries
	* prevent tracker exchange for magnet links before metadata is received
	* fix crash in make_magnet_uri when generating links longer than 1024
	  characters
	* fix hanging issue when closing files on windows (completing a download)
	* fix piece picking edge case that could cause torrents to get stuck at
	  hash failure
	* try unencrypted connections first, and fall back to encryption if it
	  fails (performance improvement)
	* add missing functions to python binding (flush_cache(), remap_files()
	  and orig_files())
	* improve handling of filenames that are invalid on windows
	* support 'implied_port' in DHT announce_peer
	* don't use pool allocator for disk blocks (cache may now return pages
	  to the kernel)

0.16.9 release

	* fix long filename truncation on windows
	* distinguish file open mode when checking files and downloading/seeding
	  with bittorrent. updates storage interface
	* improve file_storage::map_file when dealing with invalid input
	* improve handling of invalid utf-8 sequences in strings in torrent files
	* handle more cases of broken .torrent files
	* fix bug filename collision resolver
	* fix bug in filename utf-8 verification
	* make need_save_resume() a bit more robust
	* fixed sparse flag manipulation on windows
	* fixed streaming piece picking issue

0.16.8 release

	* make rename_file create missing directories for new filename
	* added missing python function: parse_magnet_uri
	* fix alerts.all_categories in python binding
	* fix torrent-abort issue which would cancel name lookups of other torrents
	* make torrent file parser reject invalid path elements earlier
	* fixed piece picker bug when using pad-files
	* fix read-piece response for cancelled deadline-pieces
	* fixed file priority vector-overrun
	* fix potential packet allocation alignment issue in utp
	* make 'close_redudnant_connections' cover more cases
	* set_piece_deadline() also unfilters the piece (if its priority is 0)
	* add work-around for bug in windows vista and earlier in
	  GetOverlappedResult
	* fix traversal algorithm leak in DHT
	* fix string encoding conversions on windows
	* take torrent_handle::query_pieces into account in torrent_handle::statue()
	* honor trackers responding with 410
	* fixed merkle tree torrent creation bug
	* fixed crash with empty url-lists in torrent files
	* added missing max_connections() function to python bindings

0.16.7 release

	* fix string encoding in error messages
	* handle error in read_piece and set_piece_deadline when torrent is removed
	* DHT performance improvement
	* attempt to handle ERROR_CANT_WAIT disk error on windows
	* improve peers exchanged over PEX
	* fixed rare crash in ut_metadata extension
	* fixed files checking issue
	* added missing pop_alerts() to python bindings
	* fixed typos in configure script, inversing some feature-enable/disable flags
	* added missing flag_update_subscribe to python bindings
	* active_dht_limit, active_tracker_limit and active_lsd_limit now
	  interpret -1 as infinite

0.16.6 release

	* fixed verbose log error for NAT holepunching
	* fix a bunch of typos in python bindings
	* make get_settings available in the python binding regardless of
	  deprecated functions
	* fix typo in python settings binding
	* fix possible dangling pointer use in peer list
	* fix support for storing arbitrary data in the DHT
	* fixed bug in uTP packet circle buffer
	* fix potential crash when using torrent_handle::add_piece
	* added missing add_torrent_alert to python binding

0.16.5 release

	* udp socket refcounter fix
	* added missing async_add_torrent to python bindings
	* raised the limit for bottled http downloads to 2 MiB
	* add support for magnet links and URLs in python example client
	* fixed typo in python bindings' add_torrent_params
	* introduce a way to add built-in plugins from python
	* consistently disconnect the same peer when two peers simultaneously connect
	* fix local endpoint queries for uTP connections
	* small optimization to local peer discovery to ignore our own broadcasts
	* try harder to bind the udp socket (uTP, DHT, UDP-trackers, LSD) to the
	  same port as TCP
	* relax file timestamp requirements for accepting resume data
	* fix performance issue in web seed downloader (coalescing of blocks
	  sometimes wouldn't work)
	* web seed fixes (better support for torrents without trailing / in
	  web seeds)
	* fix some issues with SSL over uTP connections
	* fix UDP trackers trying all endpoints behind the hostname

0.16.4 release

	* raise the default number of torrents allowed to announce to trackers
	  to 1600
	* improve uTP slow start behavior
	* fixed UDP socket error causing it to fail on Win7
	* update use of boost.system to not use deprecated functions
	* fix GIL issue in python bindings. Deprecated extension support in python
	* fixed bug where setting upload slots to -1 would not mean infinite
	* extend the UDP tracker protocol to include the request string from the
	  tracker URL
	* fix mingw build for linux crosscompiler

0.16.3 release

	* fix python binding backwards compatibility in replace_trackers
	* fix possible starvation in metadata extension
	* fix crash when creating torrents and optimizing file order with pad files
	* disable support for large MTUs in uTP until it is more reliable
	* expose post_torrent_updates and state_update_alert to python bindings
	* fix incorrect SSL error messages
	* fix windows build of shared library with openssl
	* fix race condition causing shutdown hang

0.16.2 release

	* fix permissions issue on linux with noatime enabled for non-owned files
	* use random peer IDs in anonymous mode
	* fix move_storage bugs
	* fix unnecessary dependency on boost.date_time when building boost.asio as separate compilation
	* always use SO_REUSEADDR and deprecate the flag to turn it on
	* add python bindings for SSL support
	* minor uTP tweaks
	* fix end-game mode issue when some files are selected to not be downloaded
	* improve uTP slow start
	* make uTP less aggressive resetting cwnd when idle

0.16.1 release

	* fixed crash when providing corrupt resume data
	* fixed support for boost-1.44
	* fixed reversed semantics of queue_up() and queue_down()
	* added missing functions to python bindings (file_priority(), set_dht_settings())
	* fixed low_prio_disk support on linux
	* fixed time critical piece accounting in the request queue
	* fixed semantics of rate_limit_utp to also ignore per-torrent limits
	* fixed piece sorting bug of deadline pieces
	* fixed python binding build on Mac OS and BSD
	* fixed UNC path normalization (on windows, unless UNC paths are disabled)
	* fixed possible crash when enabling multiple connections per IP
	* fixed typo in win vista specific code, breaking the build
	* change default of rate_limit_utp to true
	* fixed DLL export issue on windows (when building a shared library linking statically against boost)
	* fixed FreeBSD build
	* fixed web seed performance issue with pieces > 1 MiB
	* fixed unchoke logic when using web seeds
	* fixed compatibility with older versions of boost (down to boost 1.40)

0.16 release

	* support torrents with more than 262000 pieces
	* make tracker back-off configurable
	* don't restart the swarm after downloading metadata from magnet links
	* lower the default tracker retry intervals
	* support banning web seeds sending corrupt data
	* don't let hung outgoing connection attempts block incoming connections
	* improve SSL torrent support by using SNI and a single SSL listen socket
	* improved peer exchange performance by sharing incoming connections which advertize listen port 
	* deprecate set_ratio(), and per-peer rate limits
	* add web seed support for torrents with pad files
	* introduced a more scalable API for torrent status updates (post_torrent_updates()) and updated client_test to use it
	* updated the API to add_torrent_params turning all bools into flags of a flags field
	* added async_add_torrent() function to significantly improve performance when
	  adding many torrents
	* change peer_states to be a bitmask (bw_limit, bw_network, bw_disk)
	* changed semantics of send_buffer_watermark_factor to be specified as a percentage
	* add incoming_connection_alert for logging all successful incoming connections
	* feature to encrypt peer connections with a secret AES-256 key stored in .torrent file
	* deprecated compact storage allocation
	* close files in separate thread on systems where close() may block (Mac OS X for instance)
	* don't create all directories up front when adding torrents
	* support DHT scrape
	* added support for fadvise/F_RDADVISE for improved disk read performance
	* introduced pop_alerts() which pops the entire alert queue in a single call
	* support saving metadata in resume file, enable it by default for magnet links
	* support for receiving multi announce messages for local peer discovery
	* added session::listen_no_system_port flag to prevent libtorrent from ever binding the listen socket to port 0
	* added option to not recheck on missing or incomplete resume data
	* extended stats logging with statistics=on builds
	* added new session functions to more efficiently query torrent status
	* added alerts for added and removed torrents
	* expanded plugin interface to support session wide states
	* made the metadata block requesting algorithm more robust against hash check failures
	* support a separate option to use proxies for peers or not
	* pausing the session now also pauses checking torrents
	* moved alert queue size limit into session_settings
	* added support for DHT rss feeds (storing only)
	* added support for RSS feeds
	* fixed up some edge cases in DHT routing table and improved unit test of it
	* added error category and error codes for HTTP errors
	* made the DHT implementation slightly more robust against routing table poisoning and node ID spoofing
	* support chunked encoding in http downloads (http_connection)
	* support adding torrents by url to the .torrent file
	* support CDATA tags in xml parser
	* use a python python dictionary for settings instead of session_settings object (in python bindings)
	* optimized metadata transfer (magnet link) startup time (shaved off about 1 second)
	* optimized swarm startup time (shaved off about 1 second)
	* support DHT name lookup
	* optimized memory usage of torrent_info and file_storage, forcing some API changes
	  around file_storage and file_entry
	* support trackerid tracker extension
	* graceful peer disconnect mode which finishes transactions before disconnecting peers
	* support chunked encoding for web seeds
	* uTP protocol support
	* resistance towards certain flood attacks
	* support chunked encoding for web seeds (only for BEP 19, web seeds)
	* optimized session startup time
	* support SSL for web seeds, through all proxies
	* support extending web seeds with custom authorization and extra headers
	* settings that are not changed from the default values are not saved
	  in the session state
	* made seeding choking algorithm configurable
	* deprecated setters for max connections, max half-open, upload and download
	  rates and unchoke slots. These are now set through session_settings
	* added functions to query an individual peer's upload and download limit
	* full support for BEP 21 (event=paused)
	* added share-mode feature for improving share ratios
	* merged all proxy settings into a single one
	* improved SOCKS5 support by proxying hostname lookups
	* improved support for multi-homed clients
	* added feature to not count downloaded bytes from web seeds in stats
	* added alert for incoming local service discovery messages
	* added option to set file priorities when adding torrents
	* removed the session mutex for improved performance
	* added upload and download activity timer stats for torrents
	* made the reuse-address flag configurable on the listen socket
	* moved UDP trackers over to use a single socket
	* added feature to make asserts log to a file instead of breaking the process
	  (production asserts)
	* optimized disk I/O cache clearing
	* added feature to ask a torrent if it needs to save its resume data or not
	* added setting to ignore file modification time when loading resume files
	* support more fine-grained torrent states between which peer sources it
	  announces to
	* supports calculating sha1 file-hashes when creating torrents
	* made the send_buffer_watermark performance warning more meaningful
	* supports complete_ago extension
	* dropped zlib as a dependency and builds using puff.c instead
	* made the default cache size depend on available physical RAM
	* added flags to torrent::status() that can filter which values are calculated
	* support 'explicit read cache' which keeps a specific set of pieces
	  in the read cache, without implicitly caching other pieces
	* support sending suggest messages based on what's in the read cache
	* clear sparse flag on files that complete on windows
	* support retry-after header for web seeds
	* replaced boost.filesystem with custom functions
	* replaced dependency on boost.thread by asio's internal thread primitives
	* added support for i2p torrents
	* cleaned up usage of MAX_PATH and related macros
	* made it possible to build libtorrent without RTTI support
	* added support to build with libgcrypt and a shipped version of libtommath
	* optimized DHT routing table memory usage
	* optimized disk cache to work with large caches
	* support variable number of optimistic unchoke slots and to dynamically
	  adjust based on the total number of unchoke slots
	* support for BitTyrant choker algorithm
	* support for automatically start torrents when they receive an
	  incoming connection
	* added more detailed instrumentation of the disk I/O thread

0.15.11 release

	* fixed web seed bug, sometimes causing infinite loops
	* fixed race condition when setting session_settings immediately after creating session
	* give up immediately when failing to open a listen socket (report the actual error)
	* restored ABI compatibility with 0.15.9
	* added missing python bindings for create_torrent and torrent_info

0.15.10 release

	* fix 'parameter incorrect' issue when using unbuffered IO on windows
	* fixed UDP socket error handling on windows
	* fixed peer_tos (type of service) setting
	* fixed crash when loading resume file with more files than the torrent in it
	* fix invalid-parameter error on windows when disabling filesystem disk cache
	* fix connection queue issue causing shutdown delays
	* fixed mingw build
	* fix overflow bug in progress_ppm field
	* don't filter local peers received from a non-local tracker
	* fix python deadlock when using python extensions
	* fixed small memory leak in DHT

0.15.9 release

	* added some functions missing from the python binding
	* fixed rare piece picker bug
	* fixed invalid torrent_status::finished_time
	* fixed bugs in dont-have and upload-only extension messages
	* don't open files in random-access mode (speeds up hashing)

0.15.8 release

	* allow NULL to be passed to create_torrent::set_comment and create_torrent::set_creator
	* fix UPnP issue for routers with multiple PPPoE connections
	* fix issue where event=stopped announces wouldn't be sent when closing session
	* fix possible hang in file::readv() on windows
	* fix CPU busy loop issue in tracker announce logic
	* honor IOV_MAX when using writev and readv
	* don't post 'operation aborted' UDP errors when changing listen port
	* fix tracker retry logic, where in some configurations the next tier would not be tried
	* fixed bug in http seeding logic (introduced in 0.15.7)
	* add support for dont-have extension message
	* fix for set_piece_deadline
	* add reset_piece_deadline function
	* fix merkle tree torrent assert

0.15.7 release

	* exposed set_peer_id to python binding
	* improve support for merkle tree torrent creation
	* exposed comparison operators on torrent_handle to python
	* exposed alert error_codes to python
	* fixed bug in announce_entry::next_announce_in and min_announce_in
	* fixed sign issue in set_alert_mask signature
	* fixed unaligned disk access for unbuffered I/O in windows
	* support torrents whose name is empty
	* fixed connection limit to take web seeds into account as well
	* fixed bug when receiving a have message before having the metadata
	* fixed python bindings build with disabled DHT support
	* fixed BSD file allocation issue
	* fixed bug in session::delete_files option to remove_torrent

0.15.6 release

	* fixed crash in udp trackers when using SOCKS5 proxy
	* fixed reconnect delay when leaving upload only mode
	* fixed default values being set incorrectly in add_torrent_params through add_magnet_uri in python bindings
	* implemented unaligned write (for unbuffered I/O)
	* fixed broadcast_lsd option
	* fixed udp-socket race condition when using a proxy
	* end-game mode optimizations
	* fixed bug in udp_socket causing it to issue two simultaneous async. read operations
	* fixed mingw build
	* fixed minor bug in metadata block requester (for magnet links)
	* fixed race condition in iconv string converter
	* fixed error handling in torrent_info constructor
	* fixed bug in torrent_info::remap_files
	* fix python binding for wait_for_alert
	* only apply privileged port filter to DHT-only peers

0.15.5 release

	* support DHT extension to report external IPs
	* fixed rare crash in http_connection's error handling
	* avoid connecting to peers listening on ports < 1024
	* optimized piece picking to not cause busy loops in some end-game modes
	* fixed python bindings for tcp::endpoint
	* fixed edge case of pad file support
	* limit number of torrents tracked by DHT
	* fixed bug when allow_multiple_connections_per_ip was enabled
	* potential WOW64 fix for unbuffered I/O (windows)
	* expose set_alert_queue_size_limit to python binding
	* support dht nodes in magnet links
	* support 100 Continue HTTP responses
	* changed default choker behavior to use 8 unchoke slots (instead of being rate based)
	* fixed error reporting issue in disk I/O thread
	* fixed file allocation issues on linux
	* fixed filename encoding and decoding issue on platforms using iconv
	* reports redundant downloads to tracker, fixed downloaded calculation to
	  be more stable when not including redundant. Improved redundant data accounting
	  to be more accurate
	* fixed bugs in http seed connection and added unit test for it
	* fixed error reporting when fallocate fails
	* deprecate support for separate proxies for separate kinds of connections

0.15.4 release

	* fixed piece picker issue triggered by hash failure and timed out requests to the piece
	* fixed optimistic unchoke issue when setting per torrent unchoke limits
	* fixed UPnP shutdown issue
	* fixed UPnP DeletePortmapping issue
	* fixed NAT-PMP issue when adding the same mapping multiple times
	* no peers from tracker when stopping is no longer an error
	* improved web seed retry behavior
	* fixed announce issue

0.15.3 release

	* fixed announce bug where event=completed would not be sent if it violated the
	  min-announce of the tracker
	* fixed limitation in rate limiter
	* fixed build error with boost 1.44

0.15.2 release

	* updated compiler to msvc 2008 for python binding
	* restored default fail_limit to unlimited on all trackers
	* fixed rate limit bug for DHT
	* fixed SOCKS5 bug for routing UDP packets
	* fixed bug on windows when verifying resume data for a torrent where
	  one of its directories had been removed
	* fixed race condition in peer-list with DHT
	* fix force-reannounce and tracker retry issue

0.15.1 release

	* fixed rare crash when purging the peer list
	* fixed race condition around m_abort in session_impl
	* fixed bug in web_peer_connection which could cause a hang when downloading
	  from web servers
	* fixed bug in metadata extensions combined with encryption
	* refactored socket reading code to not use async. operations unnecessarily
	* some timer optimizations
	* removed the reuse-address flag on the listen socket
	* fixed bug where local peer discovery and DHT wouldn't be announced to without trackers
	* fixed bug in bdecoder when decoding invalid messages
	* added build warning when building with UNICODE but the standard library
	  doesn't provide std::wstring
	* fixed add_node python binding
	* fixed issue where trackers wouldn't tried immediately when the previous one failed
	* fixed synchronization issue between download queue and piece picker
	* fixed bug in udp tracker scrape response parsing
	* fixed bug in the disk thread that could get triggered under heavy load
	* fixed bug in add_piece() that would trigger asserts
	* fixed vs 2010 build
	* recognizes more clients in identify_client()
	* fixed bug where trackers wouldn't be retried if they failed
	* slight performance fix in disk elevator algorithm
	* fixed potential issue where a piece could be checked twice
	* fixed build issue on windows related to GetCompressedSize()
	* fixed deadlock when starting torrents with certain invalid tracker URLs
	* fixed iterator bug in disk I/O thread
	* fixed FIEMAP support on linux
	* fixed strict aliasing warning on gcc
	* fixed inconsistency when creating torrents with symlinks
	* properly detect windows version to initialize half-open connection limit
	* fixed bug in url encoder where $ would not be encoded

0.15 release

	* introduced a session state save mechanism. load_state() and save_state().
	  this saves all session settings and state (except torrents)
	* deprecated dht_state functions and merged it with the session state
	* added support for multiple trackers in magnet links
	* added support for explicitly flushing the disk cache
	* added torrent priority to affect bandwidth allocation for its peers
	* reduced the number of floating point operations (to better support
	  systems without FPU)
	* added new alert when individual files complete
	* added support for storing symbolic links in .torrent files
	* added support for uTorrent interpretation of multi-tracker torrents
	* handle torrents with duplicate filenames
	* piece timeouts are adjusted to download rate limits
	* encodes urls in torrent files that needs to be encoded
	* fixed not passing &supportcrypto=1 when encryption is disabled
	* introduced an upload mode, which torrents are switched into when
	  it hits a disk write error, instead of stopping the torrent.
	  this lets libtorrent keep uploading the parts it has when it
	  encounters a disk-full error for instance
	* improved disk error handling and expanded use of error_code in
	  error reporting. added a bandwidth state, bw_disk, when waiting
	  for the disk io thread to catch up writing buffers
	* improved read cache memory efficiency
	* added another cache flush algorithm to write the largest
	  contiguous blocks instead of the least recently used
	* introduced a mechanism to be lighter on the disk when checking torrents
	* applied temporary memory storage optimization to when checking
	  a torrent as well
	* removed hash_for_slot() from storage_interface. It is now implemented
	  by using the readv() function from the storage implementation
	* improved IPv6 support by announcing twice when necessary
	* added feature to set a separate global rate limit for local peers
	* added preset settings for low memory environments and seed machines
	  min_memory_usage() and high_performance_seeder()
	* optimized overall memory usage for DHT nodes and requests, peer
	  entries and disk buffers
	* change in API for block_info in partial_piece_info, instead of
	  accessing 'peer', call 'peer()'
	* added support for fully automatic unchoker (no need to specify
	  number of upload slots). This is on by default
	* added support for changing socket buffer sizes through
	  session_settings
	* added support for merkle hash tree torrents (.merkle.torrent)
	* added 'seed mode', which assumes that all files are complete
	  and checks hashes lazily, as blocks are requested
	* added new extension for file attributes (executable and hidden)
	* added support for unbuffered I/O for aligned files
	* added workaround for sparse file issue on Windows Vista
	* added new lt_trackers extension to exchange trackers between
	  peers
	* added support for BEP 17 http seeds
	* added read_piece() to read pieces from torrent storage
	* added option for udp tracker preference
	* added super seeding
	* added add_piece() function to inject data from external sources
	* add_tracker() function added to torrent_handle
	* if there is no working tracker, current_tracker is the
	  tracker that is currently being tried
	* torrents that are checking can now be paused, which will
	  pause the checking
	* introduced another torrent state, checking_resume_data, which
	  the torrent is in when it's first added, and is comparing
	  the files on disk with the resume data
	* DHT bandwidth usage optimizations
	* rate limited DHT send socket
	* tracker connections are now also subject to IP filtering
	* improved optimistic unchoke logic
	* added monitoring of the DHT lookups
	* added bandwidth reports for estimated TCP/IP overhead and DHT
	* includes DHT traffic in the rate limiter
	* added support for bitcomet padding files
	* improved support for sparse files on windows
	* added ability to give seeding torrents preference to active slots
	* added torrent_status::finished_time
	* automatically caps files and connections by default to rlimit
	* added session::is_dht_running() function
	* added torrent_handle::force_dht_announce()
	* added torrent_info::remap_files()
	* support min_interval tracker extension
	* added session saving and loading functions
	* added support for min-interval in tracker responses
	* only keeps one outstanding duplicate request per peer
	  reduces waste download, specifically when streaming
	* added support for storing per-peer rate limits across reconnects
	* improved fallocate support
	* fixed magnet link issue when using resume data
	* support disk I/O priority settings
	* added info_hash to torrent_deleted_alert
	* improved LSD performance and made the interval configurable
	* improved UDP tracker support by caching connect tokens
	* fast piece optimization

release 0.14.10

	* fixed udp tracker race condition
	* added support for torrents with odd piece sizes
	* fixed issue with disk read cache not being cleared when removing torrents
	* made the DHT socket bind to the same interface as the session
	* fixed issue where an http proxy would not be used on redirects
	* Solaris build fixes
	* disabled buggy disconnect_peers feature

release 0.14.9

	* disabled feature to drop requests after having been skipped too many times
	* fixed range request bug for files larger than 2 GB in web seeds
	* don't crash when trying to create torrents with 0 files
	* fixed big_number __init__ in python bindings
	* fixed optimistic unchoke timer
	* fixed bug where torrents with incorrectly formatted web seed URLs would be
	  connected multiple times
	* fixed MinGW support
	* fixed DHT bootstrapping issue
	* fixed UDP over SOCKS5 issue
	* added support for "corrupt" tracker announce
	* made end-game mode less aggressive

release 0.14.8

	* ignore unkown metadata messages
	* fixed typo that would sometimes prevent queued torrents to be checked
	* fixed bug in auto-manager where active_downloads and active_seeds would
	  sometimes be used incorrectly
	* force_recheck() no longer crashes on torrents with no metadata
	* fixed broadcast socket regression from 0.14.7
	* fixed hang in NATPMP when shut down while waiting for a response
	* fixed some more error handling in bdecode

release 0.14.7

	* fixed deadlock in natpmp
	* resume data alerts are always posted, regardless of alert mask
	* added wait_for_alert to python binding
	* improved invalid filename character replacement
	* improved forward compatibility in DHT
	* added set_piece_hashes that takes a callback to the python binding
	* fixed division by zero in get_peer_info()
	* fixed bug where pieces may have been requested before the metadata
	  was received
	* fixed incorrect error when deleting files from a torrent where
	  not all files have been created
	* announces torrents immediately to the DHT when it's started
	* fixed bug in add_files that would fail to recurse if the path
	  ended with a /
	* fixed bug in error handling when parsing torrent files
	* fixed file checking bug when renaming a file before checking the torrent
	* fixed race conditon when receiving metadata from swarm
	* fixed assert in ut_metadata plugin
	* back-ported some fixes for building with no exceptions
	* fixed create_torrent when passing in a path ending with /
	* fixed move_storage when source doesn't exist
	* fixed DHT state save bug for node-id
	* fixed typo in python binding session_status struct
	* broadcast sockets now join every network interface (used for UPnP and
	  local peer discovery)

release 0.14.6

	* various missing include fixes to be buildable with boost 1.40
	* added missing functions to python binding related to torrent creation
	* fixed to add filename on web seed urls that lack it
	* fixed BOOST_ASIO_HASH_MAP_BUCKETS define for boost 1.39
	* fixed checking of fast and suggest messages when used with magnet links
	* fixed bug where web seeds would not disconnect if being resolved when
	  the torrent was paused
	* fixed download piece performance bug in piece picker
	* fixed bug in connect candidate counter
	* replaces invalid filename characters with .
	* added --with-libgeoip option to configure script to allow building and
	  linking against system wide library
	* fixed potential pure virtual function call in extensions on shutdown
	* fixed disk buffer leak in smart_ban extension

release 0.14.5

	* fixed bug when handling malformed webseed urls and an http proxy
	* fixed bug when setting unlimited upload or download rates for torrents
	* fix to make torrent_status::list_peers more accurate.
	* fixed memory leak in disk io thread when not using the cache
	* fixed bug in connect candidate counter
	* allow 0 upload slots
	* fixed bug in rename_file(). The new name would not always be saved in
	  the resume data
	* fixed resume data compatibility with 0.13
	* fixed rare piece-picker bug
	* fixed bug where one allowed-fast message would be sent even when
	  disabled
	* fixed race condition in UPnP which could lead to crash
	* fixed inversed seed_time ratio logic
	* added get_ip_filter() to session

release 0.14.4

	* connect candidate calculation fix
	* tightened up disk cache memory usage
	* fixed magnet link parser to accept hex-encoded info-hashes
	* fixed inverted logic when picking which peers to connect to
	  (should mean a slight performance improvement)
	* fixed a bug where a failed rename_file() would leave the storage
	  in an error state which would pause the torrent
	* fixed case when move_storage() would fail. Added a new alert
	  to be posted when it does
	* fixed crash bug when shutting down while checking a torrent
	* fixed handling of web seed urls that didn't end with a
	  slash for multi-file torrents
	* lowered the default connection speed to 10 connection attempts
	  per second
	* optimized memory usage when checking files fails
	* fixed bug when checking a torrent twice
	* improved handling of out-of-memory conditions in disk I/O thread
	* fixed bug when force-checking a torrent with partial pieces
	* fixed memory leak in disk cache
	* fixed torrent file path vulnerability
	* fixed upnp
	* fixed bug when dealing with clients that drop requests (i.e. BitComet)
	  fixes assert as well

release 0.14.3

	* added python binding for create_torrent
	* fixed boost-1.38 build
	* fixed bug where web seeds would be connected before the files
	  were checked
	* fixed filename bug when using wide characters
	* fixed rare crash in peer banning code
	* fixed potential HTTP compatibility issue
	* fixed UPnP crash
	* fixed UPnP issue where the control url contained the base url
	* fixed a replace_trackers bug
	* fixed bug where the DHT port mapping would not be removed when
	  changing DHT port
	* fixed move_storage bug when files were renamed to be moved out
	  of the root directory
	* added error handling for set_piece_hashes
	* fixed missing include in enum_if.cpp
	* fixed dual IP stack issue
	* fixed issue where renamed files were sometimes not saved in resume data
	* accepts tracker responses with no 'peers' field, as long as 'peers6'
	  is present
	* fixed CIDR-distance calculation in the precense of IPv6 peers
	* save partial resume data for torrents that are queued for checking
	  or checking, to maintain stats and renamed files
	* Don't try IPv6 on windows if it's not installed
	* move_storage fix
	* fixed potential crash on shutdown
	* fixed leaking exception from bdecode on malformed input
	* fixed bug where connection would hang when receiving a keepalive
	* fixed bug where an asio exception could be thrown when resolving
	  peer countries
	* fixed crash when shutting down while checking a torrent
	* fixed potential crash in connection_queue when a peer_connection
	  fail to open its socket

release 0.14.2

	* added missing functions to the python bindings torrent_info::map_file,
	  torrent_info::map_block and torrent_info::file_at_offset.
	* removed support for boost-1.33 and earlier (probably didn't work)
	* fixed potential freezes issues at shutdown
	* improved error message for python setup script
	* fixed bug when torrent file included announce-list, but no valid
	  tracker urls
	* fixed bug where the files requested from web seeds would be the
	  renamed file names instead of the original file names in the torrent.
	* documentation fix of queing section
	* fixed potential issue in udp_socket (affected udp tracker support)
	* made name, comment and created by also be subject to utf-8 error
	  correction (filenames already were)
	* fixed dead-lock when settings DHT proxy
	* added missing export directives to lazy_entry
	* fixed disk cache expiry settings bug (if changed, it would be set
	  to the cache size)
	* fixed bug in http_connection when binding to a particular IP
	* fixed typo in python binding (torrent_handle::piece_prioritize should
	  be torrent_handle::piece_priorities)
	* fixed race condition when saving DHT state
	* fixed bugs related to lexical_cast being locale dependent
	* added support for SunPro C++ compiler
	* fixed bug where messeges sometimes could be encrypted in the
	  wrong order, for encrypted connections.
	* fixed race condition where torrents could get stuck waiting to
	  get checked
	* fixed mapped files bug where it wouldn't be properly restored
	  from resume data properly
	* removed locale dependency in xml parser (caused asserts on windows)
	* fixed bug when talking to https 1.0 servers
	* fixed UPnP bug that could cause stack overflow

release 0.14.1

	* added converter for python unicode strings to utf-8 paths
	* fixed bug in http downloader where the host field did not
	  include the port number
	* fixed headers to not depend on NDEBUG, which would prohibit
	  linking a release build of libtorrent against a debug application
	* fixed bug in disk I/O thread that would make the thread
	  sometimes quit when an error occurred
	* fixed DHT bug
	* fixed potential shutdown crash in disk_io_thread
	* fixed usage of deprecated boost.filsystem functions
	* fixed http_connection unit test
	* fixed bug in DHT when a DHT state was loaded
	* made rate limiter change in 0.14 optional (to take estimated
	  TCP/IP overhead into account)
	* made the python plugin buildable through the makefile
	* fixed UPnP bug when url base ended with a slash and
	  path started with a slash
	* fixed various potentially leaking exceptions
	* fixed problem with removing torrents that are checking
	* fixed documentation bug regarding save_resume_data()
	* added missing documentation on torrent creation
	* fixed bugs in python client examples
	* fixed missing dependency in package-config file
	* fixed shared geoip linking in Jamfile
	* fixed python bindings build on windows and made it possible
	  to generate a windows installer
	* fixed bug in NAT-PMP implementation

release 0.14

	* deprecated add_torrent() in favor of a new add_torrent()
	  that takes a struct with parameters instead. Torrents
	  are paused and auto managed by default.
	* removed 'connecting_to_tracker' torrent state. This changes
	  the enum values for the other states.
	* Improved seeding and choking behavior.
	* Fixed rare buffer overrun bug when calling get_download_queue
	* Fixed rare bug where torrent could be put back into downloading
	  state even though it was finished, after checking files.
	* Fixed rename_file to work before the file on disk has been
	  created.
	* Fixed bug in tracker connections in case of errors caused
	  in the connection constructor.
	* Updated alert system to be filtered by category instead of
	  severity level. Alerts can generate a message through
	  alert::message().
	* Session constructor will now start dht, upnp, natpmp, lsd by
	  default. Flags can be passed in to the constructor to not
	  do this, if these features are to be enabled and disabled
	  at a later point.
	* Removed 'connecting_to_tracker' torrent state
	* Fix bug where FAST pieces were cancelled on choke
	* Fixed problems with restoring piece states when hash failed.
	* Minimum peer reconnect time fix. Peers with no failures would
	  reconnect immediately.
	* Improved web seed error handling
	* DHT announce fixes and off-by-one loop fix
	* Fixed UPnP xml parse bug where it would ignore the port number
	  for the control url.
	* Fixed bug in torrent writer where the private flag was added
	  outside of the info dictionary
	* Made the torrent file parser less strict of what goes in the
	  announce-list entry
	* Fixed type overflow bug where some statistics was incorrectly
	  reported for file larger than 2 GB
	* boost-1.35 support
	* Fixed bug in statistics from web server peers where it sometimes
	  could report too many bytes downloaded.
	* Fixed bug where statistics from the last second was lost when
	  disconnecting a peer.
	* receive buffer optimizations (memcpy savings and memory savings)
	* Support for specifying the TOS byte for peer traffic.
	* Basic support for queueing of torrents.
	* Better bias to give connections to downloading torrents
	  with fewer peers.
	* Optimized resource usage (removed the checking thread)
	* Support to bind outgoing connections to specific ports
	* Disk cache support.
	* New, more memory efficient, piece picker with sequential download
	  support (instead of the more complicated sequential download threshold).
	* Auto Upload slots. Automtically opens up more slots if
	  upload limit is not met.
	* Improved NAT-PMP support by querying the default gateway
	* Improved UPnP support by ignoring routers not on the clients subnet.

release 0.13
	
	* Added scrape support
	* Added add_extension() to torrent_handle. Can instantiate
	  extensions for torrents while downloading
	* Added support for remove_torrent to delete the files as well
	* Fixed issue with failing async_accept on windows
	* DHT improvements, proper error messages are now returned when
	  nodes sends bad packets
	* Optimized the country table used to resolve country of peers
	* Copying optimization for sending data. Data is no longer copied from
	  the disk I/O buffer to the send buffer.
	* Buffer optimization to use a raw buffer instead of std::vector<char>
	* Improved file storage to use sparse files
	* Updated python bindings
	* Added more clients to the identifiable clients list.
	* Torrents can now be started in paused state (to better support queuing)
	* Improved IPv6 support (support for IPv6 extension to trackers and
	  listens on both IPv6 and IPv4 interfaces).
	* Improved asserts used. Generates a stacktrace on linux
	* Piece picker optimizations and improvements
	* Improved unchoker, connection limit and rate limiter
	* Support for FAST extension
	* Fixed invalid calculation in DHT node distance
	* Fixed bug in URL parser that failed to parse IPv6 addresses
	* added peer download rate approximation
	* added port filter for outgoing connection (to prevent
	  triggering firewalls)
	* made most parameters configurable via session_settings
	* added encryption support
	* added parole mode for peers whose data fails the hash check.
	* optimized heap usage in piece-picker and web seed downloader.
	* fixed bug in DHT where older write tokens weren't accepted.
	* added support for sparse files.
	* introduced speed categories for peers and pieces, to separate
	  slow and fast peers.
	* added a half-open tcp connection limit that takes all connections
	  in to account, not just peer connections.
	* added alerts for filtered IPs.
	* added support for SOCKS4 and 5 proxies and HTTP CONNECT proxies.
	* fixed proper distributed copies calculation.
	* added option to use openssl for sha-1 calculations.
	* optimized the piece picker in the case where a peer is a seed.
	* added support for local peer discovery
	* removed the dependency on the compiled boost.date_time library
	* deprecated torrent_info::print()
	* added UPnP support
	* fixed problem where peer interested flags were not updated correctly
	  when pieces were filtered
	* improvements to ut_pex messages, including support for seed flag
	* prioritizes upload bandwidth to peers that might send back data
	* the following functions have been deprecated:
	  	void torrent_handle::filter_piece(int index, bool filter) const;
	  	void torrent_handle::filter_pieces(std::vector<bool> const& pieces) const;
	  	bool torrent_handle::is_piece_filtered(int index) const;
	  	std::vector<bool> torrent_handle::filtered_pieces() const;
	  	void torrent_handle::filter_files(std::vector<bool> const& files) const;
	  
	  instead, use the piece_priority functions.
	  
	* added support for NAT-PMP
	* added support for piece priorities. Piece filtering is now set as
	  a priority
	* Fixed crash when last piece was smaller than one block and reading
	  fastresume data for that piece
	* Makefiles should do a better job detecting boost
	* Fixed crash when all tracker urls are removed
	* Log files can now be created at user supplied path
	* Log files failing to create is no longer fatal
	* Fixed dead-lock in torrent_handle
	* Made it build with boost 1.34 on windows
	* Fixed bug in URL parser that failed to parse IPv6 addresses
	* Fixed bug in DHT, related to IPv6 nodes
	* DHT accepts transaction IDs that have garbage appended to them
	* DHT logs messages that it fails to decode

release 0.12

	* fixes to make the DHT more compatible
	* http seed improvements including error reporting and url encoding issues.
	* fixed bug where directories would be left behind when moving storage
	  in some cases.
	* fixed crashing bug when restarting or stopping the DHT.
	* added python binding, using boost.python
	* improved character conversion on windows when strings are not utf-8.
	* metadata extension now respects the private flag in the torrent.
	* made the DHT to only be used as a fallback to trackers by default.
	* added support for HTTP redirection support for web seeds.
	* fixed race condition when accessing a torrent that was checking its
	  fast resume data.
	* fixed a bug in the DHT which could be triggered if the network was
	  dropped or extremely rare cases.
	* if the download rate is limited, web seeds will now only use left-over
	  bandwidth after all bt peers have used up as much bandwidth as they can.
	* added the possibility to have libtorrent resolve the countries of
	  the peers in torrents.
	* improved the bandwidth limiter (it now implements a leaky bucket/node bucket).
	* improved the HTTP seed downloader to report accurate progress.
	* added more client peer-id signatures to be recognized.
	* added support for HTTP servers that skip the CR before the NL at line breaks.
	* fixed bug in the HTTP code that only accepted headers case sensitive.
	* fixed bug where one of the session constructors didn't initialize boost.filesystem. 
	* fixed bug when the initial checking of a torrent fails with an exception.
	* fixed bug in DHT code which would send incorrect announce messages.
	* fixed bug where the http header parser was case sensitive to the header
	  names.
	* Implemented an optmization which frees the piece_picker once a torrent
	  turns into a seed.
	* Added support for uT peer exchange extension, implemented by Massaroddel.
	* Modified the quota management to offer better bandwidth balancing
	  between peers.
	* logging now supports multiple sessions (different sessions now log
	  to different directories).
	* fixed random number generator seed problem, generating the same
	  peer-id for sessions constructed the same second.
	* added an option to accept multiple connections from the same IP.
	* improved tracker logging.
	* moved the file_pool into session. The number of open files is now
	  limited per session.
	* fixed uninitialized private flag in torrent_info
	* fixed long standing issue with file.cpp on windows. Replaced the low level
	  io functions used on windows.
	* made it possible to associate a name with torrents without metadata.
	* improved http-downloading performance by requesting entire pieces via
	  http.
	* added plugin interface for extensions. And changed the interface for
	  enabling extensions.

release 0.11

	* added support for incorrectly encoded paths in torrent files
	  (assumes Latin-1 encoding and converts to UTF-8).
	* added support for destructing session objects asynchronously.
	* fixed bug with file_progress() with files = 0 bytes
	* fixed a race condition bug in udp_tracker_connection that could
	  cause a crash.
	* fixed bug occuring when increasing the sequenced download threshold
	  with max availability lower than previous threshold.
	* fixed an integer overflow bug occuring when built with gcc 4.1.x
	* fixed crasing bug when closing while checking a torrent
	* fixed bug causing a crash with a torrent with piece length 0
	* added an extension to the DHT network protocol to support the
	  exchange of nodes with IPv6 addresses.
	* modified the ip_filter api slightly to support IPv6
	* modified the api slightly to make sequenced download threshold
	  a per torrent-setting.
	* changed the address type to support IPv6
	* fixed bug in piece picker which would not behave as
	  expected with regard to sequenced download threshold.
	* fixed bug with file_progress() with files > 2 GB.
	* added --enable-examples option to configure script.
	* fixed problem with the resource distribution algorithm
	  (controlling e.g upload/download rates).
	* fixed incorrect asserts in storage related to torrents with
	  zero-sized files.
	* added support for trackerless torrents (with kademlia DHT).
	* support for torrents with the private flag set.
	* support for torrents containing bootstrap nodes for the
	  DHT network.
	* fixed problem with the configure script on FreeBSD.
	* limits the pipelining used on url-seeds.
	* fixed problem where the shutdown always would delay for
	  session_settings::stop_tracker_timeout seconds.
	* session::listen_on() won't reopen the socket in case the port and
	  interface is the same as the one currently in use.
	* added http proxy support for web seeds.
	* fixed problem where upload and download stats could become incorrect
	  in case of high cpu load.
	* added more clients to the identifiable list.
	* fixed fingerprint parser to cope with latest Mainline versions.

release 0.10

	* fixed a bug where the requested number of peers in a tracker request could
	  be too big.
	* fixed a bug where empty files were not created in full allocation mode.
	* fixed a bug in storage that would, in rare cases, fail to do a
	  complete check.
	* exposed more settings for tweaking parameters in the piece-picker,
	  downloader and uploader (http_settings replaced by session_settings).
	* tweaked default settings to improve high bandwidth transfers.
	* improved the piece picker performance and made it possible to download
	  popular pieces in sequence to improve disk performance.
	* added the possibility to control upload and download limits per peer.
	* fixed problem with re-requesting skipped pieces when peer was sending pieces
	  out of fifo-order.
	* added support for http seeding (the GetRight protocol)
	* renamed identifiers called 'id' in the public interface to support linking
	  with Objective.C++
	* changed the extensions protocol to use the new one, which is also
	  implemented by uTorrent.
	* factorized the peer_connection and added web_peer_connection which is
	  able to download from http-sources.
	* converted the network code to use asio (resulted in slight api changes
	  dealing with network addresses).
	* made libtorrent build in vc7 (patches from Allen Zhao)
	* fixed bug caused when binding outgoing connections to a non-local interface.
	* add_torrent() will now throw if called while the session object is
	  being closed.
	* added the ability to limit the number of simultaneous half-open
	  TCP connections. Flags in peer_info has been added.

release 0.9.1

	* made the session disable file name checks within the boost.filsystem library
	* fixed race condition in the sockets
	* strings that are invalid utf-8 strings are now decoded with the
	  local codepage on windows
	* added the ability to build libtorrent both as a shared library
	* client_test can now monitor a directory for torrent files and automatically
	  start and stop downloads while running
	* fixed problem with file_size() when building on windows with unicode support
	* added a new torrent state, allocating
	* added a new alert, metadata_failed_alert
	* changed the interface to session::add_torrent for some speed optimizations.
	* greatly improved the command line control of the example client_test.
	* fixed bug where upload rate limit was not being applied.
	* files that are being checked will no longer stall files that don't need
	  checking.
	* changed the way libtorrent identifies support for its excentions
	  to look for 'ext' at the end of the peer-id.
	* improved performance by adding a circle buffer for the send buffer.
	* fixed bugs in the http tracker connection when using an http proxy.
	* fixed problem with storage's file pool when creating torrents and then
	  starting to seed them.
	* hard limit on remote request queue and timeout on requests (a timeout
	  triggers rerequests). This makes libtorrent work much better with
	  "broken" clients like BitComet which may ignore requests.

Initial release 0.9

	* multitracker support
	* serves multiple torrents on a single port and a single thread
	* supports http proxies and proxy authentication
	* gzipped tracker-responses
	* block level piece picker
	* queues torrents for file check, instead of checking all of them in parallel
	* uses separate threads for checking files and for main downloader
	* upload and download rate limits
	* piece-wise, unordered, incremental file allocation
	* fast resume support
	* supports files > 2 gigabytes
	* supports the no_peer_id=1 extension
	* support for udp-tracker protocol
	* number of connections limit
	* delays sending have messages
	* can resume pieces downloaded in any order
	* adjusts the length of the request queue depending on download rate
	* supports compact=1
	* selective downloading
	* ip filter
<|MERGE_RESOLUTION|>--- conflicted
+++ resolved
@@ -1,4 +1,3 @@
-<<<<<<< HEAD
 	* deprecate anonymous_mode_alert
 	* deprecated force_proxy setting (when set, the proxy is always used)
 	* add support for Port Control Protocol (PCP)
@@ -88,10 +87,8 @@
 	* resume data no longer has timestamps of files
 	* require C++11 to build libtorrent
 
-=======
 	* fix potential deadlock on Windows, caused by performing restricted
 	  tasks from within DllMain
->>>>>>> 490d8eb3
 	* fix issue when subsequent file priority updates cause torrent to stop
 
 1.1.8 release
