--- conflicted
+++ resolved
@@ -1,4 +1,3 @@
-<<<<<<< HEAD
 	* deprecate "send_stats" property on trackers (since lt_tracker extension has
 	  been removed)
 	* remove deprecate session_settings API (use settings_pack instead)
@@ -37,12 +36,10 @@
 	* resume data no longer has timestamps of files
 	* require C++11 to build libtorrent
 
-=======
 	* remove file size limit in torrent_info filename constructor
 	* fix tail-padding for last file in create_torrent
 	* don't send user-agent in metadata http downloads or UPnP requests when
 	  in anonymous mode
->>>>>>> 62146f43
 	* fix internal resolve links lookup for mutable torrents
 	* hint DHT bootstrap nodes of actual bootstrap request
 
@@ -169,8 +166,6 @@
 	* added support for asynchronous disk I/O
 	* almost completely changed the storage interface (for custom storage)
 	* added support for hashing pieces in multiple threads
-<<<<<<< HEAD
-=======
 
 	* fix padfile issue
 	* fix PMTUd bug
@@ -181,7 +176,6 @@
 	* fixed inverted priority of incoming piece suggestions
 	* fixed crash on invalid input in http_parser
 	* added a new "preformatted" type to bencode entry variant type
->>>>>>> 62146f43
 	* fix division by zero in super-seeding logic
 
 1.0.9 release
