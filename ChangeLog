--- conflicted
+++ resolved
@@ -1,4 +1,3 @@
-<<<<<<< HEAD
 	* remove support for adding a torrent under a UUID (used for previous RSS
 	* support)
 	* remove deprecated feature to add torrents by file:// URL
@@ -6,12 +5,10 @@
 	* requires boost >= 1.66 to build
 	* update networking API to networking TS compatible boost.asio
 
-=======
 	* fix python bindins for block_uploaded_alert
 	* optimize resolving duplicate filenames in loading torrent files
 	* fix python binding of dht_settings
 	* tighten up various input validation checks
->>>>>>> ba731ef0
 	* fix create_torrent python binding
 	* update symlinks to conform to BEP 47
 	* fix python bindings for peer_info
