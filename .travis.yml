language: cpp
dist: trusty

matrix:
  fast_finish: true
  include:
<<<<<<< HEAD
    - if: repo = arvidn/libtorrent
      env: variant=release sonar_scan=1 toolset=gcc
    - env: variant=test_debug lint=1 tests=1 toolset=gcc-sanitizer
    - env: variant=test_debug sim=1 crypto=openssl toolset=gcc-sanitizer
    - env: variant=test_release coverage=1 tests=1 toolset=gcc-coverage python=1
    - env: autotools=1 toolset=gcc
    - os: osx
      osx_image: xcode9.2
      env: variant=test_release docs=1 tests=1 toolset=darwin
    - os: osx
      osx_image: xcode9.2
      env: variant=test_debug crypto=openssl tests=1 toolset=darwin
    - os: osx
      osx_image: xcode9.2
      env: variant=test_barebones tools=1 examples=1 toolset=darwin python=1
    - env: arch=arm toolset=gcc-arm

notifications:
  email: false
=======
    - env: variant=test_release lang=cpp11 sim=0 coverage=1 docs=1
    - env: variant=test_debug lang=sanitizer sim=1 coverage=0
    - env: variant=test_debug lang=cpp98 sim=0 coverage=0
    - env: variant=test_barebones lang=cpp11 sim=0 coverage=0 autotools=1
    - env: variant=test_debug lang=cpp11 sim=0 coverage=0 target=osx-tests
      os: osx
      osx_image: xcode7.3
    - env: variant=test_release lang=cpp11 sim=0 coverage=0 docs=1 target=osx-tests
      os: osx
      osx_image: xcode7.3
    - env: variant=test_debug lang=cpp11 sim=0 coverage=0 docs=1 tests=0 python=0 examples=0 ios=1
      os: osx
      osx_image: xcode8.3
>>>>>>> 0ee6b7d1

git:
  submodules: false
  depth: 1

branches:
  only:
    - master
    - RC_1_1
    - RC_1_0

cache:
  directories:
    - $HOME/.ccache

# sources  list: https://github.com/travis-ci/apt-source-whitelist/blob/master/ubuntu.json,
# packages list: https://github.com/travis-ci/apt-package-whitelist/blob/master/ubuntu-precise
addons:
  apt:
    sources:
    - ubuntu-toolchain-r-test
    packages:
    - libboost1.55-all-dev
    - libboost1.55-tools-dev
    - python2.7-dev
    - g++-5

before_install:

  - 'if [[ "$TRAVIS_PULL_REQUEST" != "false" || "$TRAVIS_BRANCH" != "master" ]]; then
      export sonar_scan=0;
    fi'

  - git submodule update --init --recursive
  - 'if [[ $crypto == "" ]]; then export crypto=built-in; fi'
  - 'if [[ $TRAVIS_OS_NAME == "osx" && ( "$tests" == "1" || "$sim" == 1 || "$examples" == "1" || "$tools" == "1" || "$python" == "1" ) ]]; then
    travis_retry brew update > /dev/null && brew install ccache boost-build;
    fi'
  # we have to use python from brew rather than the system provided python
  # because of OSX System Integrity Protection, which prevents injecting
  # user-libraries (i.e. python modules) into system binaries (i.e. /usr/bin/python)
  - 'if [[ $TRAVIS_OS_NAME == "osx" && "$python" == "1" ]]; then travis_retry brew install boost-python; brew upgrade python2; fi'
  - 'if [ "$docs" = "1" ]; then
    easy_install --user docutils;
    mkdir -p /Users/travis/Library/Python/2.7/lib/python/site-packages;
    echo ''import site; site.addsitedir("/usr/local/lib/python2.7/site-packages")'' >> /Users/travis/Library/Python/2.7/lib/python/site-packages/homebrew.pth;
    easy_install --user Pygments;
    easy_install --user aafigure;
    travis_retry brew install graphviz hunspell;
    easy_install --user Pillow;
    fi'

  - if [ "$coverage" == "1" ]; then
    pip install --user codecov;
    fi
  - 'echo "toolset: " ${toolset}'
  - 'echo "variant: " ${variant}'
# disable leak checking for now. it reports some suspicious reports against some
# tests
  - export ASAN_OPTIONS=detect_leaks=0;

install:
<<<<<<< HEAD

  - touch ~/user-config.jam
  - 'if [[ $toolset == "gcc" ]]; then
      g++-5 --version;
      echo "using gcc : : ccache g++-5 : <cxxflags>-std=c++11 ;" >> ~/user-config.jam;
    fi'
  - 'if [[ $toolset == "gcc-sanitizer" ]]; then
      echo "using gcc : sanitizer : ccache g++-5 :
        <cxxflags>-std=c++11
        <compileflags>-fstack-protector-all
        <compileflags>-fstack-check
        <compileflags>-fsanitize=address,undefined
        <compileflags>-fno-sanitize-recover=address,undefined
        <linkflags>-fsanitize=address,undefined
        <linkflags>-fno-sanitize-recover=address,undefined
        <linkflags>-fuse-ld=gold ;" >> ~/user-config.jam;
    fi'
  - 'if [[ $toolset == "gcc-coverage" ]]; then
      echo "using gcc : coverage : ccache g++-5 --coverage : <cxxflags>-std=c++11 <linkflags>--coverage ;" >> ~/user-config.jam;
    fi'
  - 'if [[ $toolset == "gcc-arm" ]]; then
      echo "using gcc : arm : ccache armv8l-linux-gnueabihf-g++ :
        <cxxflags>-std=c++11
        <cxxflags>-fsigned-char
        <cxxflags>-march=armv8-a+crc
        <cxxflags>-mfpu=crypto-neon-fp-armv8
        <cxxflags>-DTORRENT_FORCE_ARM_CRC32
        <linkflags>-lm
        <linkflags>-static-libstdc++
        <linkflags>-static-libgcc ;" >> ~/user-config.jam;
    fi;'
  - 'echo "using darwin : : ccache clang++ : <cxxflags>-std=c++11 ;" >> ~/user-config.jam'
  - 'echo "using python : 2.7 ;" >> ~/user-config.jam'
  - if [ "$docs" == "1" ]; then /Users/travis/Library/Python/2.7/bin/rst2html.py --version; fi
  - 'if [ "$lint" == "1" ]; then curl "https://raw.githubusercontent.com/google/styleguide/71ec7f1e524969c19ce33cfc72e8e023f2b98ee2/cpplint/cpplint.py" >~/cpplint.py; fi'

  - 'if [ $sonar_scan == "1" ]; then
      wget https://sonarsource.bintray.com/Distribution/sonar-scanner-cli/sonar-scanner-2.6.1.zip;
      wget https://sonarqube.com/static/cpp/build-wrapper-linux-x86.zip;
      unzip sonar-scanner-2.6.1.zip;
      unzip build-wrapper-linux-x86.zip;
      export PATH=$PWD/sonar-scanner-2.6.1/bin:$PWD/build-wrapper-linux-x86:$PATH;
    fi'

  - ccache -V
  - ccache --show-stats
  - ccache --zero-stats

  - 'if [[ "$arch" == "arm" ]]; then
      cd test;
      wget -O gcc-linaro.tar.xz https://releases.linaro.org/components/toolchain/binaries/5.3-2016.05/armv8l-linux-gnueabihf/gcc-linaro-5.3.1-2016.05-x86_64_armv8l-linux-gnueabihf.tar.xz;
      tar xf gcc-linaro.tar.xz;
      export PATH=${PWD}/gcc-linaro-5.3.1-2016.05-x86_64_armv8l-linux-gnueabihf/bin:${PATH};
      armv8l-linux-gnueabihf-g++ --version;
      wget -O boost.zip http://pilotfiber.dl.sourceforge.net/project/boost/boost/1.55.0/boost_1_55_0.zip;
      unzip -qq boost.zip;
      export BOOST_ROOT=$PWD/boost_1_55_0;
      travis_retry sudo apt-get install -y qemu-user-static;
      wget -O ubuntu-base.tar.gz http://cdimage.ubuntu.com/ubuntu-base/releases/14.04/release/ubuntu-base-14.04.5-base-armhf.tar.gz;
      sudo mkdir rootfs;
      sudo tar xf ubuntu-base.tar.gz -C rootfs;
      sudo cp /usr/bin/qemu-arm-static rootfs/usr/bin/;
      sudo chroot rootfs mount -t proc none /proc;
      cd ..;
    fi'

  - which python2
=======
  - 'if [[ $toolset == "gcc" ]]; then g++-5 --version; fi'
  - 'echo "using gcc : cpp11 : ccache g++-5 : <cflags>-std=c11 <cxxflags>-std=c++11 ;" > ~/user-config.jam'
  - 'echo "using gcc : sanitizer : ccache g++-5 : <cflags>-std=c11 <cxxflags>-std=c++11 <compileflags>-fsanitize=address,undefined <compileflags>-fno-sanitize-recover=undefined <linkflags>-fuse-ld=gold <linkflags>-fsanitize=address,undefined <linkflags>-fno-sanitize-recover=undefined ;" >> ~/user-config.jam'
  - 'echo "using gcc : coverage : ccache g++-5 : <cflags>-std=c11 <cxxflags>-std=c++11 <compileflags>--coverage <linkflags>--coverage ;" >> ~/user-config.jam'
  - 'echo "using gcc : cpp98 : ccache g++-5 : <cflags>-std=c99 <cxxflags>-std=c++98 ;" >> ~/user-config.jam'

# osx builds need to disable the deprecated warning because of the openssl
# shipping with the system having marked all functions as deprecated. Since
# we're building with -Werror, we can't have those warnings
  - 'echo "using darwin : cpp11 : ccache clang++ : <cflags>-std=c11 <cxxflags>-std=c++11 <compileflags>-Wno-deprecated-declarations ;" >> ~/user-config.jam'
  - 'echo "using darwin : cpp98 : ccache clang++ : <warnings>off <cflags>-std=c99 <cxxflags>-std=c++98 <compileflags>-Wno-deprecated-declarations ;" >> ~/user-config.jam'
  - 'echo "using darwin : ios_sim : ccache clang++ : <cflags>-std=c11 <cxxflags>-std=c++11 <compileflags>-Wno-deprecated-declarations
       <compileflags>\"-isysroot /Applications/Xcode.app/Contents/Developer/Platforms/iPhoneSimulator.platform/Developer/SDKs/iPhoneSimulator.sdk\"
       <compileflags>-mios-simulator-version-min=7
       <compileflags>-fobjc-abi-version=2
       <compileflags>-ansi
       <linkflags>\"-isysroot /Applications/Xcode.app/Contents/Developer/Platforms/iPhoneSimulator.platform/Developer/SDKs/iPhoneSimulator.sdk\"
       <linkflags>-mios-simulator-version-min=7
       <linkflags>-fobjc-abi-version=2
       ;" >>~/user-config.jam'
  - 'echo "using darwin : ios : ccache clang++ : <cflags>-std=c11 <cxxflags>-std=c++11 <compileflags>-Wno-deprecated-declarations
       <compileflags>\"-isysroot /Applications/Xcode.app/Contents/Developer/Platforms/iPhoneOS.platform/Developer/SDKs/iPhoneOS.sdk\"
       <compileflags>-mios-version-min=7
       <compileflags>\"-arch armv7\"
       <compileflags>-fobjc-abi-version=2
       <compileflags>-ansi
       <linkflags>\"-isysroot /Applications/Xcode.app/Contents/Developer/Platforms/iPhoneOS.platform/Developer/SDKs/iPhoneOS.sdk\"
       <linkflags>-mios-version-min=7
       <linkflags>\"-arch armv7\"
       <linkflags>-fobjc-abi-version=2
       ;" >>~/user-config.jam'
  - 'echo "using python : 2.7 ;" >> ~/user-config.jam'
  - ccache -V && ccache --show-stats && ccache --zero-stats
  - if [[ $docs == "1" && $TRAVIS_OS_NAME == "osx" ]]; then /Users/travis/Library/Python/2.7/bin/rst2html.py --version; fi
  - cat ~/user-config.jam
>>>>>>> 0ee6b7d1

script:

  - cd docs
  - 'if [ "$docs" == "1" ]; then
      make spell-check RST2HTML=/Users/travis/Library/Python/2.7/bin/rst2html.py AAFIGURE=echo;
    fi'
  - cd ..

  - 'if [ "$lint" == "1" ]; then
      python ~/cpplint.py --extensions=cpp --headers=hpp --filter=-,+runtime/explicit,+whitespace/end_of_line --linelength=90 test/*.{cpp,hpp} src/*.cpp include/libtorrent/*.hpp include/libtorrent/kademlia/*.hpp src/kademlia/*.cpp include/libtorrent/aux_/*.hpp include/libtorrent/extensions/*.hpp simulation/*.{cpp,hpp} tools/*.{cpp,hpp} examples/*.{cpp,hpp};
    fi'

  - 'if [ "$sonar_scan" == "1" ]; then
       build-wrapper-linux-x86-64 --out-dir bw-output bjam -a -j3 optimization=off crypto=$crypto deprecated-functions=off $toolset variant=$variant -l300 &&
       sonar-scanner -D sonar.login=$SONAR_TOKEN;
    fi'

# if we are building with code coverage, report it as soon as possible
# libtorrent is the name of the test suite target
  - cd test
<<<<<<< HEAD
  - 'if [ "$tests" == "1" ]; then
      travis_retry bjam -j3 warnings-as-errors=on crypto=$crypto debug-iterators=on picker-debugging=on asserts=on invariant-checks=full $toolset variant=$variant libtorrent test_natpmp enum_if -l300 &&
      if [ "$coverage" == "1" ]; then
        codecov --root .. --gcov-exec gcov-5;
      fi;
    fi'

  - cd ../examples
  - 'if [ "$examples" == "1" ]; then
      bjam -j3 warnings-as-errors=on crypto=$crypto debug-iterators=on picker-debugging=on asserts=on invariant-checks=full $toolset variant=$variant link=shared;
    fi'
  - cd ..

  - cd tools
  - 'if [ "$tools" == "1" ]; then
      bjam -j3 warnings-as-errors=on crypto=$crypto debug-iterators=on picker-debugging=on asserts=on invariant-checks=full $toolset variant=$variant link=shared;
    fi'
  - cd ..

# a binary built with sanitizer does not interact well with python
# on OSX we need to use the brew version of python, for reasons explained above
  - cd bindings/python
  - 'if [[ "$python" == "1" ]]; then
      bjam -j3 warnings-as-errors=on crypto=$crypto debug-iterators=on picker-debugging=on asserts=on invariant-checks=full $toolset variant=$variant stage_module stage_dependencies libtorrent-link=shared boost-link=shared &&
      if [[ $TRAVIS_OS_NAME == "osx" ]]; then
        DYLD_LIBRARY_PATH=./dependencies python2 test.py;
      else
        LD_LIBRARY_PATH=./dependencies python test.py;
      fi;
    fi'
  - cd ../..;

# simulation
  - cd simulation
  - 'if [[ "$sim" == "1" ]]; then
      bjam -j2 crypto=built-in warnings-as-errors=on debug-iterators=on picker-debugging=on asserts=on invariant-checks=full $toolset deprecated-functions=off;
    fi'
=======
# if we're building with code coverage, report it as soon as possible
  - if [[ $tests != "0" ]]; then
      bjam --hash -j3 warnings-as-errors=on invariant-checks=full variant=$variant -l900 $coverage_toolset $target $test_args &&
      if [[ $TRAVIS_OS_NAME == "linux" && $coverage == "1" ]]; then
        codecov --root .. --gcov-exec gcov-4.8;
      fi;
    fi

  - cd ../examples
  - if [[ $examples != "0" ]]; then
      bjam --hash -j3 warnings-as-errors=on debug-iterators=on picker-debugging=on invariant-checks=full variant=$variant $coverage_toolset link=shared &&
      if [[ $lang == "cpp11" ]]; then
        bjam --hash -j3 warnings-as-errors=on debug-iterators=on picker-debugging=on invariant-checks=full variant=$variant $coverage_toolset link=shared bt-get bt-get2;
      fi;
    fi
>>>>>>> 0ee6b7d1
  - cd ..

# run through autotools and ./configure to make sure it works
  - if [[ "$autotools" == "1" ]]; then
      ./autotool.sh &&
      export CXX=g++-5 &&
      export CC=gcc-5 &&
      export CXXFLAGS="-Werror -Wno-deprecated-declarations" &&
      ./configure --enable-debug --enable-encryption --enable-examples --enable-tests --enable-python-binding &&
<<<<<<< HEAD
      make -j2 check;
    fi'

  - ccache --show-stats

  - cd test
  - 'if [[ "$arch" == "arm" ]];
    then
      bjam arm-tests warnings-as-errors=on crypto=$crypto variant=test_arm $toolset target-os=linux link=static testing.launcher="sudo cp -R bin rootfs/; sudo chroot rootfs";
    fi'
  - cd ..
=======
      make -j2;
    fi

  - if [[ $ios == "1" ]]; then
      bjam darwin-ios -j2 link=static &&
      bjam darwin-ios_sim -j2 link=static;
    fi

# build libtorrent separately and install it in a temporary (well known) dir
# we have to do this because on linux the name of the python module is the same
# as the main library, so we can't stage them to the same directory
  - if [[ $python != "0" ]]; then
      bjam --hash -j3 warnings-as-errors=on link=shared debug-iterators=on picker-debugging=on invariant-checks=full variant=$variant $coverage_toolset install location=./lib;
    fi

# here we specify the temporary lib dir as a path to look for the main library
# a binary built with sanitizer does not interact well with python
  - cd bindings/python
  - if [[ $lang != "sanitizer" && $python != "0" ]]; then
      bjam --hash -j3 warnings-as-errors=on debug-iterators=on picker-debugging=on invariant-checks=full variant=$variant $coverage_toolset stage_module libtorrent-link=shared install-type=LIB dll-path=../../lib;
      LD_LIBRARY_PATH=../../lib DYLD_LIBRARY_PATH=../../lib python test.py;
    fi
  - cd ../..

  - cd simulation
  - if [ $sim = "1" ]; then
    bjam --hash -j2 crypto=built-in warnings-as-errors=on $coverage_toolset $test_args;
    fi
  - cd ..
  - ccache --show-stats
>>>>>>> 0ee6b7d1
<|MERGE_RESOLUTION|>--- conflicted
+++ resolved
@@ -4,7 +4,6 @@
 matrix:
   fast_finish: true
   include:
-<<<<<<< HEAD
     - if: repo = arvidn/libtorrent
       env: variant=release sonar_scan=1 toolset=gcc
     - env: variant=test_debug lint=1 tests=1 toolset=gcc-sanitizer
@@ -16,7 +15,7 @@
       env: variant=test_release docs=1 tests=1 toolset=darwin
     - os: osx
       osx_image: xcode9.2
-      env: variant=test_debug crypto=openssl tests=1 toolset=darwin
+      env: variant=test_debug crypto=openssl tests=1 toolset=darwin ios=1
     - os: osx
       osx_image: xcode9.2
       env: variant=test_barebones tools=1 examples=1 toolset=darwin python=1
@@ -24,21 +23,6 @@
 
 notifications:
   email: false
-=======
-    - env: variant=test_release lang=cpp11 sim=0 coverage=1 docs=1
-    - env: variant=test_debug lang=sanitizer sim=1 coverage=0
-    - env: variant=test_debug lang=cpp98 sim=0 coverage=0
-    - env: variant=test_barebones lang=cpp11 sim=0 coverage=0 autotools=1
-    - env: variant=test_debug lang=cpp11 sim=0 coverage=0 target=osx-tests
-      os: osx
-      osx_image: xcode7.3
-    - env: variant=test_release lang=cpp11 sim=0 coverage=0 docs=1 target=osx-tests
-      os: osx
-      osx_image: xcode7.3
-    - env: variant=test_debug lang=cpp11 sim=0 coverage=0 docs=1 tests=0 python=0 examples=0 ios=1
-      os: osx
-      osx_image: xcode8.3
->>>>>>> 0ee6b7d1
 
 git:
   submodules: false
@@ -101,7 +85,6 @@
   - export ASAN_OPTIONS=detect_leaks=0;
 
 install:
-<<<<<<< HEAD
 
   - touch ~/user-config.jam
   - 'if [[ $toolset == "gcc" ]]; then
@@ -134,6 +117,24 @@
         <linkflags>-static-libgcc ;" >> ~/user-config.jam;
     fi;'
   - 'echo "using darwin : : ccache clang++ : <cxxflags>-std=c++11 ;" >> ~/user-config.jam'
+  - 'echo "using darwin : ios_sim : ccache clang++ : <cflags>-std=c11 <cxxflags>-std=c++11 <compileflags>-Wno-deprecated-declarations
+       <cxxflags>-std=c++11
+       <compileflags>\"-isysroot /Applications/Xcode.app/Contents/Developer/Platforms/iPhoneSimulator.platform/Developer/SDKs/iPhoneSimulator.sdk\"
+       <compileflags>-mios-simulator-version-min=7
+       <compileflags>-fobjc-abi-version=2
+       <linkflags>\"-isysroot /Applications/Xcode.app/Contents/Developer/Platforms/iPhoneSimulator.platform/Developer/SDKs/iPhoneSimulator.sdk\"
+       <linkflags>-mios-simulator-version-min=7
+       <linkflags>-fobjc-abi-version=2 ;" >>~/user-config.jam'
+  - 'echo "using darwin : ios : ccache clang++ : <cflags>-std=c11 <cxxflags>-std=c++11 <compileflags>-Wno-deprecated-declarations
+       <cxxflags>-std=c++11
+       <compileflags>\"-isysroot /Applications/Xcode.app/Contents/Developer/Platforms/iPhoneOS.platform/Developer/SDKs/iPhoneOS.sdk\"
+       <compileflags>-mios-version-min=7
+       <compileflags>\"-arch armv7\"
+       <compileflags>-fobjc-abi-version=2
+       <linkflags>\"-isysroot /Applications/Xcode.app/Contents/Developer/Platforms/iPhoneOS.platform/Developer/SDKs/iPhoneOS.sdk\"
+       <linkflags>-mios-version-min=7
+       <linkflags>\"-arch armv7\"
+       <linkflags>-fobjc-abi-version=2 ;" >>~/user-config.jam'
   - 'echo "using python : 2.7 ;" >> ~/user-config.jam'
   - if [ "$docs" == "1" ]; then /Users/travis/Library/Python/2.7/bin/rst2html.py --version; fi
   - 'if [ "$lint" == "1" ]; then curl "https://raw.githubusercontent.com/google/styleguide/71ec7f1e524969c19ce33cfc72e8e023f2b98ee2/cpplint/cpplint.py" >~/cpplint.py; fi'
@@ -169,43 +170,6 @@
     fi'
 
   - which python2
-=======
-  - 'if [[ $toolset == "gcc" ]]; then g++-5 --version; fi'
-  - 'echo "using gcc : cpp11 : ccache g++-5 : <cflags>-std=c11 <cxxflags>-std=c++11 ;" > ~/user-config.jam'
-  - 'echo "using gcc : sanitizer : ccache g++-5 : <cflags>-std=c11 <cxxflags>-std=c++11 <compileflags>-fsanitize=address,undefined <compileflags>-fno-sanitize-recover=undefined <linkflags>-fuse-ld=gold <linkflags>-fsanitize=address,undefined <linkflags>-fno-sanitize-recover=undefined ;" >> ~/user-config.jam'
-  - 'echo "using gcc : coverage : ccache g++-5 : <cflags>-std=c11 <cxxflags>-std=c++11 <compileflags>--coverage <linkflags>--coverage ;" >> ~/user-config.jam'
-  - 'echo "using gcc : cpp98 : ccache g++-5 : <cflags>-std=c99 <cxxflags>-std=c++98 ;" >> ~/user-config.jam'
-
-# osx builds need to disable the deprecated warning because of the openssl
-# shipping with the system having marked all functions as deprecated. Since
-# we're building with -Werror, we can't have those warnings
-  - 'echo "using darwin : cpp11 : ccache clang++ : <cflags>-std=c11 <cxxflags>-std=c++11 <compileflags>-Wno-deprecated-declarations ;" >> ~/user-config.jam'
-  - 'echo "using darwin : cpp98 : ccache clang++ : <warnings>off <cflags>-std=c99 <cxxflags>-std=c++98 <compileflags>-Wno-deprecated-declarations ;" >> ~/user-config.jam'
-  - 'echo "using darwin : ios_sim : ccache clang++ : <cflags>-std=c11 <cxxflags>-std=c++11 <compileflags>-Wno-deprecated-declarations
-       <compileflags>\"-isysroot /Applications/Xcode.app/Contents/Developer/Platforms/iPhoneSimulator.platform/Developer/SDKs/iPhoneSimulator.sdk\"
-       <compileflags>-mios-simulator-version-min=7
-       <compileflags>-fobjc-abi-version=2
-       <compileflags>-ansi
-       <linkflags>\"-isysroot /Applications/Xcode.app/Contents/Developer/Platforms/iPhoneSimulator.platform/Developer/SDKs/iPhoneSimulator.sdk\"
-       <linkflags>-mios-simulator-version-min=7
-       <linkflags>-fobjc-abi-version=2
-       ;" >>~/user-config.jam'
-  - 'echo "using darwin : ios : ccache clang++ : <cflags>-std=c11 <cxxflags>-std=c++11 <compileflags>-Wno-deprecated-declarations
-       <compileflags>\"-isysroot /Applications/Xcode.app/Contents/Developer/Platforms/iPhoneOS.platform/Developer/SDKs/iPhoneOS.sdk\"
-       <compileflags>-mios-version-min=7
-       <compileflags>\"-arch armv7\"
-       <compileflags>-fobjc-abi-version=2
-       <compileflags>-ansi
-       <linkflags>\"-isysroot /Applications/Xcode.app/Contents/Developer/Platforms/iPhoneOS.platform/Developer/SDKs/iPhoneOS.sdk\"
-       <linkflags>-mios-version-min=7
-       <linkflags>\"-arch armv7\"
-       <linkflags>-fobjc-abi-version=2
-       ;" >>~/user-config.jam'
-  - 'echo "using python : 2.7 ;" >> ~/user-config.jam'
-  - ccache -V && ccache --show-stats && ccache --zero-stats
-  - if [[ $docs == "1" && $TRAVIS_OS_NAME == "osx" ]]; then /Users/travis/Library/Python/2.7/bin/rst2html.py --version; fi
-  - cat ~/user-config.jam
->>>>>>> 0ee6b7d1
 
 script:
 
@@ -227,7 +191,6 @@
 # if we are building with code coverage, report it as soon as possible
 # libtorrent is the name of the test suite target
   - cd test
-<<<<<<< HEAD
   - 'if [ "$tests" == "1" ]; then
       travis_retry bjam -j3 warnings-as-errors=on crypto=$crypto debug-iterators=on picker-debugging=on asserts=on invariant-checks=full $toolset variant=$variant libtorrent test_natpmp enum_if -l300 &&
       if [ "$coverage" == "1" ]; then
@@ -246,6 +209,10 @@
       bjam -j3 warnings-as-errors=on crypto=$crypto debug-iterators=on picker-debugging=on asserts=on invariant-checks=full $toolset variant=$variant link=shared;
     fi'
   - cd ..
+
+  - if [[ $ios == "1" ]]; then
+      bjam darwin-ios darwin-ios_sim -j2 link=static;
+    fi
 
 # a binary built with sanitizer does not interact well with python
 # on OSX we need to use the brew version of python, for reasons explained above
@@ -265,23 +232,6 @@
   - 'if [[ "$sim" == "1" ]]; then
       bjam -j2 crypto=built-in warnings-as-errors=on debug-iterators=on picker-debugging=on asserts=on invariant-checks=full $toolset deprecated-functions=off;
     fi'
-=======
-# if we're building with code coverage, report it as soon as possible
-  - if [[ $tests != "0" ]]; then
-      bjam --hash -j3 warnings-as-errors=on invariant-checks=full variant=$variant -l900 $coverage_toolset $target $test_args &&
-      if [[ $TRAVIS_OS_NAME == "linux" && $coverage == "1" ]]; then
-        codecov --root .. --gcov-exec gcov-4.8;
-      fi;
-    fi
-
-  - cd ../examples
-  - if [[ $examples != "0" ]]; then
-      bjam --hash -j3 warnings-as-errors=on debug-iterators=on picker-debugging=on invariant-checks=full variant=$variant $coverage_toolset link=shared &&
-      if [[ $lang == "cpp11" ]]; then
-        bjam --hash -j3 warnings-as-errors=on debug-iterators=on picker-debugging=on invariant-checks=full variant=$variant $coverage_toolset link=shared bt-get bt-get2;
-      fi;
-    fi
->>>>>>> 0ee6b7d1
   - cd ..
 
 # run through autotools and ./configure to make sure it works
@@ -291,9 +241,8 @@
       export CC=gcc-5 &&
       export CXXFLAGS="-Werror -Wno-deprecated-declarations" &&
       ./configure --enable-debug --enable-encryption --enable-examples --enable-tests --enable-python-binding &&
-<<<<<<< HEAD
       make -j2 check;
-    fi'
+    fi
 
   - ccache --show-stats
 
@@ -302,36 +251,4 @@
     then
       bjam arm-tests warnings-as-errors=on crypto=$crypto variant=test_arm $toolset target-os=linux link=static testing.launcher="sudo cp -R bin rootfs/; sudo chroot rootfs";
     fi'
-  - cd ..
-=======
-      make -j2;
-    fi
-
-  - if [[ $ios == "1" ]]; then
-      bjam darwin-ios -j2 link=static &&
-      bjam darwin-ios_sim -j2 link=static;
-    fi
-
-# build libtorrent separately and install it in a temporary (well known) dir
-# we have to do this because on linux the name of the python module is the same
-# as the main library, so we can't stage them to the same directory
-  - if [[ $python != "0" ]]; then
-      bjam --hash -j3 warnings-as-errors=on link=shared debug-iterators=on picker-debugging=on invariant-checks=full variant=$variant $coverage_toolset install location=./lib;
-    fi
-
-# here we specify the temporary lib dir as a path to look for the main library
-# a binary built with sanitizer does not interact well with python
-  - cd bindings/python
-  - if [[ $lang != "sanitizer" && $python != "0" ]]; then
-      bjam --hash -j3 warnings-as-errors=on debug-iterators=on picker-debugging=on invariant-checks=full variant=$variant $coverage_toolset stage_module libtorrent-link=shared install-type=LIB dll-path=../../lib;
-      LD_LIBRARY_PATH=../../lib DYLD_LIBRARY_PATH=../../lib python test.py;
-    fi
-  - cd ../..
-
-  - cd simulation
-  - if [ $sim = "1" ]; then
-    bjam --hash -j2 crypto=built-in warnings-as-errors=on $coverage_toolset $test_args;
-    fi
-  - cd ..
-  - ccache --show-stats
->>>>>>> 0ee6b7d1
+  - cd ..