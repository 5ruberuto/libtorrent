language: cpp
dist: trusty

matrix:
  fast_finish: true
  include:
    - if: repo = arvidn/libtorrent
      env: variant=release sonar_scan=1 toolset=gcc
    - env: variant=test_debug lint=1 tests=1 toolset=gcc-sanitizer
    - env: variant=test_debug sim=1 crypto=openssl toolset=gcc-sanitizer
    - env: variant=test_release coverage=1 tests=1 toolset=gcc-coverage python=1
    - env: autotools=1 toolset=gcc
    - env: cmake=1 toolset=gcc
    - env: variant=test_debug crypto=openssl docs=1 tests=1 examples=1 tools=1 python=1 toolset=darwin ios=1
      os: osx
      osx_image: xcode9.2
    - env: arch=arm toolset=gcc-arm

notifications:
  email: false

git:
  submodules: false
  depth: 1

branches:
  only:
    - master
    - RC_1_1
    - RC_1_0

cache:
  directories:
    - $HOME/.ccache

# sources  list: https://github.com/travis-ci/apt-source-whitelist/blob/master/ubuntu.json,
# packages list: https://github.com/travis-ci/apt-package-whitelist/blob/master/ubuntu-precise
addons:
  apt:
    sources:
    - ubuntu-toolchain-r-test
    packages:
    - libboost1.55-all-dev
    - libboost1.55-tools-dev
    - python2.7-dev
    - g++-5

before_install:

  - 'if [[ "$TRAVIS_PULL_REQUEST" != "false" || "$TRAVIS_BRANCH" != "master" ]]; then
      export sonar_scan=0;
    fi'

  - git submodule update --init --recursive
<<<<<<< HEAD
  - 'if [[ $crypto == "" ]]; then export crypto=built-in; fi'
  - 'if [[ $TRAVIS_OS_NAME == "osx" && ( "$tests" == "1" || "$sim" == 1 || "$examples" == "1" || "$tools" == "1" || "$python" == "1" ) ]]; then
    travis_retry brew update > /dev/null && brew install ccache boost-build;
    fi'
  # we have to use python from brew rather than the system provided python
  # because of OSX System Integrity Protection, which prevents injecting
  # user-libraries (i.e. python modules) into system binaries (i.e. /usr/bin/python)
  - 'if [ "$docs" = "1" ]; then
    easy_install --user docutils;
    mkdir -p /Users/travis/Library/Python/2.7/lib/python/site-packages;
    echo ''import site; site.addsitedir("/usr/local/lib/python2.7/site-packages")'' >> /Users/travis/Library/Python/2.7/lib/python/site-packages/homebrew.pth;
    easy_install --user Pygments;
    easy_install --user aafigure;
    travis_retry brew install graphviz hunspell;
    easy_install --user Pillow;
    fi'
  - 'if [[ $TRAVIS_OS_NAME == "osx" && "$python" == "1" ]]; then travis_retry brew install boost-python python2; fi'
=======
  - if [ $TRAVIS_OS_NAME == "osx" ]; then brew update > /dev/null && brew install ccache boost-build; fi
  - 'if [[ $TRAVIS_OS_NAME == "osx" ]]; then travis_retry brew install boost-python python2; fi'
  # we have to use python from brew rather than the system provided python
  # because of OSX System Integrity Protection, which prevents injecting
  # user-libraries (i.e. python modules) into system binaries (i.e. /usr/bin/python)
  - 'if [[ $TRAVIS_OS_NAME == "osx" && $docs = "1" ]]; then
    pip install docutils;
    pip install Pygments;
    brew install graphviz hunspell;
    fi'
>>>>>>> a5e0578c

  - if [ "$coverage" == "1" ]; then
    pip install --user codecov;
    fi
  - 'echo "toolset: " ${toolset}'
  - 'echo "variant: " ${variant}'
# disable leak checking for now. it reports some suspicious reports against some
# tests
  - export ASAN_OPTIONS=detect_leaks=0;
  - ulimit -a

install:

  - touch ~/user-config.jam
  - 'if [[ $toolset == "gcc" ]]; then
      g++-5 --version;
      echo "using gcc : : ccache g++-5 : <cxxflags>-std=c++11 ;" >> ~/user-config.jam;
    fi'
  - 'if [[ $toolset == "gcc-sanitizer" ]]; then
      echo "using gcc : sanitizer : ccache g++-5 :
        <cxxflags>-std=c++11
        <compileflags>-fstack-protector-all
        <compileflags>-fstack-check
        <compileflags>-fsanitize=address,undefined
        <compileflags>-fno-sanitize-recover=address,undefined
        <linkflags>-fsanitize=address,undefined
        <linkflags>-fno-sanitize-recover=address,undefined
        <linkflags>-fuse-ld=gold ;" >> ~/user-config.jam;
    fi'
  - 'if [[ $toolset == "gcc-coverage" ]]; then
      echo "using gcc : coverage : ccache g++-5 --coverage : <cxxflags>-std=c++11 <linkflags>--coverage ;" >> ~/user-config.jam;
    fi'
  - 'if [[ $toolset == "gcc-arm" ]]; then
      echo "using gcc : arm : ccache armv8l-linux-gnueabihf-g++ :
        <cxxflags>-std=c++11
        <cxxflags>-fsigned-char
        <cxxflags>-march=armv8-a+crc
        <cxxflags>-mfpu=crypto-neon-fp-armv8
        <cxxflags>-DTORRENT_FORCE_ARM_CRC32
        <linkflags>-lm
        <linkflags>-static-libstdc++
        <linkflags>-static-libgcc ;" >> ~/user-config.jam;
    fi;'
  - 'echo "using darwin : : ccache clang++ : <cxxflags>-std=c++11 ;" >> ~/user-config.jam'
  - 'echo "using darwin : ios_sim : ccache clang++ : <cflags>-std=c11 <cxxflags>-std=c++11 <compileflags>-Wno-deprecated-declarations
       <compileflags>\"-isysroot /Applications/Xcode.app/Contents/Developer/Platforms/iPhoneSimulator.platform/Developer/SDKs/iPhoneSimulator.sdk\"
       <compileflags>-mios-simulator-version-min=7
       <compileflags>-fobjc-abi-version=2
       <linkflags>\"-isysroot /Applications/Xcode.app/Contents/Developer/Platforms/iPhoneSimulator.platform/Developer/SDKs/iPhoneSimulator.sdk\"
       <linkflags>-mios-simulator-version-min=7
       <linkflags>-fobjc-abi-version=2 ;" >>~/user-config.jam'
  - 'echo "using darwin : ios : ccache clang++ : <cflags>-std=c11 <cxxflags>-std=c++11 <compileflags>-Wno-deprecated-declarations
       <compileflags>\"-isysroot /Applications/Xcode.app/Contents/Developer/Platforms/iPhoneOS.platform/Developer/SDKs/iPhoneOS.sdk\"
       <compileflags>-mios-version-min=7
       <compileflags>\"-arch armv7\"
       <compileflags>-fobjc-abi-version=2
       <linkflags>\"-isysroot /Applications/Xcode.app/Contents/Developer/Platforms/iPhoneOS.platform/Developer/SDKs/iPhoneOS.sdk\"
       <linkflags>-mios-version-min=7
       <linkflags>\"-arch armv7\"
       <linkflags>-fobjc-abi-version=2 ;" >>~/user-config.jam'
  - 'echo "using python : 2.7 ;" >> ~/user-config.jam'
<<<<<<< HEAD
  - if [ "$docs" == "1" ]; then /Users/travis/Library/Python/2.7/bin/rst2html.py --version; fi
  - 'if [ "$lint" == "1" ]; then curl "https://raw.githubusercontent.com/google/styleguide/71ec7f1e524969c19ce33cfc72e8e023f2b98ee2/cpplint/cpplint.py" >~/cpplint.py; fi'

  - 'if [ $sonar_scan == "1" ]; then
      wget https://sonarsource.bintray.com/Distribution/sonar-scanner-cli/sonar-scanner-2.6.1.zip;
      wget https://sonarqube.com/static/cpp/build-wrapper-linux-x86.zip;
      unzip sonar-scanner-2.6.1.zip;
      unzip build-wrapper-linux-x86.zip;
      export PATH=$PWD/sonar-scanner-2.6.1/bin:$PWD/build-wrapper-linux-x86:$PATH;
    fi'

  - ccache -V
  - ccache --show-stats
  - ccache --zero-stats

  - 'if [[ "$arch" == "arm" ]]; then
      cd test;
      wget -O gcc-linaro.tar.xz https://releases.linaro.org/components/toolchain/binaries/5.3-2016.05/armv8l-linux-gnueabihf/gcc-linaro-5.3.1-2016.05-x86_64_armv8l-linux-gnueabihf.tar.xz;
      tar xf gcc-linaro.tar.xz;
      export PATH=${PWD}/gcc-linaro-5.3.1-2016.05-x86_64_armv8l-linux-gnueabihf/bin:${PATH};
      armv8l-linux-gnueabihf-g++ --version;
      wget -O boost.zip http://pilotfiber.dl.sourceforge.net/project/boost/boost/1.55.0/boost_1_55_0.zip;
      unzip -qq boost.zip;
      export BOOST_ROOT=$PWD/boost_1_55_0;
      travis_retry sudo apt-get install -y qemu-user-static;
      wget -O ubuntu-base.tar.gz http://cdimage.ubuntu.com/ubuntu-base/releases/14.04/release/ubuntu-base-14.04.5-base-armhf.tar.gz;
      sudo mkdir rootfs;
      sudo tar xf ubuntu-base.tar.gz -C rootfs;
      sudo cp /usr/bin/qemu-arm-static rootfs/usr/bin/;
      sudo chroot rootfs mount -t proc none /proc;
      cd ..;
    fi'
=======
  - ccache -V && ccache --show-stats && ccache --zero-stats
  - if [[ $docs == "1" && $TRAVIS_OS_NAME == "osx" ]]; then rst2html.py --version; fi
  - cat ~/user-config.jam
>>>>>>> a5e0578c

  - which python2

script:

  - cd docs
<<<<<<< HEAD
  - 'if [ "$docs" == "1" ]; then
      make spell-check RST2HTML=/Users/travis/Library/Python/2.7/bin/rst2html.py AAFIGURE=echo;
    fi'
=======
  - if [[ $docs == "1" && $TRAVIS_OS_NAME == "osx" ]]; then make spell-check RST2HTML=rst2html.py AAFIGURE=echo; fi
>>>>>>> a5e0578c
  - cd ..

  - 'if [ "$lint" == "1" ]; then
      python ~/cpplint.py --extensions=cpp --headers=hpp --filter=-,+runtime/explicit,+whitespace/end_of_line --linelength=90 test/*.{cpp,hpp} src/*.cpp include/libtorrent/*.hpp include/libtorrent/kademlia/*.hpp src/kademlia/*.cpp include/libtorrent/aux_/*.hpp include/libtorrent/extensions/*.hpp simulation/*.{cpp,hpp} tools/*.{cpp,hpp} examples/*.{cpp,hpp};
    fi'

  - 'if [ "$sonar_scan" == "1" ]; then
       build-wrapper-linux-x86-64 --out-dir bw-output bjam -a -j3 optimization=off crypto=$crypto deprecated-functions=off $toolset variant=$variant -l300 &&
       sonar-scanner -D sonar.login=$SONAR_TOKEN;
    fi'

# if we are building with code coverage, report it as soon as possible
# libtorrent is the name of the test suite target
  - cd test
  - 'if [ "$tests" == "1" ]; then
      travis_retry bjam -j3 warnings-as-errors=on warnings=all crypto=$crypto debug-iterators=on picker-debugging=on asserts=on invariant-checks=full $toolset variant=$variant libtorrent test_natpmp enum_if -l300 &&
      if [ "$coverage" == "1" ]; then
        codecov --root .. --gcov-exec gcov-5;
      fi;
    fi'

  - cd ../examples
  - 'if [ "$examples" == "1" ]; then
      bjam -j3 warnings-as-errors=on warnings=all crypto=$crypto debug-iterators=on picker-debugging=on asserts=on invariant-checks=full $toolset variant=$variant link=shared;
    fi'
  - cd ..

  - cd tools
  - 'if [ "$tools" == "1" ]; then
      bjam -j3 warnings-as-errors=on warnings=all crypto=$crypto debug-iterators=on picker-debugging=on asserts=on invariant-checks=full $toolset variant=$variant link=shared;
    fi'
  - cd ..

  - if [[ $ios == "1" ]]; then
      bjam -q darwin-ios darwin-ios_sim -j2 link=static;
    fi

# a binary built with sanitizer does not interact well with python
# on OSX we need to use the brew version of python, for reasons explained above
  - cd bindings/python
  - 'if [[ "$python" == "1" ]]; then
      bjam -j3 warnings-as-errors=on warnings=all crypto=$crypto debug-iterators=on picker-debugging=on asserts=on invariant-checks=full $toolset variant=$variant stage_module stage_dependencies libtorrent-link=shared boost-link=shared &&
      if [[ $TRAVIS_OS_NAME == "osx" ]]; then
        DYLD_LIBRARY_PATH=./dependencies python2 test.py;
      else
        LD_LIBRARY_PATH=./dependencies python test.py;
      fi;
    fi'
  - cd ../..;

# simulation
  - cd simulation
  - 'if [[ "$sim" == "1" ]]; then
      bjam -j2 crypto=built-in warnings-as-errors=on warnings=all debug-iterators=on picker-debugging=on asserts=on invariant-checks=full $toolset deprecated-functions=off;
    fi'
  - cd ..

# minimal support for cmake build
  - mkdir build && cd build
  - if [[ "$cmake" == "1" ]]; then
      export CXX=g++-5 &&
      export CC=gcc-5 &&
      cmake -DCMAKE_BUILD_TYPE=Release -DCMAKE_CXX_FLAGS="-Werror" -Dbuild_tests=ON -Dbuild_examples=ON -G "CodeBlocks - Unix Makefiles" .. &&
      cmake --build . -- -j2;
    fi
  - cd ..

# run through autotools and ./configure to make sure it works
  - if [[ "$autotools" == "1" ]]; then
      ./autotool.sh &&
      export CXX=g++-5 &&
      export CC=gcc-5 &&
      export CXXFLAGS="-Werror -Wno-deprecated-declarations" &&
      ./configure --enable-debug --enable-encryption --enable-examples --enable-tests --enable-python-binding &&
      make -j2 check;
    fi

  - ccache --show-stats

  - cd test
  - 'if [[ "$arch" == "arm" ]];
    then
      bjam arm-tests warnings-as-errors=on warnings=all crypto=$crypto variant=test_arm $toolset target-os=linux link=static testing.launcher="sudo cp -R bin rootfs/; sudo chroot rootfs";
    fi'
  - cd ..<|MERGE_RESOLUTION|>--- conflicted
+++ resolved
@@ -52,36 +52,19 @@
     fi'
 
   - git submodule update --init --recursive
-<<<<<<< HEAD
   - 'if [[ $crypto == "" ]]; then export crypto=built-in; fi'
   - 'if [[ $TRAVIS_OS_NAME == "osx" && ( "$tests" == "1" || "$sim" == 1 || "$examples" == "1" || "$tools" == "1" || "$python" == "1" ) ]]; then
     travis_retry brew update > /dev/null && brew install ccache boost-build;
     fi'
+  - 'if [[ $TRAVIS_OS_NAME == "osx" && "$python" == "1" ]]; then travis_retry brew install boost-python python2; fi'
   # we have to use python from brew rather than the system provided python
   # because of OSX System Integrity Protection, which prevents injecting
   # user-libraries (i.e. python modules) into system binaries (i.e. /usr/bin/python)
   - 'if [ "$docs" = "1" ]; then
-    easy_install --user docutils;
-    mkdir -p /Users/travis/Library/Python/2.7/lib/python/site-packages;
-    echo ''import site; site.addsitedir("/usr/local/lib/python2.7/site-packages")'' >> /Users/travis/Library/Python/2.7/lib/python/site-packages/homebrew.pth;
-    easy_install --user Pygments;
-    easy_install --user aafigure;
-    travis_retry brew install graphviz hunspell;
-    easy_install --user Pillow;
-    fi'
-  - 'if [[ $TRAVIS_OS_NAME == "osx" && "$python" == "1" ]]; then travis_retry brew install boost-python python2; fi'
-=======
-  - if [ $TRAVIS_OS_NAME == "osx" ]; then brew update > /dev/null && brew install ccache boost-build; fi
-  - 'if [[ $TRAVIS_OS_NAME == "osx" ]]; then travis_retry brew install boost-python python2; fi'
-  # we have to use python from brew rather than the system provided python
-  # because of OSX System Integrity Protection, which prevents injecting
-  # user-libraries (i.e. python modules) into system binaries (i.e. /usr/bin/python)
-  - 'if [[ $TRAVIS_OS_NAME == "osx" && $docs = "1" ]]; then
     pip install docutils;
     pip install Pygments;
-    brew install graphviz hunspell;
-    fi'
->>>>>>> a5e0578c
+    travis_retry brew install graphviz hunspell;
+    fi'
 
   - if [ "$coverage" == "1" ]; then
     pip install --user codecov;
@@ -143,8 +126,7 @@
        <linkflags>\"-arch armv7\"
        <linkflags>-fobjc-abi-version=2 ;" >>~/user-config.jam'
   - 'echo "using python : 2.7 ;" >> ~/user-config.jam'
-<<<<<<< HEAD
-  - if [ "$docs" == "1" ]; then /Users/travis/Library/Python/2.7/bin/rst2html.py --version; fi
+  - if [ "$docs" == "1" ]; then rst2html.py --version; fi
   - 'if [ "$lint" == "1" ]; then curl "https://raw.githubusercontent.com/google/styleguide/71ec7f1e524969c19ce33cfc72e8e023f2b98ee2/cpplint/cpplint.py" >~/cpplint.py; fi'
 
   - 'if [ $sonar_scan == "1" ]; then
@@ -176,24 +158,15 @@
       sudo chroot rootfs mount -t proc none /proc;
       cd ..;
     fi'
-=======
-  - ccache -V && ccache --show-stats && ccache --zero-stats
-  - if [[ $docs == "1" && $TRAVIS_OS_NAME == "osx" ]]; then rst2html.py --version; fi
-  - cat ~/user-config.jam
->>>>>>> a5e0578c
 
   - which python2
 
 script:
 
   - cd docs
-<<<<<<< HEAD
   - 'if [ "$docs" == "1" ]; then
-      make spell-check RST2HTML=/Users/travis/Library/Python/2.7/bin/rst2html.py AAFIGURE=echo;
-    fi'
-=======
-  - if [[ $docs == "1" && $TRAVIS_OS_NAME == "osx" ]]; then make spell-check RST2HTML=rst2html.py AAFIGURE=echo; fi
->>>>>>> a5e0578c
+      make spell-check RST2HTML=rst2html.py AAFIGURE=echo;
+    fi'
   - cd ..
 
   - 'if [ "$lint" == "1" ]; then
