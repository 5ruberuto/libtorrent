/*

Copyright (c) 2013, Arvid Norberg
All rights reserved.

Redistribution and use in source and binary forms, with or without
modification, are permitted provided that the following conditions
are met:

    * Redistributions of source code must retain the above copyright
      notice, this list of conditions and the following disclaimer.
    * Redistributions in binary form must reproduce the above copyright
      notice, this list of conditions and the following disclaimer in
      the documentation and/or other materials provided with the distribution.
    * Neither the name of the author nor the names of its
      contributors may be used to endorse or promote products derived
      from this software without specific prior written permission.

THIS SOFTWARE IS PROVIDED BY THE COPYRIGHT HOLDERS AND CONTRIBUTORS "AS IS"
AND ANY EXPRESS OR IMPLIED WARRANTIES, INCLUDING, BUT NOT LIMITED TO, THE
IMPLIED WARRANTIES OF MERCHANTABILITY AND FITNESS FOR A PARTICULAR PURPOSE
ARE DISCLAIMED. IN NO EVENT SHALL THE COPYRIGHT OWNER OR CONTRIBUTORS BE
LIABLE FOR ANY DIRECT, INDIRECT, INCIDENTAL, SPECIAL, EXEMPLARY, OR
CONSEQUENTIAL DAMAGES (INCLUDING, BUT NOT LIMITED TO, PROCUREMENT OF
SUBSTITUTE GOODS OR SERVICES; LOSS OF USE, DATA, OR PROFITS; OR BUSINESS
INTERRUPTION) HOWEVER CAUSED AND ON ANY THEORY OF LIABILITY, WHETHER IN
CONTRACT, STRICT LIABILITY, OR TORT (INCLUDING NEGLIGENCE OR OTHERWISE)
ARISING IN ANY WAY OUT OF THE USE OF THIS SOFTWARE, EVEN IF ADVISED OF THE
POSSIBILITY OF SUCH DAMAGE.

*/

#include <sys/stat.h> // for chmod

#include "libtorrent/session.hpp"
#include "test.hpp"
#include "setup_transfer.hpp"
#include "libtorrent/create_torrent.hpp"
#include "libtorrent/alert_types.hpp"
#include "libtorrent/torrent_info.hpp"
#include "libtorrent/torrent_status.hpp"
#include "libtorrent/hex.hpp" // to_hex
#include "libtorrent/aux_/path.hpp"

namespace {

static const int file_sizes[] =
{ 0, 5, 16 - 5, 16000, 17, 10, 8000, 8000, 1,1,1,1,1,100,1,1,1,1,100,1,1,1,1,1,1
	,1,1,1,1,1,1,13,65000,34,75,2,30,400,500,23000,900,43000,400,4300,6, 4};
const int num_files = sizeof(file_sizes)/sizeof(file_sizes[0]);

enum
{
	// make sure we don't accidentally require files to be writable just to
	// check their hashes
	read_only_files = 1,

	// make sure we detect corrupt files and mark the appropriate pieces
	// as not had
	corrupt_files = 2,

	incomplete_files = 4,

	// make the files not be there when starting up, move the files in place and
	// force-recheck. Make sure the stat cache is cleared and let us pick up the
	// new files
	force_recheck = 8,
};

void test_checking(int flags = read_only_files)
{
	using namespace lt;

	std::printf("\n==== TEST CHECKING %s%s%s%s=====\n\n"
		, (flags & read_only_files) ? "read-only-files ":""
		, (flags & corrupt_files) ? "corrupt ":""
		, (flags & incomplete_files) ? "incomplete ":""
		, (flags & force_recheck) ? "force_recheck ":"");

	error_code ec;
	create_directory("test_torrent_dir", ec);
	if (ec) fprintf(stdout, "ERROR: creating directory test_torrent_dir: (%d) %s\n"
		, ec.value(), ec.message().c_str());

	file_storage fs;
	std::srand(10);
	int piece_size = 0x4000;

	create_random_files("test_torrent_dir", file_sizes, num_files, &fs);

	lt::create_torrent t(fs, piece_size, 0x4000
		, lt::create_torrent::optimize_alignment);

	// calculate the hash for all pieces
	set_piece_hashes(t, ".", ec);
	if (ec) std::printf("ERROR: set_piece_hashes: (%d) %s\n"
		, ec.value(), ec.message().c_str());

	std::vector<char> buf;
	bencode(std::back_inserter(buf), t.generate());
	auto ti = std::make_shared<torrent_info>(buf, ec, from_span);

	std::printf("generated torrent: %s test_torrent_dir\n"
		, aux::to_hex(ti->info_hash()).c_str());

	// truncate every file in half
	if (flags & incomplete_files)
	{
		for (int i = 0; i < num_files; ++i)
		{
			char name[1024];
			std::snprintf(name, sizeof(name), "test%d", i);
			char dirname[200];
			std::snprintf(dirname, sizeof(dirname), "test_dir%d", i / 5);
			std::string path = combine_path("test_torrent_dir", dirname);
			path = combine_path(path, name);

			file f(path, open_mode::read_write, ec);
			if (ec) std::printf("ERROR: opening file \"%s\": (%d) %s\n"
				, path.c_str(), ec.value(), ec.message().c_str());
			f.set_size(file_sizes[i] / 2, ec);
			if (ec) std::printf("ERROR: truncating file \"%s\": (%d) %s\n"
				, path.c_str(), ec.value(), ec.message().c_str());
		}
	}

	// overwrite the files with new random data
	if (flags & corrupt_files)
	{
		std::printf("corrupt file test. overwriting files\n");
		// increase the size of some files. When they're read only that forces
		// the checker to open them in write-mode to truncate them
		static const int file_sizes2[] =
		{ 0, 5, 16 - 5, 16001, 30, 10, 8000, 8000, 1,1,1,1,1,100,1,1,1,1,100,1,1,1,1,1,1
			,1,1,1,1,1,1,13,65000,34,75,2,30,400,500,23000,900,43000,400,4300,6, 4};
		create_random_files("test_torrent_dir", file_sizes2, num_files);
	}

	// make the files read only
	if (flags & read_only_files)
	{
		std::printf("making files read-only\n");
		for (int i = 0; i < num_files; ++i)
		{
			char name[1024];
			std::snprintf(name, sizeof(name), "test%d", i);
			char dirname[200];
			std::snprintf(dirname, sizeof(dirname), "test_dir%d", i / 5);

			std::string path = combine_path("test_torrent_dir", dirname);
			path = combine_path(path, name);
			std::printf("   %s\n", path.c_str());

#ifdef TORRENT_WINDOWS
			SetFileAttributesA(path.c_str(), FILE_ATTRIBUTE_READONLY);
#else
			chmod(path.c_str(), S_IRUSR);
#endif
		}
	}

	if (flags & force_recheck)
	{
		remove_all("test_torrent_dir_tmp", ec);
		if (ec) std::printf("ERROR: removing \"test_torrent_dir_tmp\": (%d) %s\n"
			, ec.value(), ec.message().c_str());
		rename("test_torrent_dir", "test_torrent_dir_tmp", ec);
		if (ec) std::printf("ERROR: renaming dir \"test_torrent_dir\": (%d) %s\n"
			, ec.value(), ec.message().c_str());
	}

	auto const mask = alert::all_categories
		& ~(alert::progress_notification
			| alert::performance_warning
			| alert::stats_notification);

	settings_pack pack;
	pack.set_bool(settings_pack::enable_lsd, false);
	pack.set_bool(settings_pack::enable_natpmp, false);
	pack.set_bool(settings_pack::enable_upnp, false);
	pack.set_bool(settings_pack::enable_dht, false);
	pack.set_int(settings_pack::alert_mask, mask);
	pack.set_str(settings_pack::listen_interfaces, "0.0.0.0:48000");
	pack.set_int(settings_pack::max_retry_port_bind, 1000);
	lt::session ses1(pack);

	add_torrent_params p;
	p.save_path = ".";
	p.ti = ti;
	torrent_handle tor1 = ses1.add_torrent(p, ec);
	TEST_CHECK(!ec);

	if (flags & force_recheck)
	{
		// first make sure the session tries to check for the file and can't find
		// them
		libtorrent::alert const* a = wait_for_alert(
			ses1, torrent_checked_alert::alert_type, "checking");
		TEST_CHECK(a);

		// now, move back the files and force-recheck. make sure we pick up the
		// files this time
		remove_all("test_torrent_dir", ec);
		if (ec) fprintf(stdout, "ERROR: removing \"test_torrent_dir\": (%d) %s\n"
			, ec.value(), ec.message().c_str());
		rename("test_torrent_dir_tmp", "test_torrent_dir", ec);
		if (ec) fprintf(stdout, "ERROR: renaming dir \"test_torrent_dir_tmp\": (%d) %s\n"
			, ec.value(), ec.message().c_str());
		tor1.force_recheck();
	}

	torrent_status st;
	for (int i = 0; i < 20; ++i)
	{
		print_alerts(ses1, "ses1");

		st = tor1.status();

		std::printf("%d %f %s\n", st.state, st.progress_ppm / 10000.0, st.errc.message().c_str());

		if (
#ifndef TORRENT_NO_DEPRECATE
			st.state != torrent_status::queued_for_checking &&
#endif
			st.state != torrent_status::checking_files
			&& st.state != torrent_status::checking_resume_data)
			break;

		if (st.errc) break;
		std::this_thread::sleep_for(lt::milliseconds(500));
	}

	if (flags & incomplete_files)
	{
		TEST_CHECK(!st.is_seeding);

		std::this_thread::sleep_for(lt::milliseconds(500));
		st = tor1.status();
		TEST_CHECK(!st.is_seeding);
	}

	if (flags & corrupt_files)
	{
		TEST_CHECK(!st.is_seeding);

<<<<<<< HEAD
		if (flags & read_only_files)
		{
			// we expect our checking of the files to trigger
			// attempts to truncate them, since the files are
			// read-only here, we expect the checking to fail.
			TEST_CHECK(st.errc);
			if (st.errc)
				std::printf("error: %s\n", st.errc.message().c_str());

			// wait a while to make sure libtorrent survived the error
			std::this_thread::sleep_for(lt::milliseconds(1000));

			st = tor1.status();
			TEST_CHECK(!st.is_seeding);
			TEST_CHECK(st.errc);
			if (st.errc)
				std::printf("error: %s\n", st.errc.message().c_str());
		}
		else
		{
			TEST_CHECK(!st.errc);
			if (st.errc)
				std::printf("error: %s\n", st.errc.message().c_str());
		}
=======
		TEST_CHECK(!st.errc);
		if (st.errc)
			fprintf(stdout, "error: %s\n", st.errc.message().c_str());
>>>>>>> a1860426
	}

	if ((flags & (incomplete_files | corrupt_files)) == 0)
	{
		TEST_CHECK(st.is_seeding);
		if (st.errc)
			std::printf("error: %s\n", st.errc.message().c_str());
	}

	// make the files writable again
	if (flags & read_only_files)
	{
		for (int i = 0; i < num_files; ++i)
		{
			char name[1024];
			std::snprintf(name, sizeof(name), "test%d", i);
			char dirname[200];
			std::snprintf(dirname, sizeof(dirname), "test_dir%d", i / 5);

			std::string path = combine_path("test_torrent_dir", dirname);
			path = combine_path(path, name);
#ifdef TORRENT_WINDOWS
			SetFileAttributesA(path.c_str(), FILE_ATTRIBUTE_NORMAL);
#else
			chmod(path.c_str(), S_IRUSR | S_IWUSR);
#endif
		}
	}

	remove_all("test_torrent_dir", ec);
	if (ec) std::printf("ERROR: removing test_torrent_dir: (%d) %s\n"
		, ec.value(), ec.message().c_str());
}

} // anonymous namespace

TORRENT_TEST(checking)
{
	test_checking();
}

TORRENT_TEST(read_only_corrupt)
{
	test_checking(read_only_files | corrupt_files);
}

TORRENT_TEST(read_only)
{
	test_checking(read_only_files);
}

TORRENT_TEST(incomplete)
{
	test_checking(incomplete_files);
}

TORRENT_TEST(corrupt)
{
	test_checking(corrupt_files);
}

TORRENT_TEST(force_recheck)
{
	test_checking(force_recheck);
}<|MERGE_RESOLUTION|>--- conflicted
+++ resolved
@@ -243,36 +243,9 @@
 	{
 		TEST_CHECK(!st.is_seeding);
 
-<<<<<<< HEAD
-		if (flags & read_only_files)
-		{
-			// we expect our checking of the files to trigger
-			// attempts to truncate them, since the files are
-			// read-only here, we expect the checking to fail.
-			TEST_CHECK(st.errc);
-			if (st.errc)
-				std::printf("error: %s\n", st.errc.message().c_str());
-
-			// wait a while to make sure libtorrent survived the error
-			std::this_thread::sleep_for(lt::milliseconds(1000));
-
-			st = tor1.status();
-			TEST_CHECK(!st.is_seeding);
-			TEST_CHECK(st.errc);
-			if (st.errc)
-				std::printf("error: %s\n", st.errc.message().c_str());
-		}
-		else
-		{
-			TEST_CHECK(!st.errc);
-			if (st.errc)
-				std::printf("error: %s\n", st.errc.message().c_str());
-		}
-=======
 		TEST_CHECK(!st.errc);
 		if (st.errc)
-			fprintf(stdout, "error: %s\n", st.errc.message().c_str());
->>>>>>> a1860426
+			std::printf("error: %s\n", st.errc.message().c_str());
 	}
 
 	if ((flags & (incomplete_files | corrupt_files)) == 0)
