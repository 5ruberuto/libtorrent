import testing ;
import feature : feature ;

use-project /torrent : .. ;

lib libtorrent_test
	: # sources
	main.cpp
	test.cpp
	setup_transfer.cpp
	dht_server.cpp
	udp_tracker.cpp
	peer_server.cpp
	bittorrent_peer.cpp
	print_alerts.cpp
	web_seed_suite.cpp
	swarm_suite.cpp
	test_utils.cpp
	settings.cpp
	make_torrent.cpp

	: # requirements
	# this is used to determine whether
	# symbols are exported or imported
	<link>shared:<define>TORRENT_BUILDING_TEST_SHARED
	<link>shared:<define>ED25519_BUILD_DLL
	<include>../ed25519/src
	<target-os>windows:<library>advapi32
	<library>/torrent//torrent
	<export-extra>on
	<conditional>@warnings

	: # default build
	<link>shared
	<cxxstd>14

	: # user-requirements
	<link>shared:<define>TORRENT_LINK_TEST_SHARED
	<include>.
;

explicit libtorrent_test ;

lib advapi32 : : <name>Advapi32 ;

variant debug-mode : debug : <asserts>on <debug-iterators>on <invariant-checks>full ;

local default-build =
	<threading>multi
	<link>shared
	<picker-debugging>on
	<logging>on
<<<<<<< HEAD
	<debug-iterators>on
	<cxxstd>14
=======
	<variant>debug-mode
>>>>>>> afb5d842
	;

project
	: requirements
	<export-extra>on
	<library>libtorrent_test
	<library>/torrent//torrent
	# C4127: conditional expression is constant
	<toolset>msvc:<cflags>/wd4127
	# C4309: 'conversion' : truncation of constant value
	<toolset>msvc:<cflags>/wd4309
	# C4310: cast truncates constant value
	<toolset>msvc:<cflags>/wd4310
	# C4268: 'identifier' : 'const' static/global data initialized
	#        with compiler generated default constructor fills the object with zeros
	<toolset>msvc:<cflags>/wd4268
	<conditional>@warnings
	<export-extra>on
	: default-build
	$(default-build)
	;

feature launcher : none valgrind : composite ;
feature.compose <launcher>valgrind : <testing.launcher>"valgrind --tool=memcheck -v --num-callers=20 --read-var-info=yes --track-origins=yes --error-exitcode=222 --suppressions=valgrind_suppressions.txt" <use-valgrind>on ;

exe test_natpmp : test_natpmp.cpp
	: # requirements
	<library>/torrent//torrent
	<export-extra>on
	<conditional>@warnings
	: # default-build
	$(default-build)
	;

exe enum_if : enum_if.cpp
	: # requirements
	<library>/torrent//torrent
	<export-extra>on
	<conditional>@warnings
	: # default-build
	$(default-build)
	;

install stage_enum_if : enum_if : <location>. ;

explicit test_natpmp ;
explicit enum_if ;
explicit stage_enum_if ;

run test_listen_socket.cpp
	: : : <crypto>openssl:<library>/torrent//ssl
	<crypto>openssl:<library>/torrent//crypto ;

run test_dht.cpp
	test_dht_storage.cpp
	test_direct_dht.cpp
	: : : <crypto>openssl:<library>/torrent//ssl
	<crypto>openssl:<library>/torrent//crypto ;

run test_info_hash.cpp ;
run test_primitives.cpp ;
run test_io.cpp ;
run test_create_torrent.cpp ;
run test_packet_buffer.cpp ;
run test_timestamp_history.cpp ;
run test_bloom_filter.cpp ;
run test_identify_client.cpp ;
run test_merkle.cpp ;
run test_resolve_links.cpp ;
run test_heterogeneous_queue.cpp ;
run test_ip_voter.cpp ;
run test_sliding_average.cpp ;
run test_socket_io.cpp ;
run test_part_file.cpp ;
run test_peer_list.cpp ;
run test_torrent_info.cpp ;
run test_time.cpp ;
run test_file_storage.cpp ;
run test_peer_priority.cpp ;
run test_threads.cpp ;
run test_tailqueue.cpp ;
run test_bandwidth_limiter.cpp ;
run test_buffer.cpp ;
run test_bencoding.cpp ;
run test_bdecode.cpp ;
run test_http_parser.cpp ;
run test_xml.cpp ;
run test_ip_filter.cpp ;
run test_peer_classes.cpp ;
run test_settings_pack.cpp ;
run test_fence.cpp ;
run test_dos_blocker.cpp ;
run test_stat_cache.cpp ;
run test_enum_net.cpp ;
run test_stack_allocator.cpp ;
run test_file_progress.cpp ;
run test_generate_peer_id.cpp ;
run test_piece_picker.cpp ;
run test_alloca.cpp ;
run test_string.cpp ;
run test_utf8.cpp ;
run test_hasher.cpp ;
run test_hasher512.cpp ;
run test_sha1_hash.cpp ;
run test_span.cpp ;
run test_bitfield.cpp ;
run test_crc32.cpp ;
run test_ffs.cpp ;
run test_ed25519.cpp ;
run test_gzip.cpp ;
run test_receive_buffer.cpp ;
run test_alert_manager.cpp ;
run test_alert_types.cpp ;
run test_magnet.cpp ;
run test_storage.cpp ;
run test_mmap.cpp ;
run test_session.cpp ;
run test_session_params.cpp ;
run test_read_piece.cpp ;
run test_remove_torrent.cpp ;
run test_flags.cpp ;
run test_torrent_list.cpp ;
run test_file.cpp ;
run test_fast_extension.cpp ;
run test_privacy.cpp ;
run test_recheck.cpp ;
run test_read_resume.cpp ;
run test_resume.cpp ;
run test_ssl.cpp : :
	: <crypto>openssl:<library>/torrent//ssl
	<crypto>openssl:<library>/torrent//crypto ;
run test_tracker.cpp ;
run test_checking.cpp ;
run test_url_seed.cpp ;
run test_web_seed.cpp ;
run test_web_seed_redirect.cpp ;
run test_web_seed_socks4.cpp ;
run test_web_seed_socks5.cpp ;
run test_web_seed_socks5_no_peers.cpp ;
run test_web_seed_socks5_pw.cpp ;
run test_web_seed_http.cpp ;
run test_web_seed_http_pw.cpp ;
run test_web_seed_chunked.cpp ;
run test_web_seed_ban.cpp ;
run test_pe_crypto.cpp ;

run test_remap_files.cpp ;
run test_utp.cpp ;
run test_auto_unchoke.cpp ;
run test_http_connection.cpp : :
		: <crypto>openssl:<library>/torrent//ssl
		<crypto>openssl:<library>/torrent//crypto
	;
run test_torrent.cpp ;
run test_transfer.cpp ;
run test_time_critical.cpp ;
run test_pex.cpp ;
run test_priority.cpp ;

run test_hash_picker.cpp ;

# turn these tests into simulations
run test_upnp.cpp ;

run test_lsd.cpp ;
explicit test_lsd ;
explicit test_hasher ;
explicit test_hasher512 ;

# these are the tests run on appveyor, while the flapping ones are being
# transitioned into simulations
alias win-tests :
	test_primitives
	test_string
	test_dht
	test_sha1_hash
	test_span
	test_bitfield
	test_crc32
	test_pe_crypto
	test_remap_files
	test_auto_unchoke
	test_torrent
	test_transfer
	test_time_critical
	test_pex
	test_priority
	test_storage
	test_session
	test_read_piece
	test_file
	test_fast_extension
	test_recheck
	test_resume
	test_tracker
	test_checking
	test_gzip
	test_piece_picker
	test_ffs
	test_ed25519
	test_session_params
	test_mmap
	;

explicit win-tests ;

alias arm-tests :
	test_sha1_hash
	test_bitfield
	test_crc32
	test_ffs
	test_ed25519
	;

explicit arm-tests ;<|MERGE_RESOLUTION|>--- conflicted
+++ resolved
@@ -50,12 +50,8 @@
 	<link>shared
 	<picker-debugging>on
 	<logging>on
-<<<<<<< HEAD
-	<debug-iterators>on
 	<cxxstd>14
-=======
 	<variant>debug-mode
->>>>>>> afb5d842
 	;
 
 project
