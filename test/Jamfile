import testing ;
import feature : feature ;

use-project /torrent : .. ;

lib libtorrent_test
	: # sources
	main.cpp
	test.cpp
	setup_transfer.cpp
	dht_server.cpp
	udp_tracker.cpp
	peer_server.cpp
	bittorrent_peer.cpp
	print_alerts.cpp
	web_seed_suite.cpp
	swarm_suite.cpp
	test_utils.cpp
	settings.cpp
	make_torrent.cpp

	: # requirements
	# this is used to determine whether
	# symbols are exported or imported
	<link>shared:<define>TORRENT_BUILDING_TEST_SHARED
	<link>shared:<define>ED25519_BUILD_DLL
	<include>../ed25519/src
	<target-os>windows:<library>advapi32
	<library>/torrent//torrent
	<export-extra>on
	<conditional>@warnings

	: # default build
	<link>shared
	<cxxstd>14

	: # user-requirements
	<link>shared:<define>TORRENT_LINK_TEST_SHARED
	<include>.
;

explicit libtorrent_test ;

lib advapi32 : : <name>Advapi32 ;

project
	: requirements
	<export-extra>on
	<library>libtorrent_test
	<library>/torrent//torrent
	# C4127: conditional expression is constant
	<toolset>msvc:<cflags>/wd4127
	# C4309: 'conversion' : truncation of constant value
	<toolset>msvc:<cflags>/wd4309
	# C4310: cast truncates constant value
	<toolset>msvc:<cflags>/wd4310
	# C4268: 'identifier' : 'const' static/global data initialized
	#        with compiler generated default constructor fills the object with zeros
	<toolset>msvc:<cflags>/wd4268
	<conditional>@warnings
	<export-extra>on
	: default-build
	<threading>multi
	<asserts>on
	<invariant-checks>full
	<link>shared
	<picker-debugging>on
	<logging>on
	<cxxstd>14
	;

feature launcher : none valgrind : composite ;
feature.compose <launcher>valgrind : <testing.launcher>"valgrind --tool=memcheck -v --num-callers=20 --read-var-info=yes --track-origins=yes --error-exitcode=222 --suppressions=valgrind_suppressions.txt" <use-valgrind>on ;

exe test_natpmp : test_natpmp.cpp
	: # requirements
	<library>/torrent//torrent
	<export-extra>on
	<conditional>@warnings
	: # default-build
	<threading>multi
	<asserts>on
	<invariant-checks>full
	<link>shared
	<picker-debugging>on
	<logging>on
	<cxxstd>14
	;

exe enum_if : enum_if.cpp
	: # requirements
	<library>/torrent//torrent
	<export-extra>on
	<conditional>@warnings
	: # default-build
	<threading>multi
	<asserts>on
	<invariant-checks>full
	<link>shared
	<picker-debugging>on
	<logging>on
	<cxxstd>14
	;

install stage_enum_if : enum_if : <location>. ;

explicit test_natpmp ;
explicit enum_if ;
explicit stage_enum_if ;

run
	test_primitives.cpp
	test_io.cpp
	test_create_torrent.cpp
	test_packet_buffer.cpp
	test_timestamp_history.cpp
	test_bloom_filter.cpp
	test_identify_client.cpp
	test_merkle.cpp
	test_resolve_links.cpp
	test_heterogeneous_queue.cpp
	test_ip_voter.cpp
	test_sliding_average.cpp
	test_socket_io.cpp
	test_part_file.cpp
	test_peer_list.cpp
	test_torrent_info.cpp
	test_time.cpp
	test_file_storage.cpp
	test_peer_priority.cpp
	test_threads.cpp
	test_tailqueue.cpp
	test_bandwidth_limiter.cpp
	test_buffer.cpp
	test_bencoding.cpp
	test_bdecode.cpp
	test_http_parser.cpp
	test_xml.cpp
	test_ip_filter.cpp
<<<<<<< HEAD
	test_hasher.cpp
=======
	test_block_cache.cpp
>>>>>>> ba731ef0
	test_peer_classes.cpp
	test_settings_pack.cpp
	test_fence.cpp
	test_dos_blocker.cpp
	test_stat_cache.cpp
	test_enum_net.cpp
	test_stack_allocator.cpp
	test_file_progress.cpp
	test_generate_peer_id.cpp
	test_alloca.cpp ;

run test_listen_socket.cpp
	: : : <crypto>openssl:<library>/torrent//ssl
	<crypto>openssl:<library>/torrent//crypto ;

run test_piece_picker.cpp ;

run test_dht.cpp
	test_dht_storage.cpp
	test_direct_dht.cpp
	: : : <crypto>openssl:<library>/torrent//ssl
	<crypto>openssl:<library>/torrent//crypto ;

run test_string.cpp test_utf8.cpp ;

run test_hasher.cpp ;
run test_hasher512.cpp ;
run test_sha1_hash.cpp ;
run test_span.cpp ;
run test_bitfield.cpp ;
run test_crc32.cpp ;
run test_ffs.cpp ;
run test_ed25519.cpp ;
run test_gzip.cpp ;
run test_receive_buffer.cpp ;
run test_alert_manager.cpp ;
run test_alert_types.cpp ;
run test_magnet.cpp ;
run test_storage.cpp ;
run test_mmap.cpp ;
run test_session.cpp ;
run test_session_params.cpp ;
run test_read_piece.cpp ;
run test_remove_torrent.cpp ;
run test_flags.cpp ;

run test_torrent_list.cpp ;
run test_file.cpp ;
run test_fast_extension.cpp ;
run test_privacy.cpp ;
run test_recheck.cpp ;
run test_read_resume.cpp ;
run test_resume.cpp ;
run test_ssl.cpp : :
	: <crypto>openssl:<library>/torrent//ssl
	<crypto>openssl:<library>/torrent//crypto ;
run test_tracker.cpp ;
run test_checking.cpp ;
run test_url_seed.cpp ;
run test_web_seed.cpp ;
run test_web_seed_redirect.cpp ;
run test_web_seed_socks4.cpp ;
run test_web_seed_socks5.cpp ;
run test_web_seed_socks5_no_peers.cpp ;
run test_web_seed_socks5_pw.cpp ;
run test_web_seed_http.cpp ;
run test_web_seed_http_pw.cpp ;
run test_web_seed_chunked.cpp ;
run test_web_seed_ban.cpp ;
run test_pe_crypto.cpp ;

run test_remap_files.cpp ;
run test_utp.cpp ;
run test_auto_unchoke.cpp ;
run test_http_connection.cpp : :
		: <crypto>openssl:<library>/torrent//ssl
		<crypto>openssl:<library>/torrent//crypto
	;
run test_torrent.cpp ;
run test_transfer.cpp ;
run test_time_critical.cpp ;
run test_pex.cpp ;
run test_priority.cpp ;

# turn these tests into simulations
run test_upnp.cpp ;

run test_lsd.cpp ;
explicit test_lsd ;
explicit test_hasher ;
explicit test_hasher512 ;

# these are the tests run on appveyor, while the flapping ones are being
# transitioned into simulations
alias win-tests :
	test_primitives
	test_string
	test_dht
	test_sha1_hash
	test_span
	test_bitfield
	test_crc32
	test_pe_crypto
	test_remap_files
	test_auto_unchoke
	test_torrent
	test_transfer
	test_time_critical
	test_pex
	test_priority
	test_storage
	test_session
	test_read_piece
	test_file
	test_fast_extension
	test_recheck
	test_resume
	test_tracker
	test_checking
	test_gzip
	test_piece_picker
	test_ffs
	test_ed25519
	test_session_params
	test_mmap
	;

explicit win-tests ;

alias arm-tests :
	test_sha1_hash
	test_bitfield
	test_crc32
	test_ffs
	test_ed25519
	;

explicit arm-tests ;<|MERGE_RESOLUTION|>--- conflicted
+++ resolved
@@ -137,11 +137,6 @@
 	test_http_parser.cpp
 	test_xml.cpp
 	test_ip_filter.cpp
-<<<<<<< HEAD
-	test_hasher.cpp
-=======
-	test_block_cache.cpp
->>>>>>> ba731ef0
 	test_peer_classes.cpp
 	test_settings_pack.cpp
 	test_fence.cpp
