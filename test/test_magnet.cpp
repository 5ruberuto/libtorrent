/*

Copyright (c) 2012, Arvid Norberg
All rights reserved.

Redistribution and use in source and binary forms, with or without
modification, are permitted provided that the following conditions
are met:

    * Redistributions of source code must retain the above copyright
      notice, this list of conditions and the following disclaimer.
    * Redistributions in binary form must reproduce the above copyright
      notice, this list of conditions and the following disclaimer in
      the documentation and/or other materials provided with the distribution.
    * Neither the name of the author nor the names of its
      contributors may be used to endorse or promote products derived
      from this software without specific prior written permission.

THIS SOFTWARE IS PROVIDED BY THE COPYRIGHT HOLDERS AND CONTRIBUTORS "AS IS"
AND ANY EXPRESS OR IMPLIED WARRANTIES, INCLUDING, BUT NOT LIMITED TO, THE
IMPLIED WARRANTIES OF MERCHANTABILITY AND FITNESS FOR A PARTICULAR PURPOSE
ARE DISCLAIMED. IN NO EVENT SHALL THE COPYRIGHT OWNER OR CONTRIBUTORS BE
LIABLE FOR ANY DIRECT, INDIRECT, INCIDENTAL, SPECIAL, EXEMPLARY, OR
CONSEQUENTIAL DAMAGES (INCLUDING, BUT NOT LIMITED TO, PROCUREMENT OF
SUBSTITUTE GOODS OR SERVICES; LOSS OF USE, DATA, OR PROFITS; OR BUSINESS
INTERRUPTION) HOWEVER CAUSED AND ON ANY THEORY OF LIABILITY, WHETHER IN
CONTRACT, STRICT LIABILITY, OR TORT (INCLUDING NEGLIGENCE OR OTHERWISE)
ARISING IN ANY WAY OUT OF THE USE OF THIS SOFTWARE, EVEN IF ADVISED OF THE
POSSIBILITY OF SUCH DAMAGE.

*/

#include "test.hpp"
#include "setup_transfer.hpp"
#include "libtorrent/magnet_uri.hpp"
#include "libtorrent/session.hpp"
#include "libtorrent/torrent_handle.hpp"
#include "libtorrent/bencode.hpp"
#include "libtorrent/torrent_info.hpp" // for announce_entry
#include "libtorrent/announce_entry.hpp"
#include "libtorrent/hex.hpp" // to_hex
#include "settings.hpp"

using namespace libtorrent;
namespace lt = libtorrent;

void test_remove_url(std::string url)
{
	lt::session s(settings());
	add_torrent_params p;
	p.flags &= ~add_torrent_params::flag_paused;
	p.flags &= ~add_torrent_params::flag_auto_managed;
	p.url = url;
	p.save_path = ".";
	torrent_handle h = s.add_torrent(p);
	std::vector<torrent_handle> handles = s.get_torrents();
	TEST_EQUAL(handles.size(), 1);

	TEST_NOTHROW(s.remove_torrent(h));

	handles = s.get_torrents();
	TEST_EQUAL(handles.size(), 0);
}

TORRENT_TEST(remove_url)
{
	test_remove_url("magnet:?xt=urn:btih:0123456789abcdef0123456789abcdef01234567");
}

#ifndef TORRENT_NO_DEPRECATE
TORRENT_TEST(remove_url2)
{
	test_remove_url("http://non-existent.com/test.torrent");
}
#endif

TORRENT_TEST(magnet)
{
	session_proxy p1;
	session_proxy p2;

	// test session state load/restore
	settings_pack pack = settings();
	pack.set_str(settings_pack::user_agent, "test");
	pack.set_int(settings_pack::tracker_receive_timeout, 1234);
	pack.set_int(settings_pack::file_pool_size, 543);
	pack.set_int(settings_pack::urlseed_wait_retry, 74);
	pack.set_int(settings_pack::initial_picker_threshold, 351);
	pack.set_bool(settings_pack::upnp_ignore_nonrouters, true);
	pack.set_bool(settings_pack::coalesce_writes, true);
	pack.set_bool(settings_pack::close_redundant_connections, false);
	pack.set_int(settings_pack::auto_scrape_interval, 235);
	pack.set_int(settings_pack::auto_scrape_min_interval, 62);
	std::unique_ptr<lt::session> s(new lt::session(pack));

	TEST_EQUAL(pack.get_str(settings_pack::user_agent), "test");
	TEST_EQUAL(pack.get_int(settings_pack::tracker_receive_timeout), 1234);

#ifndef TORRENT_DISABLE_DHT
	dht_settings dhts;
	dhts.max_peers_reply = 70;
	s->set_dht_settings(dhts);
#endif
/*
#ifndef TORRENT_DISABLE_DHT
	dht_settings dht_sett;
	s->set_dht_settings(dht_sett);
#endif
*/
	entry session_state;
	s->save_state(session_state);

	// test magnet link parsing
	add_torrent_params p;
	p.flags &= ~add_torrent_params::flag_paused;
	p.flags &= ~add_torrent_params::flag_auto_managed;
	p.save_path = ".";
	error_code ec;
	p.url = "magnet:?xt=urn:btih:cdcdcdcdcdcdcdcdcdcdcdcdcdcdcdcdcdcdcdcd"
		"&tr=http://1"
		"&tr=http://2"
		"&tr=http://3"
		"&tr=http://3"
		"&dn=foo"
		"&dht=127.0.0.1:43";
	torrent_handle t = s->add_torrent(p, ec);
	TEST_CHECK(!ec);
	if (ec) std::printf("%s\n", ec.message().c_str());

	std::vector<announce_entry> trackers = t.trackers();
	TEST_EQUAL(trackers.size(), 3);
	std::set<std::string> trackers_set;
	for (std::vector<announce_entry>::iterator i = trackers.begin()
		, end(trackers.end()); i != end; ++i)
		trackers_set.insert(i->url);

	TEST_CHECK(trackers_set.count("http://1") == 1);
	TEST_CHECK(trackers_set.count("http://2") == 1);
	TEST_CHECK(trackers_set.count("http://3") == 1);

	p.url = "magnet:"
		"?tr=http://1"
		"&tr=http://2"
		"&dn=foo"
		"&dht=127.0.0.1:43"
		"&xt=urn:btih:c352cdcdcdcdcdcdcdcdcdcdcdcdcdcdcdcdcdcd";
	torrent_handle t2 = s->add_torrent(p, ec);
	TEST_CHECK(!ec);
	if (ec) std::printf("%s\n", ec.message().c_str());

	trackers = t2.trackers();
	TEST_EQUAL(trackers.size(), 2);
	TEST_EQUAL(trackers[0].tier, 0);
	TEST_EQUAL(trackers[1].tier, 1);

	p.url = "magnet:"
		"?tr=udp%3A%2F%2Ftracker.openbittorrent.com%3A80"
		"&tr=udp%3A%2F%2Ftracker.publicbt.com%3A80"
		"&tr=udp%3A%2F%2Ftracker.ccc.de%3A80"
		"&xt=urn:btih:a38d02c287893842a32825aa866e00828a318f07"
		"&dn=Ubuntu+11.04+%28Final%29";
	torrent_handle t3 = s->add_torrent(p, ec);
	TEST_CHECK(!ec);
	if (ec) std::printf("%s\n", ec.message().c_str());

	trackers = t3.trackers();
	TEST_EQUAL(trackers.size(), 3);
	if (trackers.size() > 0)
	{
		TEST_EQUAL(trackers[0].url, "udp://tracker.openbittorrent.com:80");
<<<<<<< HEAD
		std::printf("1: %s\n", trackers[0].url.c_str());
=======
		TEST_EQUAL(trackers[0].tier, 0);
		fprintf(stderr, "1: %s\n", trackers[0].url.c_str());
>>>>>>> f33d1b32
	}
	if (trackers.size() > 1)
	{
		TEST_EQUAL(trackers[1].url, "udp://tracker.publicbt.com:80");
<<<<<<< HEAD
		std::printf("2: %s\n", trackers[1].url.c_str());
=======
		TEST_EQUAL(trackers[1].tier, 1);
		fprintf(stderr, "2: %s\n", trackers[1].url.c_str());
>>>>>>> f33d1b32
	}
	if (trackers.size() > 2)
	{
		TEST_EQUAL(trackers[2].url, "udp://tracker.ccc.de:80");
<<<<<<< HEAD
		std::printf("3: %s\n", trackers[2].url.c_str());
=======
		TEST_EQUAL(trackers[2].tier, 2);
		fprintf(stderr, "3: %s\n", trackers[2].url.c_str());
>>>>>>> f33d1b32
	}

	sha1_hash const ih = t.info_hash();
	TEST_EQUAL(aux::to_hex(ih), "cdcdcdcdcdcdcdcdcdcdcdcdcdcdcdcdcdcdcdcd");

	p1 = s->abort();
	s.reset(new lt::session(settings()));

	std::vector<char> buf;
	bencode(std::back_inserter(buf), session_state);
	bdecode_node session_state2;
	int ret = bdecode(&buf[0], &buf[0] + buf.size(), session_state2, ec);
	TEST_CHECK(ret == 0);

	std::printf("session_state\n%s\n", print_entry(session_state2).c_str());

	// make sure settings that haven't been changed from their defaults are not saved
	TEST_CHECK(session_state2.dict_find("settings")
		.dict_find("optimistic_disk_retry") == 0);

	s->load_state(session_state2);

#define CMP_SET(x) std::printf(#x ": %d %d\n"\
	, s->get_settings().get_int(settings_pack:: x)\
	, pack.get_int(settings_pack:: x)); \
	TEST_EQUAL(s->get_settings().get_int(settings_pack:: x), pack.get_int(settings_pack:: x))

	CMP_SET(tracker_receive_timeout);
	CMP_SET(file_pool_size);
	CMP_SET(urlseed_wait_retry);
	CMP_SET(initial_picker_threshold);
	CMP_SET(auto_scrape_interval);
	CMP_SET(auto_scrape_min_interval);
	p2 = s->abort();
}

TORRENT_TEST(parse_missing_hash)
{
	// parse_magnet_uri
	error_code ec;
	add_torrent_params p;
	parse_magnet_uri("magnet:?dn=foo&dht=127.0.0.1:43", p, ec);
	TEST_EQUAL(ec, error_code(errors::missing_info_hash_in_uri));
	ec.clear();
}

TORRENT_TEST(parse_base32_hash)
{
	// parse_magnet_uri
	error_code ec;
	add_torrent_params p;
	parse_magnet_uri("magnet:?xt=urn:btih:MFRGCYTBMJQWEYLCMFRGCYTBMJQWEYLC", p, ec);
	TEST_CHECK(!ec);
	TEST_EQUAL(p.info_hash, sha1_hash("abababababababababab"));
	ec.clear();
}

TORRENT_TEST(parse_web_seeds)
{
	// parse_magnet_uri
	error_code ec;
	add_torrent_params p;
	parse_magnet_uri("magnet:?xt=urn:btih:cdcdcdcdcdcdcdcdcdcdcdcdcdcdcdcdcdcdcdcd&ws=http://foo.com/bar&ws=http://bar.com/foo", p, ec);
	TEST_CHECK(!ec);
	TEST_EQUAL(p.url_seeds.size(), 2);
	TEST_EQUAL(p.url_seeds[0], "http://foo.com/bar");
	TEST_EQUAL(p.url_seeds[1], "http://bar.com/foo");
	ec.clear();
}

TORRENT_TEST(parse_missing_hash2)
{
	error_code ec;
	add_torrent_params p;
	parse_magnet_uri("magnet:?xt=blah&dn=foo&dht=127.0.0.1:43", p, ec);
	TEST_EQUAL(ec, error_code(errors::missing_info_hash_in_uri));
	ec.clear();
}

TORRENT_TEST(parse_short_hash)
{
	error_code ec;
	add_torrent_params p;
	parse_magnet_uri("magnet:?xt=urn:btih:abababab", p, ec);
	TEST_EQUAL(ec, error_code(errors::invalid_info_hash));
	ec.clear();
}

TORRENT_TEST(parse_long_hash)
{
	error_code ec;
	add_torrent_params p;
	parse_magnet_uri("magnet:?xt=urn:btih:ababababababababababab", p, ec);
	TEST_EQUAL(ec, error_code(errors::invalid_info_hash));
	ec.clear();
}

TORRENT_TEST(parse_space_hash)
{
	error_code ec;
	add_torrent_params p;
	parse_magnet_uri("magnet:?xt=urn:btih: abababababababababab", p, ec);
	TEST_EQUAL(ec, error_code(errors::invalid_info_hash));
	ec.clear();
}

TORRENT_TEST(parse_peer)
{
	error_code ec;
	add_torrent_params p;
	parse_magnet_uri("magnet:?xt=urn:btih:cdcdcdcdcdcdcdcdcdcdcdcdcdcdcdcdcdcdcdcd&dn=foo&x.pe=127.0.0.1:43&x.pe=<invalid1>&x.pe=<invalid2>:100&x.pe=[::1]:45", p, ec);
	TEST_CHECK(!ec);
#if TORRENT_USE_IPV6
	TEST_EQUAL(p.peers.size(), 2);
	TEST_EQUAL(p.peers[0], ep("127.0.0.1", 43));
	TEST_EQUAL(p.peers[1], ep("::1", 45));
#else
	TEST_EQUAL(p.peers.size(), 1);
	TEST_EQUAL(p.peers[0], ep("127.0.0.1", 43));
#endif
	ec.clear();
}

#ifndef TORRENT_DISABLE_DHT
TORRENT_TEST(parse_dht_node)
{
	error_code ec;
	add_torrent_params p;
	parse_magnet_uri("magnet:?xt=urn:btih:cdcdcdcdcdcdcdcdcdcdcdcdcdcdcdcdcdcdcdcd&dn=foo&dht=127.0.0.1:43", p, ec);
	TEST_CHECK(!ec);
	if (ec) std::printf("%s\n", ec.message().c_str());
	ec.clear();

	TEST_EQUAL(p.dht_nodes.size(), 1);
	TEST_EQUAL(p.dht_nodes[0].first, "127.0.0.1");
	TEST_EQUAL(p.dht_nodes[0].second, 43);
}
#endif

TORRENT_TEST(make_magnet_uri)
{
	// make_magnet_uri
	entry info;
	info["pieces"] = "aaaaaaaaaaaaaaaaaaaa";
	info["name"] = "slightly shorter name, it's kind of sad that people started the trend of incorrectly encoding the regular name field and then adding another one with correct encoding";
	info["name.utf-8"] = "this is a long ass name in order to try to make make_magnet_uri overflow and hopefully crash. Although, by the time you read this that particular bug should have been fixed";
	info["piece length"] = 16 * 1024;
	info["length"] = 3245;
	entry torrent;
	torrent["info"] = info;
	entry::list_type& al1 = torrent["announce-list"].list();
	al1.push_back(entry::list_type());
	entry::list_type& al = al1.back().list();
	al.push_back(entry("http://bigtorrent.org:2710/announce"));
	al.push_back(entry("http://bt.careland.com.cn:6969/announce"));
	al.push_back(entry("http://bt.e-burg.org:2710/announce"));
	al.push_back(entry("http://bttrack.9you.com/announce"));
	al.push_back(entry("http://coppersurfer.tk:6969/announce"));
	al.push_back(entry("http://erdgeist.org/arts/software/opentracker/announce"));
	al.push_back(entry("http://exodus.desync.com/announce"));
	al.push_back(entry("http://fr33dom.h33t.com:3310/announce"));
	al.push_back(entry("http://genesis.1337x.org:1337/announce"));
	al.push_back(entry("http://inferno.demonoid.me:3390/announce"));
	al.push_back(entry("http://inferno.demonoid.ph:3390/announce"));
	al.push_back(entry("http://ipv6.tracker.harry.lu/announce"));
	al.push_back(entry("http://lnxroot.com:6969/announce"));
	al.push_back(entry("http://nemesis.1337x.org/announce"));
	al.push_back(entry("http://puto.me:6969/announce"));
	al.push_back(entry("http://sline.net:2710/announce"));
	al.push_back(entry("http://tracker.beeimg.com:6969/announce"));
	al.push_back(entry("http://tracker.ccc.de/announce"));
	al.push_back(entry("http://tracker.coppersurfer.tk/announce"));
	al.push_back(entry("http://tracker.coppersurfer.tk:6969/announce"));
	al.push_back(entry("http://tracker.cpleft.com:2710/announce"));
	al.push_back(entry("http://tracker.istole.it/announce"));
	al.push_back(entry("http://tracker.kamyu.net/announce"));
	al.push_back(entry("http://tracker.novalayer.org:6969/announce"));
	al.push_back(entry("http://tracker.torrent.to:2710/announce"));
	al.push_back(entry("http://tracker.torrentbay.to:6969/announce"));
	al.push_back(entry("udp://tracker.openbittorrent.com:80"));
	al.push_back(entry("udp://tracker.publicbt.com:80"));

	std::vector<char> buf;
	bencode(std::back_inserter(buf), torrent);
	buf.push_back('\0');
	std::printf("%s\n", &buf[0]);
	error_code ec;
	torrent_info ti(&buf[0], int(buf.size()), ec);

	TEST_EQUAL(al.size(), ti.trackers().size());

	std::string magnet = make_magnet_uri(ti);
	std::printf("%s len: %d\n", magnet.c_str(), int(magnet.size()));
}

TORRENT_TEST(make_magnet_uri2)
{
	// make_magnet_uri
	entry info;
	info["pieces"] = "aaaaaaaaaaaaaaaaaaaa";
	info["name"] = "test";
	info["name.utf-8"] = "test";
	info["piece length"] = 16 * 1024;
	info["length"] = 3245;
	entry torrent;
	torrent["info"] = info;

	torrent["url-list"] = "http://foo.com/bar";

	std::vector<char> buf;
	bencode(std::back_inserter(buf), torrent);
	buf.push_back('\0');
	std::printf("%s\n", &buf[0]);
	error_code ec;
	torrent_info ti(&buf[0], int(buf.size()), ec);

	std::string magnet = make_magnet_uri(ti);
	std::printf("%s len: %d\n", magnet.c_str(), int(magnet.size()));
	TEST_CHECK(magnet.find("&ws=http%3a%2f%2ffoo.com%2fbar") != std::string::npos);
}
<|MERGE_RESOLUTION|>--- conflicted
+++ resolved
@@ -168,32 +168,20 @@
 	if (trackers.size() > 0)
 	{
 		TEST_EQUAL(trackers[0].url, "udp://tracker.openbittorrent.com:80");
-<<<<<<< HEAD
+		TEST_EQUAL(trackers[0].tier, 0);
 		std::printf("1: %s\n", trackers[0].url.c_str());
-=======
-		TEST_EQUAL(trackers[0].tier, 0);
-		fprintf(stderr, "1: %s\n", trackers[0].url.c_str());
->>>>>>> f33d1b32
 	}
 	if (trackers.size() > 1)
 	{
 		TEST_EQUAL(trackers[1].url, "udp://tracker.publicbt.com:80");
-<<<<<<< HEAD
+		TEST_EQUAL(trackers[1].tier, 1);
 		std::printf("2: %s\n", trackers[1].url.c_str());
-=======
-		TEST_EQUAL(trackers[1].tier, 1);
-		fprintf(stderr, "2: %s\n", trackers[1].url.c_str());
->>>>>>> f33d1b32
 	}
 	if (trackers.size() > 2)
 	{
 		TEST_EQUAL(trackers[2].url, "udp://tracker.ccc.de:80");
-<<<<<<< HEAD
+		TEST_EQUAL(trackers[2].tier, 2);
 		std::printf("3: %s\n", trackers[2].url.c_str());
-=======
-		TEST_EQUAL(trackers[2].tier, 2);
-		fprintf(stderr, "3: %s\n", trackers[2].url.c_str());
->>>>>>> f33d1b32
 	}
 
 	sha1_hash const ih = t.info_hash();
