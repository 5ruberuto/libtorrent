/*

Copyright (c) 2012, Arvid Norberg
All rights reserved.

Redistribution and use in source and binary forms, with or without
modification, are permitted provided that the following conditions
are met:

    * Redistributions of source code must retain the above copyright
      notice, this list of conditions and the following disclaimer.
    * Redistributions in binary form must reproduce the above copyright
      notice, this list of conditions and the following disclaimer in
      the documentation and/or other materials provided with the distribution.
    * Neither the name of the author nor the names of its
      contributors may be used to endorse or promote products derived
      from this software without specific prior written permission.

THIS SOFTWARE IS PROVIDED BY THE COPYRIGHT HOLDERS AND CONTRIBUTORS "AS IS"
AND ANY EXPRESS OR IMPLIED WARRANTIES, INCLUDING, BUT NOT LIMITED TO, THE
IMPLIED WARRANTIES OF MERCHANTABILITY AND FITNESS FOR A PARTICULAR PURPOSE
ARE DISCLAIMED. IN NO EVENT SHALL THE COPYRIGHT OWNER OR CONTRIBUTORS BE
LIABLE FOR ANY DIRECT, INDIRECT, INCIDENTAL, SPECIAL, EXEMPLARY, OR
CONSEQUENTIAL DAMAGES (INCLUDING, BUT NOT LIMITED TO, PROCUREMENT OF
SUBSTITUTE GOODS OR SERVICES; LOSS OF USE, DATA, OR PROFITS; OR BUSINESS
INTERRUPTION) HOWEVER CAUSED AND ON ANY THEORY OF LIABILITY, WHETHER IN
CONTRACT, STRICT LIABILITY, OR TORT (INCLUDING NEGLIGENCE OR OTHERWISE)
ARISING IN ANY WAY OUT OF THE USE OF THIS SOFTWARE, EVEN IF ADVISED OF THE
POSSIBILITY OF SUCH DAMAGE.

*/

#include "libtorrent/file.hpp"
#include "libtorrent/aux_/path.hpp"
#include "libtorrent/aux_/numeric_cast.hpp"
#include "libtorrent/string_util.hpp" // for split_string
#include "libtorrent/string_view.hpp"
#include "test.hpp"
#include <vector>
#include <set>
#include <thread>

using namespace lt;

namespace {

int touch_file(std::string const& filename, int size)
{
	using namespace lt;

	std::vector<char> v;
	v.resize(aux::numeric_cast<std::size_t>(size));
	for (int i = 0; i < size; ++i)
		v[std::size_t(i)] = char(i & 255);

	file f;
	error_code ec;
	if (!f.open(filename, open_mode::write_only, ec)) return -1;
	if (ec) return -1;
	iovec_t b = {&v[0], v.size()};
	std::int64_t written = f.writev(0, b, ec);
	if (written != int(v.size())) return -3;
	if (ec) return -3;
	return 0;
}

} // anonymous namespace

TORRENT_TEST(create_directory)
{
	error_code ec;
	create_directory("__foobar__", ec);
	if (ec) std::printf("ERROR: create_directory: (%d) %s\n"
		, ec.value(), ec.message().c_str());
	TEST_CHECK(!ec);

	file_status st;
	stat_file("__foobar__", &st, ec);
	if (ec) std::printf("ERROR: stat_file: (%d) %s\n"
		, ec.value(), ec.message().c_str());
	TEST_CHECK(!ec);

	TEST_CHECK(st.mode & file_status::directory);

	remove("__foobar__", ec);
	if (ec) std::printf("ERROR: remove: (%d) %s\n"
		, ec.value(), ec.message().c_str());
	TEST_CHECK(!ec);
}

TORRENT_TEST(file_status)
{
	error_code ec;

	// test that the modification timestamps
	touch_file("__test_timestamp__", 10);

	file_status st1;
	stat_file("__test_timestamp__", &st1, ec);
	TEST_CHECK(!ec);

	// sleep for 3 seconds and then make sure the difference in timestamp is
	// between 2-4 seconds after touching it again
	std::this_thread::sleep_for(lt::milliseconds(3000));

	touch_file("__test_timestamp__", 10);

	file_status st2;
	stat_file("__test_timestamp__", &st2, ec);
	TEST_CHECK(!ec);

	int diff = int(st2.mtime - st1.mtime);
	std::printf("timestamp difference: %d seconds. expected approx. 3 seconds\n"
		, diff);

	TEST_CHECK(diff >= 2 && diff <= 4);
}

TORRENT_TEST(directory)
{
	error_code ec;

	create_directory("file_test_dir", ec);
	if (ec) std::printf("create_directory: %s\n", ec.message().c_str());
	TEST_CHECK(!ec);

	std::string cwd = current_working_directory();

	touch_file(combine_path("file_test_dir", "abc"), 10);
	touch_file(combine_path("file_test_dir", "def"), 100);
	touch_file(combine_path("file_test_dir", "ghi"), 1000);

	std::set<std::string> files;
	for (directory i("file_test_dir", ec); !i.done(); i.next(ec))
	{
		std::string f = i.file();
		TEST_CHECK(files.count(f) == 0);
		files.insert(f);
		std::printf(" %s\n", f.c_str());
	}

	TEST_CHECK(files.count("abc") == 1);
	TEST_CHECK(files.count("def") == 1);
	TEST_CHECK(files.count("ghi") == 1);
	TEST_CHECK(files.count("..") == 1);
	TEST_CHECK(files.count(".") == 1);
	files.clear();

	recursive_copy("file_test_dir", "file_test_dir2", ec);

	for (directory i("file_test_dir2", ec); !i.done(); i.next(ec))
	{
		std::string f = i.file();
		TEST_CHECK(files.count(f) == 0);
		files.insert(f);
		std::printf(" %s\n", f.c_str());
	}

	remove_all("file_test_dir", ec);
	if (ec) std::printf("remove_all: %s\n", ec.message().c_str());
	remove_all("file_test_dir2", ec);
	if (ec) std::printf("remove_all: %s\n", ec.message().c_str());
}

// test path functions
TORRENT_TEST(paths)
{
	TEST_EQUAL(combine_path("test1/", "test2"), "test1/test2");
	TEST_EQUAL(combine_path("test1", "."), "test1");
	TEST_EQUAL(combine_path(".", "test1"), "test1");
#ifdef TORRENT_WINDOWS
	TEST_EQUAL(combine_path("test1\\", "test2"), "test1\\test2");
	TEST_EQUAL(combine_path("test1", "test2"), "test1\\test2");
#else
	TEST_EQUAL(combine_path("test1", "test2"), "test1/test2");
#endif

	TEST_EQUAL(extension("blah"), "");
	TEST_EQUAL(extension("blah.exe"), ".exe");
	TEST_EQUAL(extension("blah.foo.bar"), ".bar");
	TEST_EQUAL(extension("blah.foo."), ".");
	TEST_EQUAL(extension("blah.foo/bar"), "");

	TEST_EQUAL(remove_extension("blah"), "blah");
	TEST_EQUAL(remove_extension("blah.exe"), "blah");
	TEST_EQUAL(remove_extension("blah.foo.bar"), "blah.foo");
	TEST_EQUAL(remove_extension("blah.foo."), "blah.foo");

	TEST_EQUAL(filename("blah"), "blah");
	TEST_EQUAL(filename("/blah/foo/bar"), "bar");
	TEST_EQUAL(filename("/blah/foo/bar/"), "bar");
	TEST_EQUAL(filename("blah/"), "blah");

#ifdef TORRENT_WINDOWS
	TEST_EQUAL(is_root_path("c:\\blah"), false);
	TEST_EQUAL(is_root_path("c:\\"), true);
	TEST_EQUAL(is_root_path("\\\\"), true);
	TEST_EQUAL(is_root_path("\\\\foobar"), true);
	TEST_EQUAL(is_root_path("\\\\foobar\\"), true);
	TEST_EQUAL(is_root_path("\\\\foobar/"), true);
	TEST_EQUAL(is_root_path("\\\\foo/bar"), false);
	TEST_EQUAL(is_root_path("\\\\foo\\bar\\"), false);
#else
	TEST_EQUAL(is_root_path("/blah"), false);
	TEST_EQUAL(is_root_path("/"), true);
#endif

	// if has_parent_path() returns false
	// parent_path() should return the empty string
	TEST_EQUAL(parent_path("blah"), "");
	TEST_EQUAL(has_parent_path("blah"), false);
	TEST_EQUAL(parent_path("/blah/foo/bar"), "/blah/foo/");
	TEST_EQUAL(has_parent_path("/blah/foo/bar"), true);
	TEST_EQUAL(parent_path("/blah/foo/bar/"), "/blah/foo/");
	TEST_EQUAL(has_parent_path("/blah/foo/bar/"), true);
	TEST_EQUAL(parent_path("/a"), "/");
	TEST_EQUAL(has_parent_path("/a"), true);
	TEST_EQUAL(parent_path("/"), "");
	TEST_EQUAL(has_parent_path("/"), false);
	TEST_EQUAL(parent_path(""), "");
	TEST_EQUAL(has_parent_path(""), false);
#ifdef TORRENT_WINDOWS
	TEST_EQUAL(parent_path("\\\\"), "");
	TEST_EQUAL(has_parent_path("\\\\"), false);
	TEST_EQUAL(parent_path("c:\\"), "");
	TEST_EQUAL(has_parent_path("c:\\"), false);
	TEST_EQUAL(parent_path("c:\\a"), "c:\\");
	TEST_EQUAL(has_parent_path("c:\\a"), true);
	TEST_EQUAL(has_parent_path("\\\\a"), false);
	TEST_EQUAL(has_parent_path("\\\\foobar/"), false);
	TEST_EQUAL(has_parent_path("\\\\foobar\\"), false);
	TEST_EQUAL(has_parent_path("\\\\foo/bar\\"), true);
#endif

#ifdef TORRENT_WINDOWS
	TEST_EQUAL(is_complete("c:\\"), true);
	TEST_EQUAL(is_complete("c:\\foo\\bar"), true);
	TEST_EQUAL(is_complete("\\\\foo\\bar"), true);
	TEST_EQUAL(is_complete("foo/bar"), false);
	TEST_EQUAL(is_complete("\\\\"), true);
#else
	TEST_EQUAL(is_complete("/foo/bar"), true);
	TEST_EQUAL(is_complete("foo/bar"), false);
	TEST_EQUAL(is_complete("/"), true);
	TEST_EQUAL(is_complete(""), false);
#endif

	TEST_EQUAL(complete("."), current_working_directory());
}

// test split_string
TORRENT_TEST(split_string)
{
	char const* tags[10];
	char tags_str[] = "  this  is\ta test\t string\x01to be split  and it cannot "
		"extend over the limit of elements \t";
	int ret = split_string(tags, 10, tags_str);

	TEST_CHECK(ret == 10);
	TEST_CHECK(tags[0] == "this"_sv);
	TEST_CHECK(tags[1] == "is"_sv);
	TEST_CHECK(tags[2] == "a"_sv);
	TEST_CHECK(tags[3] == "test"_sv);
	TEST_CHECK(tags[4] == "string"_sv);
	TEST_CHECK(tags[5] == "to"_sv);
	TEST_CHECK(tags[6] == "be"_sv);
	TEST_CHECK(tags[7] == "split"_sv);
	TEST_CHECK(tags[8] == "and"_sv);
	TEST_CHECK(tags[9] == "it"_sv);

	// replace_extension
	std::string test = "foo.bar";
	replace_extension(test, "txt");
	TEST_EQUAL(test, "foo.txt");

	test = "_";
	replace_extension(test, "txt");
	TEST_EQUAL(test, "_.txt");

	test = "1.2.3/_";
	replace_extension(test, "txt");
	TEST_EQUAL(test, "1.2.3/_.txt");
}

// file class
TORRENT_TEST(file)
{
	error_code ec;
	file f;
	std::string test_file_name = "test_file";
	TEST_CHECK(f.open(test_file_name, open_mode::read_write, ec));
	if (ec)
		std::printf("open failed: [%s] %s\n", ec.category().name(), ec.message().c_str());
	TEST_EQUAL(ec, error_code());
	if (ec) std::printf("%s\n", ec.message().c_str());
	char test[] = "test";
	size_t const test_word_size = sizeof(test) - 1;
	iovec_t b = {test, test_word_size};
	TEST_EQUAL(f.writev(0, b, ec), test_word_size);
	if (ec)
		std::printf("writev failed: [%s] %s\n", ec.category().name(), ec.message().c_str());
	TEST_CHECK(!ec);
	char test_buf[test_word_size + 1] = {0};
	b = { test_buf, test_word_size };
	TEST_EQUAL(f.readv(0, b, ec), test_word_size);
	if (ec)
		std::printf("readv failed: [%s] %s\n", ec.category().name(), ec.message().c_str());
	TEST_EQUAL(ec, error_code());
	TEST_CHECK(test_buf == "test"_sv);
	f.close();

<<<<<<< HEAD
	TEST_CHECK(f.open(test_file_name, open_mode::read_only, ec));
	if (ec)
		std::printf("open failed: [%s] %s\n", ec.category().name(), ec.message().c_str());
	TEST_EQUAL(ec, error_code());
	if (ec) std::printf("%s\n", ec.message().c_str());

	char test_buf2[test_word_size + 1] = {0};
	std::memset(test_buf, 0, sizeof(test_buf));
	iovec_t two_buffers[2] {
			{test_buf, test_word_size},
			{test_buf2, test_word_size}
	};

	TEST_EQUAL(f.readv(0, two_buffers, ec), test_word_size);
	if (ec)
		std::printf("readv failed: [%s] %s\n", ec.category().name(), ec.message().c_str());
	TEST_EQUAL(ec, error_code());
	TEST_CHECK(test_buf == "test"_sv);
	f.close();

=======
	TEST_CHECK(f.open("test_file", file::read_only, ec));
	if (ec)
		fprintf(stdout, "open failed: [%s] %s\n", ec.category().name(), ec.message().c_str());
	TEST_EQUAL(ec, error_code());
	file::iovec_t two_buffers[2];

	std::memset(test_buf, 0, sizeof(test_buf));
	char test_buf2[5] = {0};
	two_buffers[0].iov_base = test_buf;
	two_buffers[0].iov_len = 4;
	two_buffers[1].iov_base = test_buf2;
	two_buffers[1].iov_len = 4;
	TEST_EQUAL(f.readv(0, two_buffers, 2, ec), 4);
	if (ec)
		fprintf(stdout, "readv failed: [%s] %s\n", ec.category().name(), ec.message().c_str());
	TEST_EQUAL(ec, error_code());
	TEST_CHECK(strcmp(test_buf, "test") == 0);
	f.close();
>>>>>>> 7a34b274
}

TORRENT_TEST(hard_link)
{
	// try to create a hard link to see what happens
	// first create a regular file to then add another link to.

	// create a file, write some stuff to it, create a hard link to that file,
	// read that file and assert we get the same stuff we wrote to the first file
	error_code ec;
	file f;
	TEST_CHECK(f.open("original_file", open_mode::read_write, ec));
	if (ec)
		std::printf("open failed: [%s] %s\n", ec.category().name(), ec.message().c_str());
	TEST_EQUAL(ec, error_code());

	char str[] = "abcdefghijklmnopqrstuvwxyz";
	iovec_t b = { str, 26 };
	TEST_EQUAL(f.writev(0, b, ec), 26);
	if (ec)
		std::printf("writev failed: [%s] %s\n", ec.category().name(), ec.message().c_str());
	TEST_EQUAL(ec, error_code());
	f.close();

	hard_link("original_file", "second_link", ec);

	if (ec)
		std::printf("hard_link failed: [%s] %s\n", ec.category().name(), ec.message().c_str());
	TEST_EQUAL(ec, error_code());


	TEST_CHECK(f.open("second_link", open_mode::read_write, ec));
	if (ec)
		std::printf("open failed: [%s] %s\n", ec.category().name(), ec.message().c_str());
	TEST_EQUAL(ec, error_code());

	char test_buf[27] = {};
	b = { test_buf, 27 };
	TEST_EQUAL(f.readv(0, b, ec), 26);
	if (ec)
		std::printf("readv failed: [%s] %s\n", ec.category().name(), ec.message().c_str());
	TEST_EQUAL(ec, error_code());
	TEST_CHECK(test_buf == "abcdefghijklmnopqrstuvwxyz"_sv);
	f.close();

	remove("original_file", ec);
	if (ec)
		std::printf("remove failed: [%s] %s\n", ec.category().name(), ec.message().c_str());

	remove("second_link", ec);
	if (ec)
		std::printf("remove failed: [%s] %s\n", ec.category().name(), ec.message().c_str());
}

TORRENT_TEST(coalesce_buffer)
{
	error_code ec;
	file f;
	TEST_CHECK(f.open("test_file", open_mode::read_write, ec));
	if (ec)
		std::printf("open failed: [%s] %s\n", ec.category().name(), ec.message().c_str());
	TEST_EQUAL(ec, error_code());
	if (ec) std::printf("%s\n", ec.message().c_str());
	char test[] = "test";
	char foobar[] = "foobar";
	iovec_t b[2] = {{test, 4}, {foobar, 6}};
	TEST_EQUAL(f.writev(0, b, ec, open_mode::coalesce_buffers), 4 + 6);
	if (ec)
		std::printf("writev failed: [%s] %s\n", ec.category().name(), ec.message().c_str());
	TEST_CHECK(!ec);
	char test_buf1[5] = {0};
	char test_buf2[7] = {0};
	b[0] = { test_buf1, 4 };
	b[1] = { test_buf2, 6 };
	TEST_EQUAL(f.readv(0, b, ec), 4 + 6);
	if (ec)
	{
		std::printf("readv failed: [%s] %s\n"
			, ec.category().name(), ec.message().c_str());
	}
	TEST_EQUAL(ec, error_code());
	TEST_CHECK(test_buf1 == "test"_sv);
	TEST_CHECK(test_buf2 == "foobar"_sv);
	f.close();
}

TORRENT_TEST(stat_file)
{
	file_status st;
	error_code ec;
	stat_file("no_such_file_or_directory.file", &st, ec);
	TEST_CHECK(ec);
	TEST_EQUAL(ec, boost::system::errc::no_such_file_or_directory);
}

// specificaly UNC tests
#if TORRENT_USE_UNC_PATHS

namespace {
std::tuple<int, bool> fill_current_directory_caps()
{
#ifdef TORRENT_WINDOWS
	error_code ec;
	DWORD dw_maximum_component_length;
	DWORD dw_file_system_flags;
	if (!GetVolumeInformationA(nullptr, nullptr, 0, nullptr, &dw_maximum_component_length, &dw_file_system_flags, nullptr, 0))
	{
		ec.assign(GetLastError(), system_category());
		std::printf("GetVolumeInformation: [%s] %s\n"
			, ec.category().name(), ec.message().c_str());
		return std::make_tuple(0, false);
	}
	int maximum_component_length = int(dw_maximum_component_length);
	bool support_hard_links = ((dw_file_system_flags & FILE_SUPPORTS_HARD_LINKS) != 0);
	return std::make_tuple(maximum_component_length, support_hard_links);
#else
	return std::make_tuple(TORRENT_MAX_PATH, true);
#endif
}
}

TORRENT_TEST(unc_tests)
{
	using lt::canonicalize_path;
	TEST_EQUAL(canonicalize_path("c:\\a\\..\\b"), "c:\\b");
	TEST_EQUAL(canonicalize_path("a\\..\\b"), "b");
	TEST_EQUAL(canonicalize_path("a\\..\\.\\b"), "b");
	TEST_EQUAL(canonicalize_path("\\.\\a"), "\\a");
	TEST_EQUAL(canonicalize_path("\\\\bla\\.\\a"), "\\\\bla\\a");
	TEST_EQUAL(canonicalize_path("c:\\bla\\a"), "c:\\bla\\a");

	error_code ec;

	std::vector<std::string> special_names
	{
		"CON", "PRN", "AUX", "NUL",
		"COM1", "COM2", "COM3", "COM4",
		"COM5", "COM6", "COM7", "COM8",
		"COM9", "LPT1", "LPT2", "LPT3",
		"LPT4", "LPT5", "LPT6", "LPT7",
		"LPT8", "LPT9"
	};

	for (std::string special_name : special_names)
	{
		TEST_EQUAL(touch_file(special_name, 10), 0);
		TEST_CHECK(lt::exists(special_name));
		lt::remove(special_name, ec);
		TEST_EQUAL(ec, error_code());
		TEST_CHECK(!lt::exists(special_name));
	}

	int maximum_component_length;
	bool support_hard_links;
	std::tie(maximum_component_length, support_hard_links) = fill_current_directory_caps();

	if (maximum_component_length > 0)
	{
		std::string long_component_name;
		long_component_name.resize(size_t(maximum_component_length));
		for (int i = 0; i < maximum_component_length; ++i)
			long_component_name[i] = static_cast<char>((i % 26) + 'A');

		std::string long_file_name1 =  combine_path(long_component_name, long_component_name);
		long_file_name1.back() = '1';
		std::string long_file_name2 { long_file_name1 };
		long_file_name2.back() = '2';

		lt::create_directory(long_component_name, ec);
		TEST_EQUAL(ec, error_code());
		TEST_CHECK(lt::exists(long_component_name));
		TEST_CHECK(lt::is_directory(long_component_name, ec));

		TEST_EQUAL(touch_file(long_file_name1, 10), 0);
		TEST_CHECK(lt::exists(long_file_name1));

		lt::rename(long_file_name1, long_file_name2, ec);
		TEST_EQUAL(ec, error_code());
		TEST_CHECK(!lt::exists(long_file_name1));
		TEST_CHECK(lt::exists(long_file_name2));

		lt::copy_file(long_file_name2, long_file_name1, ec);
		TEST_EQUAL(ec, error_code());
		TEST_CHECK(lt::exists(long_file_name1));

		std::set<std::string> files;

		for (lt::directory i(long_component_name, ec); !i.done(); i.next(ec))
		{
			std::string f = i.file();
			files.insert(f);
		}

		TEST_EQUAL(files.size(), 4);

		lt::remove(long_file_name1, ec);
		TEST_EQUAL(ec, error_code());
		TEST_CHECK(!lt::exists(long_file_name1));

		if (support_hard_links)
		{
			lt::hard_link(long_file_name2, long_file_name1, ec);
			TEST_EQUAL(ec, error_code());
			TEST_CHECK(lt::exists(long_file_name1));

			lt::remove(long_file_name1, ec);
			TEST_EQUAL(ec, error_code());
			TEST_CHECK(!lt::exists(long_file_name1));
		}
	}
}

TORRENT_TEST(unc_paths)
{
	std::string const reserved_name = "con";
	error_code ec;
	{
		file f;
		TEST_CHECK(f.open(reserved_name, open_mode::read_write, ec) && !ec);
	}
	remove(reserved_name, ec);
	TEST_CHECK(!ec);
}
#endif<|MERGE_RESOLUTION|>--- conflicted
+++ resolved
@@ -309,7 +309,6 @@
 	TEST_CHECK(test_buf == "test"_sv);
 	f.close();
 
-<<<<<<< HEAD
 	TEST_CHECK(f.open(test_file_name, open_mode::read_only, ec));
 	if (ec)
 		std::printf("open failed: [%s] %s\n", ec.category().name(), ec.message().c_str());
@@ -329,27 +328,6 @@
 	TEST_EQUAL(ec, error_code());
 	TEST_CHECK(test_buf == "test"_sv);
 	f.close();
-
-=======
-	TEST_CHECK(f.open("test_file", file::read_only, ec));
-	if (ec)
-		fprintf(stdout, "open failed: [%s] %s\n", ec.category().name(), ec.message().c_str());
-	TEST_EQUAL(ec, error_code());
-	file::iovec_t two_buffers[2];
-
-	std::memset(test_buf, 0, sizeof(test_buf));
-	char test_buf2[5] = {0};
-	two_buffers[0].iov_base = test_buf;
-	two_buffers[0].iov_len = 4;
-	two_buffers[1].iov_base = test_buf2;
-	two_buffers[1].iov_len = 4;
-	TEST_EQUAL(f.readv(0, two_buffers, 2, ec), 4);
-	if (ec)
-		fprintf(stdout, "readv failed: [%s] %s\n", ec.category().name(), ec.message().c_str());
-	TEST_EQUAL(ec, error_code());
-	TEST_CHECK(strcmp(test_buf, "test") == 0);
-	f.close();
->>>>>>> 7a34b274
 }
 
 TORRENT_TEST(hard_link)
