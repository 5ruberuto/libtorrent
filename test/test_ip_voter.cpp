--- conflicted
+++ resolved
@@ -45,20 +45,12 @@
 bool cast_vote(ip_voter& ipv, address ext_ip, address voter)
 {
 	bool new_ip = ipv.cast_vote(ext_ip, 1, voter);
-<<<<<<< HEAD
-	std::fprintf(stderr, "%15s -> %-15s\n"
-=======
-	fprintf(stdout, "%15s -> %-15s\n"
->>>>>>> 6bb2d7c0
+	std::fprintf(stdout, "%15s -> %-15s\n"
 		, print_address(voter).c_str()
 		, print_address(ext_ip).c_str());
 	if (new_ip)
 	{
-<<<<<<< HEAD
-		std::fprintf(stderr, "   \x1b[1mnew external IP: %s\x1b[0m\n"
-=======
-		fprintf(stdout, "   \x1b[1mnew external IP: %s\x1b[0m\n"
->>>>>>> 6bb2d7c0
+		std::fprintf(stdout, "   \x1b[1mnew external IP: %s\x1b[0m\n"
 			, print_address(ipv.external_address()).c_str());
 	}
 	return new_ip;
