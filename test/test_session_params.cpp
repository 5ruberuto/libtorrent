--- conflicted
+++ resolved
@@ -140,15 +140,11 @@
 
 	TEST_EQUAL(params2.dht_state.nids.size(), 1);
 
-<<<<<<< HEAD
-	// not a chance the nid will be the fake initial ones
-	TEST_CHECK(params2.dht_state.nids[0].second != s.nids[0].second);
-=======
-	if (params1.dht_state.nids.size() >= 1) {
+	if (params2.dht_state.nids.size() >= 1)
+	{
 		// not a chance the nid will be the fake initial ones
-		TEST_CHECK(params1.dht_state.nids[0].second != s.nids[0].second);
-	}
->>>>>>> ee381064
+		TEST_CHECK(params2.dht_state.nids[0].second != s.nids[0].second);
+	}
 }
 #endif
 
