/*

Copyright (c) 2011, Arvid Norberg
All rights reserved.

Redistribution and use in source and binary forms, with or without
modification, are permitted provided that the following conditions
are met:

    * Redistributions of source code must retain the above copyright
      notice, this list of conditions and the following disclaimer.
    * Redistributions in binary form must reproduce the above copyright
      notice, this list of conditions and the following disclaimer in
      the documentation and/or other materials provided with the distribution.
    * Neither the name of the author nor the names of its
      contributors may be used to endorse or promote products derived
      from this software without specific prior written permission.

THIS SOFTWARE IS PROVIDED BY THE COPYRIGHT HOLDERS AND CONTRIBUTORS "AS IS"
AND ANY EXPRESS OR IMPLIED WARRANTIES, INCLUDING, BUT NOT LIMITED TO, THE
IMPLIED WARRANTIES OF MERCHANTABILITY AND FITNESS FOR A PARTICULAR PURPOSE
ARE DISCLAIMED. IN NO EVENT SHALL THE COPYRIGHT OWNER OR CONTRIBUTORS BE
LIABLE FOR ANY DIRECT, INDIRECT, INCIDENTAL, SPECIAL, EXEMPLARY, OR
CONSEQUENTIAL DAMAGES (INCLUDING, BUT NOT LIMITED TO, PROCUREMENT OF
SUBSTITUTE GOODS OR SERVICES; LOSS OF USE, DATA, OR PROFITS; OR BUSINESS
INTERRUPTION) HOWEVER CAUSED AND ON ANY THEORY OF LIABILITY, WHETHER IN
CONTRACT, STRICT LIABILITY, OR TORT (INCLUDING NEGLIGENCE OR OTHERWISE)
ARISING IN ANY WAY OUT OF THE USE OF THIS SOFTWARE, EVEN IF ADVISED OF THE
POSSIBILITY OF SUCH DAMAGE.

*/

#include "boost_python.hpp"
#include <libtorrent/error_code.hpp>
#include <libtorrent/bdecode.hpp>
#include <libtorrent/upnp.hpp>
#include <libtorrent/socks5_stream.hpp>

namespace boost
{
	// this fixe mysterious link error on msvc
	template <>
	inline boost::system::error_category const volatile*
	get_pointer(class boost::system::error_category const volatile* p)
	{
		return p;
	}
}

#include <boost/asio/error.hpp>
#if defined TORRENT_USE_OPENSSL
#include <boost/asio/ssl.hpp>
#endif
#if TORRENT_USE_I2P
#include <libtorrent/i2p_stream.hpp>
#endif

using namespace boost::python;
using namespace lt;
using boost::system::error_category;

namespace {

	struct ec_pickle_suite : boost::python::pickle_suite
	{
		static boost::python::tuple
		getinitargs(error_code const&)
		{
			return boost::python::tuple();
		}

		static boost::python::tuple
		getstate(error_code const& ec)
		{
			return boost::python::make_tuple(ec.value(), ec.category().name());
		}

		static void
		setstate(error_code& ec, boost::python::tuple state)
		{
			using namespace boost::python;
			if (len(state) != 2)
			{
				PyErr_SetObject(PyExc_ValueError,
					("expected 2-item tuple in call to __setstate__; got %s"
					% state).ptr());
				throw_error_already_set();
			}

			int const value = extract<int>(state[0]);
			std::string const category = extract<std::string>(state[1]);
			if (category == "system")
				ec.assign(value, lt::system_category());
			else if (category == "generic")
				ec.assign(value, lt::generic_category());
			else if (category == "libtorrent")
				ec.assign(value, lt::libtorrent_category());
			else if (category == "http error")
				ec.assign(value, lt::http_category());
			else if (category == "UPnP error")
				ec.assign(value, lt::upnp_category());
			else if (category == "bdecode error")
				ec.assign(value, lt::bdecode_category());
			else if (category == "asio.netdb")
				ec.assign(value, boost::asio::error::get_netdb_category());
			else if (category == "asio.addinfo")
				ec.assign(value, boost::asio::error::get_addrinfo_category());
			else if (category == "asio.misc")
				ec.assign(value, boost::asio::error::get_misc_category());
			else if (category == "asio.misc")
				ec.assign(value, boost::asio::error::get_misc_category());
#if defined TORRENT_USE_OPENSSL
			else if (category == "asio.ssl")
				ec.assign(value, boost::asio::error::get_ssl_category());
#endif
			else
			{
				PyErr_SetObject(PyExc_ValueError,
					("unexpected error_category passed to __setstate__; got '%s'"
					% object(category)).ptr());
				throw_error_already_set();
			}
		}
	};
}

struct category_holder
{
	category_holder(boost::system::error_category const& cat) : m_cat(&cat) {}
	char const* name() const { return m_cat->name(); }
	std::string message(int const v) const { return m_cat->message(v); }

	friend bool operator==(category_holder const lhs, category_holder const rhs)
	{ return *lhs.m_cat == *rhs.m_cat; }

	friend bool operator!=(category_holder const lhs, category_holder const rhs)
	{ return *lhs.m_cat != *rhs.m_cat; }

	friend bool operator<(category_holder const lhs, category_holder const rhs)
	{ return *lhs.m_cat < *rhs.m_cat; }

	boost::system::error_category const& ref() const { return *m_cat; }
	operator boost::system::error_category const&() const { return *m_cat; }
private:
	boost::system::error_category const* m_cat;
};

void error_code_assign(boost::system::error_code& self, int const v, category_holder const cat)
{
	self.assign(v, cat.ref());
}

category_holder error_code_category(boost::system::error_code const& self)
{
	return category_holder(self.category());
}

#define WRAP_CAT(name) \
	category_holder wrap_ ##name## _category() { return category_holder(name## _category()); }

WRAP_CAT(libtorrent)
WRAP_CAT(upnp)
WRAP_CAT(http)
WRAP_CAT(socks)
WRAP_CAT(bdecode)
#if TORRENT_USE_I2P
WRAP_CAT(i2p)
#endif
WRAP_CAT(generic)
WRAP_CAT(system)

#undef WRAP_CAT

void bind_error_code()
{
<<<<<<< HEAD
    using boost::noncopyable;

    class_<boost::system::error_category, noncopyable>("error_category", no_init)
        .def("name", &error_category::name)
        .def("message", &error_category::message)
=======
    class_<category_holder>("error_category", no_init)
        .def("name", &category_holder::name)
        .def("message", &category_holder::message)
>>>>>>> 939b380f
        .def(self == self)
        .def(self < self)
        .def(self != self)
        ;

    class_<error_code>("error_code")
        .def(init<>())
        .def(init<int, category_holder>())
        .def("message", static_cast<std::string (error_code::*)() const>(&error_code::message))
        .def("value", &error_code::value)
        .def("clear", &error_code::clear)
<<<<<<< HEAD
        .def("category", &error_code::category
           , return_value_policy<reference_existing_object>())
        .def("assign", &error_code::assign)
        .def_pickle(ec_pickle_suite())
        ;

using return_existing = return_value_policy<reference_existing_object>;

    def("libtorrent_category", &libtorrent_category, return_existing());
    def("upnp_category", &upnp_category, return_existing());
    def("http_category", &http_category, return_existing());
    def("socks_category", &socks_category, return_existing());
    def("bdecode_category", &bdecode_category, return_existing());
=======
        .def("category", &error_code_category)
        .def("assign", &error_code_assign)
        .def_pickle(ec_pickle_suite())
        ;

    def("libtorrent_category", &wrap_libtorrent_category);
    def("upnp_category", &wrap_upnp_category);
    def("http_category", &wrap_http_category);
    def("socks_category", &wrap_socks_category);
    def("bdecode_category", &wrap_bdecode_category);
>>>>>>> 939b380f
#if TORRENT_USE_I2P
    def("i2p_category", &wrap_i2p_category);
#endif

<<<<<<< HEAD
#if TORRENT_ABI_VERSION == 1
    def("get_libtorrent_category", &libtorrent_category, return_existing());
    def("get_upnp_category", &upnp_category, return_existing());
    def("get_http_category", &http_category, return_existing());
    def("get_socks_category", &socks_category, return_existing());
    def("get_bdecode_category", &bdecode_category, return_existing());
=======
#ifndef TORRENT_NO_DEPRECATE
    def("get_libtorrent_category", &wrap_libtorrent_category);
    def("get_upnp_category", &wrap_upnp_category);
    def("get_http_category", &wrap_http_category);
    def("get_socks_category", &wrap_socks_category);
    def("get_bdecode_category", &wrap_bdecode_category);
>>>>>>> 939b380f
#if TORRENT_USE_I2P
    def("get_i2p_category", &wrap_i2p_category);
#endif
#endif // TORRENT_ABI_VERSION

    def("generic_category", &wrap_generic_category);

    def("system_category", &wrap_system_category);
}
<|MERGE_RESOLUTION|>--- conflicted
+++ resolved
@@ -173,17 +173,9 @@
 
 void bind_error_code()
 {
-<<<<<<< HEAD
-    using boost::noncopyable;
-
-    class_<boost::system::error_category, noncopyable>("error_category", no_init)
-        .def("name", &error_category::name)
-        .def("message", &error_category::message)
-=======
     class_<category_holder>("error_category", no_init)
         .def("name", &category_holder::name)
         .def("message", &category_holder::message)
->>>>>>> 939b380f
         .def(self == self)
         .def(self < self)
         .def(self != self)
@@ -195,21 +187,6 @@
         .def("message", static_cast<std::string (error_code::*)() const>(&error_code::message))
         .def("value", &error_code::value)
         .def("clear", &error_code::clear)
-<<<<<<< HEAD
-        .def("category", &error_code::category
-           , return_value_policy<reference_existing_object>())
-        .def("assign", &error_code::assign)
-        .def_pickle(ec_pickle_suite())
-        ;
-
-using return_existing = return_value_policy<reference_existing_object>;
-
-    def("libtorrent_category", &libtorrent_category, return_existing());
-    def("upnp_category", &upnp_category, return_existing());
-    def("http_category", &http_category, return_existing());
-    def("socks_category", &socks_category, return_existing());
-    def("bdecode_category", &bdecode_category, return_existing());
-=======
         .def("category", &error_code_category)
         .def("assign", &error_code_assign)
         .def_pickle(ec_pickle_suite())
@@ -220,26 +197,16 @@
     def("http_category", &wrap_http_category);
     def("socks_category", &wrap_socks_category);
     def("bdecode_category", &wrap_bdecode_category);
->>>>>>> 939b380f
 #if TORRENT_USE_I2P
     def("i2p_category", &wrap_i2p_category);
 #endif
 
-<<<<<<< HEAD
 #if TORRENT_ABI_VERSION == 1
-    def("get_libtorrent_category", &libtorrent_category, return_existing());
-    def("get_upnp_category", &upnp_category, return_existing());
-    def("get_http_category", &http_category, return_existing());
-    def("get_socks_category", &socks_category, return_existing());
-    def("get_bdecode_category", &bdecode_category, return_existing());
-=======
-#ifndef TORRENT_NO_DEPRECATE
     def("get_libtorrent_category", &wrap_libtorrent_category);
     def("get_upnp_category", &wrap_upnp_category);
     def("get_http_category", &wrap_http_category);
     def("get_socks_category", &wrap_socks_category);
     def("get_bdecode_category", &wrap_bdecode_category);
->>>>>>> 939b380f
 #if TORRENT_USE_I2P
     def("get_i2p_category", &wrap_i2p_category);
 #endif
