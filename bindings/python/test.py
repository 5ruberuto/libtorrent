#!/usr/bin/env python
# vim: tabstop=8 expandtab shiftwidth=4 softtabstop=4

from __future__ import print_function

import libtorrent as lt

import unittest
import time
import datetime
import os
import shutil
import binascii
import subprocess as sub
import sys
import inspect
import pickle

# include terminal interface for travis parallel executions of scripts which use
# terminal features: fix multiple stdin assignment at termios.tcgetattr
if os.name != 'nt':
    import pty

HAVE_DEPRECATED_APIS = hasattr(lt, 'version')

settings = {
    'alert_mask': lt.alert.category_t.all_categories,
    'enable_dht': False, 'enable_lsd': False, 'enable_natpmp': False,
    'enable_upnp': False, 'listen_interfaces': '0.0.0.0:0', 'file_pool_size': 1}

<<<<<<< HEAD
class test_create_torrent(unittest.TestCase):
=======
	def test_bencoded_constructor(self):
		info = lt.torrent_info({ 'info': {'name': 'test_torrent', 'length': 1234,
			'piece length': 16 * 1024,
			'pieces': 'aaaaaaaaaaaaaaaaaaaa'}})

		self.assertEqual(info.num_files(), 1)

		f = info.files()
		self.assertEqual(f.file_path(0), 'test_torrent')
		self.assertEqual(f.file_name(0), 'test_torrent')
		self.assertEqual(f.file_size(0), 1234)
		self.assertEqual(info.total_size(), 1234)
>>>>>>> 0edb0f28

    def test_from_torrent_info(self):
        ti = lt.torrent_info('unordered.torrent')
        ct = lt.create_torrent(ti)
        entry = ct.generate()
        content = lt.bencode(entry).strip()
        with open('unordered.torrent', 'rb') as f:
            file_content = bytearray(f.read().strip())
            print(content)
            print(file_content)
            print(entry)
            self.assertEqual(content, file_content)


class test_session_stats(unittest.TestCase):

    def test_unique(self):
        l = lt.session_stats_metrics()
        self.assertTrue(len(l) > 40)
        idx = set()
        for m in l:
            self.assertTrue(m.value_index not in idx)
            idx.add(m.value_index)

    def test_find_idx(self):
        self.assertEqual(lt.find_metric_idx("peer.error_peers"), 0)


class test_torrent_handle(unittest.TestCase):

    def setup(self):
        self.ses = lt.session(settings)
        self.ti = lt.torrent_info('url_seed_multi.torrent')
        self.h = self.ses.add_torrent({
            'ti': self.ti, 'save_path': os.getcwd()})

    def test_torrent_handle(self):
        self.setup()
        self.assertEqual(self.h.get_file_priorities(), [4, 4])
        self.assertEqual(self.h.get_piece_priorities(), [4])

        self.h.prioritize_files([0, 1])
        self.assertEqual(self.h.get_file_priorities(), [0, 1])

        self.h.prioritize_pieces([0])
        self.assertEqual(self.h.get_piece_priorities(), [0])

        # also test the overload that takes a list of piece->priority mappings
        self.h.prioritize_pieces([(0, 1)])
        self.assertEqual(self.h.get_piece_priorities(), [1])
        self.h.connect_peer(('127.0.0.1', 6881))
        self.h.connect_peer(('127.0.0.2', 6881), source=4)
        self.h.connect_peer(('127.0.0.3', 6881), flags=2)
        self.h.connect_peer(('127.0.0.4', 6881), flags=2, source=4)

        print(self.h.queue_position())

    def test_torrent_handle_in_set(self):
        self.setup()
        torrents = set()
        torrents.add(self.h)

        # get another instance of a torrent_handle that represents the same
        # torrent. Make sure that when we add it to a set, it just replaces the
        # existing object
        t = self.ses.get_torrents()
        self.assertEqual(len(t), 1)
        for h in t:
            torrents.add(h)

        self.assertEqual(len(torrents), 1)

    def test_torrent_handle_in_dict(self):
        self.setup()
        torrents = {}
        torrents[self.h] = 'foo'

        # get another instance of a torrent_handle that represents the same
        # torrent. Make sure that when we add it to a dict, it just replaces the
        # existing object
        t = self.ses.get_torrents()
        self.assertEqual(len(t), 1)
        for h in t:
            torrents[h] = 'bar'

        self.assertEqual(len(torrents), 1)
        self.assertEqual(torrents[self.h], 'bar')


    def test_replace_trackers(self):
        self.setup()
        trackers = []
        for idx, tracker_url in enumerate(('udp://tracker1.com', 'udp://tracker2.com')):
            tracker = lt.announce_entry(tracker_url)
            tracker.tier = idx
            tracker.fail_limit = 2
            trackers.append(tracker)
        self.h.replace_trackers(trackers)
        new_trackers = self.h.trackers()
        self.assertEqual(new_trackers[0]['url'], 'udp://tracker1.com')
        self.assertEqual(new_trackers[1]['tier'], 1)
        self.assertEqual(new_trackers[1]['fail_limit'], 2)

    def test_pickle_trackers(self):
        """Test lt objects convertors are working and trackers can be pickled"""
        self.setup()
        tracker = lt.announce_entry('udp://tracker1.com')
        tracker.tier = 0
        tracker.fail_limit = 1
        trackers = [tracker]
        self.h.replace_trackers(trackers)
        tracker_list = [tracker for tracker in self.h.trackers()]
        # wait a bit until the endpoints list gets populated
        while len(tracker_list[0]['endpoints']) == 0:
            time.sleep(0.1)
            tracker_list = [tracker for tracker in self.h.trackers()]
        pickled_trackers = pickle.dumps(tracker_list)
        unpickled_trackers = pickle.loads(pickled_trackers)
        self.assertEqual(unpickled_trackers[0]['url'], 'udp://tracker1.com')
        self.assertEqual(unpickled_trackers[0]['endpoints'][0]['last_error']['value'], 0)

    def test_file_status(self):
        self.setup()
        l = self.h.file_status()
        print(l)

    def test_piece_deadlines(self):
        self.setup()
        self.h.clear_piece_deadlines()

    def test_status_last_uploaded_dowloaded(self):
        # we want to check at seconds precision but can't control session
        # time, wait for next full second to prevent second increment
        time.sleep(1 - datetime.datetime.now().microsecond / 1000000.0)

        sessionStart = datetime.datetime.now().replace(microsecond=0)
        self.setup()
        st = self.h.status()
        # last upload and download times are at session start time
        self.assertLessEqual(abs(st.last_upload - sessionStart), datetime.timedelta(seconds=1))
        self.assertLessEqual(abs(st.last_download - sessionStart), datetime.timedelta(seconds=1))

    def test_serialize_trackers(self):
        """Test to ensure the dict contains only python built-in types"""
        self.setup()
        self.h.add_tracker({'url':'udp://tracker1.com'})
        tr = self.h.trackers()[0]
        # wait a bit until the endpoints list gets populated
        while len(tr['endpoints']) == 0:
            time.sleep(0.1)
            tr = self.h.trackers()[0]
        import json
        print(json.dumps(self.h.trackers()[0]))

    def test_torrent_status(self):
        self.setup()
        st = self.h.status()
        ti = st.handle
        self.assertEqual(ti.info_hash(), self.ti.info_hash())
        # make sure we can compare torrent_status objects
        st2 = self.h.status()
        self.assertEqual(st2, st)
        print(st2)

    def test_read_resume_data(self):

        resume_data = lt.bencode({
            'file-format': 'libtorrent resume file',
            'info-hash': 'abababababababababab',
            'name': 'test',
            'save_path': '.',
            'peers': '\x01\x01\x01\x01\x00\x01\x02\x02\x02\x02\x00\x02',
            'file_priority': [0, 1, 1]})
        tp = lt.read_resume_data(resume_data)

        self.assertEqual(tp.name, 'test')
        self.assertEqual(tp.info_hash, lt.sha1_hash('abababababababababab'))
        self.assertEqual(tp.file_priorities, [0, 1, 1])
        self.assertEqual(tp.peers, [('1.1.1.1', 1), ('2.2.2.2', 2)])

        ses = lt.session(settings)
        h = ses.add_torrent(tp)
        for attr in dir(tp):
           print('%s: %s' % (attr, getattr(tp, attr)))

        h.connect_peer(('3.3.3.3', 3))

        for i in range(0, 10):
            alerts = ses.pop_alerts()
            for a in alerts:
                print(a.message())
            time.sleep(0.1)

    def test_scrape(self):
        self.setup()
        # this is just to make sure this function can be called like this
        # from python
        self.h.scrape_tracker()

    def test_cache_info(self):
        self.setup()
        cs = self.ses.get_cache_info(self.h)
        self.assertEqual(cs.pieces, [])

    def test_unknown_torrent_parameter(self):
        self.ses = lt.session(settings)
        try:
            self.h = self.ses.add_torrent({'unexpected-key-name': ''})
            self.assertFalse('should have thrown an exception')
        except KeyError as e:
            print(e)

    def test_torrent_parameter(self):
        self.ses = lt.session(settings)
        self.ti = lt.torrent_info('url_seed_multi.torrent');
        self.h = self.ses.add_torrent({
            'ti': self.ti,
            'save_path': os.getcwd(),
            'trackers': ['http://test.com/announce'],
            'dht_nodes': [('1.2.3.4', 6881), ('4.3.2.1', 6881)],
            'file_priorities': [1,1],
            'http_seeds': ['http://test.com/file3'],
            'url_seeds': ['http://test.com/announce-url'],
            'peers': [('5.6.7.8', 6881)],
            'banned_peers': [('8.7.6.5', 6881)],
            'renamed_files': { 0: 'test.txt', 2: 'test.txt' }
            })
        self.st = self.h.status()
        self.assertEqual(self.st.save_path, os.getcwd())
        trackers = self.h.trackers();
        self.assertEqual(len(trackers), 1)
        self.assertEqual(trackers[0].get('url'), 'http://test.com/announce')
        self.assertEqual(trackers[0].get('tier'), 0)
        self.assertEqual(self.h.get_file_priorities(), [1,1])
        self.assertEqual(self.h.http_seeds(),['http://test.com/file3'])
        # url_seeds was already set, test that it did not got overwritten
        self.assertEqual(self.h.url_seeds(),
            ['http://test.com/announce-url/', 'http://test.com/file/'])
        self.assertEqual(self.h.get_piece_priorities(),[4])
        self.assertEqual(self.ti.merkle_tree(),[])
        self.assertEqual(self.st.verified_pieces,[])

class test_torrent_info(unittest.TestCase):

    def test_bencoded_constructor(self):
        info = lt.torrent_info({'info': {
            'name': 'test_torrent', 'length': 1234,
            'piece length': 16 * 1024,
            'pieces': 'aaaaaaaaaaaaaaaaaaaa'}})

        self.assertEqual(info.num_files(), 1)

        f = info.files()
        self.assertEqual(f.file_path(0), 'test_torrent')
        self.assertEqual(f.file_size(0), 1234)
        self.assertEqual(info.total_size(), 1234)

    def test_metadata(self):
        ti = lt.torrent_info('base.torrent')

        self.assertTrue(len(ti.metadata()) != 0)
        self.assertTrue(len(ti.hash_for_piece(0)) != 0)

    def test_web_seeds(self):
        ti = lt.torrent_info('base.torrent')

        ws = [{'url': 'http://foo/test', 'auth': '', 'type': 0},
              {'url': 'http://bar/test', 'auth': '', 'type': 1}]
        ti.set_web_seeds(ws)
        web_seeds = ti.web_seeds()
        self.assertEqual(len(ws), len(web_seeds))
        for i in range(len(web_seeds)):
            self.assertEqual(web_seeds[i]["url"], ws[i]["url"])
            self.assertEqual(web_seeds[i]["auth"], ws[i]["auth"])
            self.assertEqual(web_seeds[i]["type"], ws[i]["type"])

    def test_iterable_files(self):
        # the file_strage object is only iterable for backwards compatibility
        if not HAVE_DEPRECATED_APIS:
            return

        lt.session(settings)
        ti = lt.torrent_info('url_seed_multi.torrent')
        files = ti.files()

        idx = 0
        expected = ['bar.txt', 'var.txt']
        for f in files:
            print(f.path)

            self.assertEqual(os.path.split(f.path)[1], expected[idx])
            self.assertEqual(os.path.split(f.path)[0],
                             os.path.join('temp', 'foo'))
            idx += 1


    def test_announce_entry(self):
        ae = lt.announce_entry('test')
        self.assertEquals(ae.url, 'test')
        self.assertEquals(ae.tier, 0)
        self.assertEquals(ae.verified, False)
        self.assertEquals(ae.source, 0)

class test_alerts(unittest.TestCase):

    def test_alert(self):

        ses = lt.session(settings)
        ti = lt.torrent_info('base.torrent')
        h = ses.add_torrent({'ti': ti, 'save_path': os.getcwd()})
        st = h.status()
        time.sleep(1)
        ses.remove_torrent(h)
        ses.wait_for_alert(1000)  # milliseconds
        alerts = ses.pop_alerts()
        for a in alerts:
            if a.what() == 'add_torrent_alert':
                self.assertEquals(a.torrent_name, 'temp')
            print(a.message())
            for field_name in dir(a):
                if field_name.startswith('__'):
                    continue
                field = getattr(a, field_name)
                if callable(field):
                    print('  ', field_name, ' = ', field())
                else:
                    print('  ', field_name, ' = ', field)

        print(st.next_announce)
        self.assertEqual(st.name, 'temp')
        print(st.errc.message())
        print(st.pieces)
        print(st.last_seen_complete)
        print(st.completed_time)
        print(st.progress)
        print(st.num_pieces)
        print(st.distributed_copies)
        if HAVE_DEPRECATED_APIS:
            print(st.paused)
        print(st.info_hash)
        print(st.seeding_duration)
        print(st.last_upload)
        print(st.last_download)
        self.assertEqual(st.save_path, os.getcwd())

    def test_pop_alerts(self):
        ses = lt.session(settings)
        ses.async_add_torrent(
            {"ti": lt.torrent_info("base.torrent"), "save_path": "."})

# this will cause an error (because of duplicate torrents) and the
# torrent_info object created here will be deleted once the alert goes out
# of scope. When that happens, it will decrement the python object, to allow
# it to release the object.
# we're trying to catch the error described in this post, with regards to
# torrent_info.
# https://mail.python.org/pipermail/cplusplus-sig/2007-June/012130.html
        ses.async_add_torrent(
            {"ti": lt.torrent_info("base.torrent"), "save_path": "."})
        time.sleep(1)
        for i in range(0, 10):
            alerts = ses.pop_alerts()
            for a in alerts:
                print(a.message())
            time.sleep(0.1)


class test_bencoder(unittest.TestCase):

    def test_bencode(self):

        encoded = lt.bencode({'a': 1, 'b': [1, 2, 3], 'c': 'foo'})
        self.assertEqual(encoded, b'd1:ai1e1:bli1ei2ei3ee1:c3:fooe')

    def test_bdecode(self):

        encoded = b'd1:ai1e1:bli1ei2ei3ee1:c3:fooe'
        decoded = lt.bdecode(encoded)
        self.assertEqual(decoded, {b'a': 1, b'b': [1, 2, 3], b'c': b'foo'})


class test_sha1hash(unittest.TestCase):

    def test_sha1hash(self):
        h = 'a0'*20
        s = lt.sha1_hash(binascii.unhexlify(h))
        self.assertEqual(h, str(s))

class test_magnet_link(unittest.TestCase):

    def test_parse_magnet_uri(self):
        ses = lt.session(settings)
        magnet = 'magnet:?xt=urn:btih:C6EIF4CCYDBTIJVG3APAGM7M4NDONCTI'
        p = lt.parse_magnet_uri(magnet)
        p['save_path'] = '.'
        h = ses.add_torrent(p)
        self.assertEqual(str(h.info_hash()), '178882f042c0c33426a6d81e0333ece346e68a68')

class test_peer_class(unittest.TestCase):

	def test_peer_class_ids(self):
		s = lt.session(settings)

		print('global_peer_class_id:', lt.session.global_peer_class_id)
		print('tcp_peer_class_id:', lt.session.tcp_peer_class_id)
		print('local_peer_class_id:', lt.session.local_peer_class_id)

		print('global: ', s.get_peer_class(s.global_peer_class_id))
		print('tcp: ', s.get_peer_class(s.local_peer_class_id))
		print('local: ', s.get_peer_class(s.local_peer_class_id))

	def test_peer_class(self):
		s = lt.session(settings)

		c = s.create_peer_class('test class')
		print('new class: ', s.get_peer_class(c))

		nfo = s.get_peer_class(c)
		self.assertEqual(nfo['download_limit'], 0)
		self.assertEqual(nfo['upload_limit'], 0)
		self.assertEqual(nfo['ignore_unchoke_slots'], False)
		self.assertEqual(nfo['connection_limit_factor'], 100)
		self.assertEqual(nfo['download_priority'], 1)
		self.assertEqual(nfo['upload_priority'], 1)
		self.assertEqual(nfo['label'], 'test class')

		nfo['download_limit'] = 1337
		nfo['upload_limit'] = 1338
		nfo['ignore_unchoke_slots'] = True
		nfo['connection_limit_factor'] = 42
		nfo['download_priority'] = 2
		nfo['upload_priority'] = 3

		s.set_peer_class(c, nfo)

		nfo2 = s.get_peer_class(c)
		self.assertEqual(nfo, nfo2)

	def test_peer_class_filter(self):
		filt = lt.peer_class_type_filter()
		filt.add(lt.peer_class_type_filter.tcp_socket, lt.session.global_peer_class_id);
		filt.remove(lt.peer_class_type_filter.utp_socket, lt.session.local_peer_class_id);

		filt.disallow(lt.peer_class_type_filter.tcp_socket, lt.session.global_peer_class_id);
		filt.allow(lt.peer_class_type_filter.utp_socket, lt.session.local_peer_class_id);

	def test_peer_class_ip_filter(self):
		s = lt.session(settings)
		s.set_peer_class_type_filter(lt.peer_class_type_filter())
		s.set_peer_class_filter(lt.ip_filter())

class test_session(unittest.TestCase):

    def test_add_torrent(self):
        s = lt.session(settings)
        h = s.add_torrent({'ti': lt.torrent_info('base.torrent'),
            'save_path': '.',
            'dht_nodes': [('1.2.3.4', 6881), ('4.3.2.1', 6881)],
            'http_seeds': ['http://test.com/seed'],
            'peers': [('5.6.7.8', 6881)],
            'banned_peers': [('8.7.6.5', 6881)],
            'file_priorities': [1,1,1,2,0]})

    def test_apply_settings(self):

        s = lt.session(settings)
        s.apply_settings({'num_want': 66, 'user_agent': 'test123'})
        self.assertEqual(s.get_settings()['num_want'], 66)
        self.assertEqual(s.get_settings()['user_agent'], 'test123')

    def test_post_session_stats(self):
        s = lt.session({'alert_mask': lt.alert.category_t.stats_notification, 'enable_dht': False})
        s.post_session_stats()
        alerts = []
        # first the stats headers log line. but not if logging is disabled
        s.wait_for_alert(1000)
        alerts = s.pop_alerts()
        a = alerts.pop(0)
        print(a)
        self.assertTrue(isinstance(a, lt.session_stats_header_alert))
        # then the actual stats values
        if len(alerts) == 0:
            s.wait_for_alert(1000)
            alerts = s.pop_alerts()
            a = alerts.pop(0)
            print(a)
            self.assertTrue(isinstance(a, lt.session_stats_alert))
            self.assertTrue(isinstance(a.values, dict))
            self.assertTrue(len(a.values) > 0)

    def test_unknown_settings(self):
        try:
            s = lt.session({'unexpected-key-name': 42})
            self.assertFalse('should have thrown an exception')
        except KeyError as e:
            print(e)

    def test_fingerprint(self):
        self.assertEqual(lt.generate_fingerprint('LT', 0, 1, 2, 3), '-LT0123-')
        self.assertEqual(lt.generate_fingerprint('..', 10, 1, 2, 3), '-..A123-')

    def test_min_memory_preset(self):
        min_mem = lt.min_memory_usage()
        print(min_mem)

        self.assertTrue('connection_speed' in min_mem)
        self.assertTrue('file_pool_size' in min_mem)

    def test_seed_mode_preset(self):
        seed_mode = lt.high_performance_seed()
        print(seed_mode)

        self.assertTrue('alert_queue_size' in seed_mode)
        self.assertTrue('connection_speed' in seed_mode)
        self.assertTrue('file_pool_size' in seed_mode)


class test_example_client(unittest.TestCase):

    def test_execute_client(self):
        if os.name == 'nt':
            # TODO: fix windows includes of client.py
            return
        my_stdin = sys.stdin
        if os.name != 'nt':
            master_fd, slave_fd = pty.openpty()
            # slave_fd fix multiple stdin assignment at termios.tcgetattr
            my_stdin = slave_fd

        process = sub.Popen(
            [sys.executable,"client.py","url_seed_multi.torrent"],
            stdin=my_stdin, stdout=sub.PIPE, stderr=sub.PIPE)
        # python2 has no Popen.wait() timeout
        time.sleep(5)
        returncode = process.poll()
        if returncode == None:
            # this is an expected use-case
            process.kill()
        err = process.stderr.read().decode("utf-8")
        self.assertEqual('', err, 'process throw errors: \n' + err)
        # check error code if process did unexpected end
        if returncode != None:
            # in case of error return: output stdout if nothing was on stderr
            if returncode != 0:
                print("stdout:\n" + process.stdout.read().decode("utf-8"))
            self.assertEqual(returncode, 0, "returncode: " + str(returncode) + "\n"
                + "stderr: empty\n"
                + "some configuration does not output errors like missing module members,"
                + "try to call it manually to get the error message\n")

    def test_execute_simple_client(self):
        process = sub.Popen(
            [sys.executable,"simple_client.py","url_seed_multi.torrent"],
            stdout=sub.PIPE, stderr=sub.PIPE)
        # python2 has no Popen.wait() timeout
        time.sleep(5)
        returncode = process.poll()
        if returncode == None:
            # this is an expected use-case
            process.kill()
        err = process.stderr.read().decode("utf-8")
        self.assertEqual('', err, 'process throw errors: \n' + err)
        # check error code if process did unexpected end
        if returncode != None:
            # in case of error return: output stdout if nothing was on stderr
            if returncode != 0:
                print("stdout:\n" + process.stdout.read().decode("utf-8"))
            self.assertEqual(returncode, 0, "returncode: " + str(returncode) + "\n"
                + "stderr: empty\n"
                + "some configuration does not output errors like missing module members,"
                + "try to call it manually to get the error message\n")

    def test_execute_make_torrent(self):
        process = sub.Popen(
            [sys.executable,"make_torrent.py","url_seed_multi.torrent",
            "http://test.com/test"], stdout=sub.PIPE, stderr=sub.PIPE)
        returncode = process.wait()
        # python2 has no Popen.wait() timeout
        err = process.stderr.read().decode("utf-8")
        self.assertEqual('', err, 'process throw errors: \n' + err)
        # in case of error return: output stdout if nothing was on stderr
        if returncode != 0:
            print("stdout:\n" + process.stdout.read().decode("utf-8"))
        self.assertEqual(returncode, 0, "returncode: " + str(returncode) + "\n"
            + "stderr: empty\n"
            + "some configuration does not output errors like missing module members,"
            + "try to call it manually to get the error message\n")

    def test_default_settings(self):

        default = lt.default_settings()
        print(default)

class test_operation_t(unittest.TestCase):

    def test_enum(self):
        self.assertEqual(lt.operation_name(lt.operation_t.sock_accept), "sock_accept")
        self.assertEqual(lt.operation_name(lt.operation_t.unknown), "unknown")
        self.assertEqual(lt.operation_name(lt.operation_t.mkdir), "mkdir")
        self.assertEqual(lt.operation_name(lt.operation_t.partfile_write), "partfile_write")
        self.assertEqual(lt.operation_name(lt.operation_t.hostname_lookup), "hostname_lookup")

if __name__ == '__main__':
    print(lt.__version__)
    shutil.copy(os.path.join('..', '..', 'test', 'test_torrents',
                             'url_seed_multi.torrent'), '.')
    shutil.copy(os.path.join('..', '..', 'test', 'test_torrents',
                             'base.torrent'), '.')
    shutil.copy(os.path.join('..', '..', 'test', 'test_torrents',
                             'unordered.torrent'), '.')
    unittest.main()<|MERGE_RESOLUTION|>--- conflicted
+++ resolved
@@ -28,22 +28,7 @@
     'enable_dht': False, 'enable_lsd': False, 'enable_natpmp': False,
     'enable_upnp': False, 'listen_interfaces': '0.0.0.0:0', 'file_pool_size': 1}
 
-<<<<<<< HEAD
 class test_create_torrent(unittest.TestCase):
-=======
-	def test_bencoded_constructor(self):
-		info = lt.torrent_info({ 'info': {'name': 'test_torrent', 'length': 1234,
-			'piece length': 16 * 1024,
-			'pieces': 'aaaaaaaaaaaaaaaaaaaa'}})
-
-		self.assertEqual(info.num_files(), 1)
-
-		f = info.files()
-		self.assertEqual(f.file_path(0), 'test_torrent')
-		self.assertEqual(f.file_name(0), 'test_torrent')
-		self.assertEqual(f.file_size(0), 1234)
-		self.assertEqual(info.total_size(), 1234)
->>>>>>> 0edb0f28
 
     def test_from_torrent_info(self):
         ti = lt.torrent_info('unordered.torrent')
@@ -298,6 +283,7 @@
 
         f = info.files()
         self.assertEqual(f.file_path(0), 'test_torrent')
+        self.assertEqual(f.file_name(0), 'test_torrent')
         self.assertEqual(f.file_size(0), 1234)
         self.assertEqual(info.total_size(), 1234)
 
