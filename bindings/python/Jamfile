--- conflicted
+++ resolved
@@ -118,19 +118,11 @@
     # (the static build of libpthread is not position independent)
     if <boost-link>shared in $(properties) || <target-os>linux in $(properties)
     {
-<<<<<<< HEAD
-        result += <library>boost_python/<link>shared/<warnings>off ;
+        result += <library>$(boost_python_lib)/<link>shared/<warnings>off ;
     }
     else
     {
-        result += <library>boost_python/<link>static/<warnings>off ;
-=======
-        result += <library>$(boost_python_lib)/<link>shared ;
-    }
-    else
-    {
-        result += <library>$(boost_python_lib)/<link>static ;
->>>>>>> 98d53135
+        result += <library>$(boost_python_lib)/<link>static/<warnings>off ;
     }
 
     if <libtorrent-link>shared in $(properties)
@@ -210,6 +202,7 @@
 install stage_dependencies
   : /torrent//torrent
     boost_python
+    boost_python3
   : <location>dependencies
     <install-dependencies>on
     <install-type>SHARED_LIB
