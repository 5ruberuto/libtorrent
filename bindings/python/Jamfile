--- conflicted
+++ resolved
@@ -12,11 +12,7 @@
 feature visibility : default hidden : composite propagated link-incompatible ;
 feature.compose <visibility>hidden : <cflags>-fvisibility=hidden <cxxflags>-fvisibility-inlines-hidden ;
 
-<<<<<<< HEAD
-feature libtorrent-link : shared static : ;
-=======
 feature libtorrent-link : shared static : composite propagated ;
->>>>>>> 2e0a5263
 feature libtorrent-python-pic : off on : composite propagated link-incompatible ;
 feature.compose <libtorrent-python-pic>on : <cflags>-fPIC ;
 
@@ -139,14 +135,8 @@
   : # requirements
     <include>src
     <conditional>@libtorrent_linking
-<<<<<<< HEAD
-  : # default build
-    <boost-link>static
-    <libtorrent-link>shared
-=======
   : # usage-requirements
     <conditional>@libtorrent_linking
->>>>>>> 2e0a5263
     <suppress-import-lib>false
   ;
 
