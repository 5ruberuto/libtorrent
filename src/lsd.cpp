--- conflicted
+++ resolved
@@ -251,11 +251,7 @@
 	{
 		// we expect it to be hexadecimal
 		// if it isn't, it's not our cookie anyway
-<<<<<<< HEAD
-		std::int32_t cookie = strtol(cookie_iter->second.c_str(), nullptr, 16);
-=======
-		boost::int32_t const cookie = strtol(cookie_iter->second.c_str(), NULL, 16);
->>>>>>> 48ca2096
+		std::int32_t const cookie = strtol(cookie_iter->second.c_str(), nullptr, 16);
 		if (cookie == m_cookie)
 		{
 #ifndef TORRENT_DISABLE_LOGGING
