--- conflicted
+++ resolved
@@ -158,7 +158,7 @@
 
 	entry& entry::operator=(const entry& e)
 	{
-		if (&e == this) return;
+		if (&e == this) return *this;
 		destruct();
 		copy(e);
 		return *this;
@@ -451,10 +451,7 @@
 	}
 #endif
 
-<<<<<<< HEAD
-	entry& entry::operator=(dictionary_type const& v)
-=======
-	void entry::operator=(preformatted_type const& v)
+	entry& entry::operator=(preformatted_type const& v)
 	{
 		destruct();
 		new(data) preformatted_type(v);
@@ -462,10 +459,10 @@
 #ifdef TORRENT_DEBUG
 		m_type_queried = true;
 #endif
-	}
-
-	void entry::operator=(dictionary_type const& v)
->>>>>>> 98543663
+		return *this;
+	}
+
+	entry& entry::operator=(dictionary_type const& v)
 	{
 		destruct();
 		new(data) dictionary_type(v);
