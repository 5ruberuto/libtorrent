--- conflicted
+++ resolved
@@ -106,46 +106,31 @@
 
 #include "libtorrent/aux_/torrent_impl.hpp"
 
-<<<<<<< HEAD
 using namespace std::placeholders;
-=======
-	bool is_downloading_state(int st)
-	{
-		switch (st)
-		{
-			case torrent_status::checking_files:
-			case torrent_status::allocating:
-			case torrent_status::checking_resume_data:
-				return false;
-			case torrent_status::downloading_metadata:
-			case torrent_status::downloading:
-			case torrent_status::finished:
-			case torrent_status::seeding:
-				return true;
-			default:
-				// unexpected state
-				TORRENT_ASSERT_VAL(false, st);
-				return false;
-		}
-	}
-
-	int root2(int x)
-	{
-		int ret = 0;
-		x >>= 1;
-		while (x > 0)
-		{
-			// if this assert triggers, the block size
-			// is not an even 2 exponent!
-			TORRENT_ASSERT(x == 1 || (x & 1) == 0);
-			++ret;
-			x >>= 1;
-		}
-		return ret;
-	}
->>>>>>> 1c867a50
 
 namespace libtorrent {
+namespace {
+
+bool is_downloading_state(int const st)
+{
+	switch (st)
+	{
+		case torrent_status::checking_files:
+		case torrent_status::allocating:
+		case torrent_status::checking_resume_data:
+			return false;
+		case torrent_status::downloading_metadata:
+		case torrent_status::downloading:
+		case torrent_status::finished:
+		case torrent_status::seeding:
+			return true;
+		default:
+			// unexpected state
+			TORRENT_ASSERT_FAIL_VAL(st);
+			return false;
+	}
+}
+} // anonymous namespace
 
 	web_seed_t::web_seed_t(web_seed_entry const& wse)
 		: web_seed_entry(wse)
@@ -3929,17 +3914,11 @@
 
 		remove_time_critical_piece(index, true);
 
-<<<<<<< HEAD
-		if (m_state != torrent_status::finished
-			&& m_state != torrent_status::seeding
-			&& is_finished())
-=======
 		if (is_downloading_state(m_state))
->>>>>>> 1c867a50
-		{
-			if (is_finished()
-				&& m_state != torrent_status::finished
-				&& m_state != torrent_status::seeding)
+		{
+			if (m_state != torrent_status::finished
+				&& m_state != torrent_status::seeding
+				&& is_finished())
 			{
 				// torrent finished
 				// i.e. all the pieces we're interested in have
@@ -3950,11 +3929,7 @@
 				// is deallocated by the torrent once it starts seeding
 			}
 
-<<<<<<< HEAD
-		m_last_download = aux::time_now32();
-=======
-			m_last_download = m_ses.session_time();
->>>>>>> 1c867a50
+			m_last_download = aux::time_now32();
 
 			if (m_share_mode)
 				recalc_share_mode();
@@ -10487,34 +10462,7 @@
 		if (m_peer_list) m_peer_list->clear_peer_prio();
 	}
 
-<<<<<<< HEAD
-namespace {
-
-		bool is_downloading_state(int const st)
-		{
-			switch (st)
-			{
-				case torrent_status::checking_files:
-				case torrent_status::allocating:
-				case torrent_status::checking_resume_data:
-					return false;
-				case torrent_status::downloading_metadata:
-				case torrent_status::downloading:
-				case torrent_status::finished:
-				case torrent_status::seeding:
-					return true;
-				default:
-					// unexpected state
-					TORRENT_ASSERT_FAIL_VAL(st);
-					return false;
-			}
-		}
-	}
-
 	void torrent::stop_when_ready(bool const b)
-=======
-	void torrent::stop_when_ready(bool b)
->>>>>>> 1c867a50
 	{
 		m_stop_when_ready = b;
 
