--- conflicted
+++ resolved
@@ -1544,11 +1544,7 @@
 		// create the SSL context for this torrent. We need to
 		// inject the root certificate, and no other, to
 		// verify other peers against
-<<<<<<< HEAD
-		std::shared_ptr<context> ctx = std::make_shared<context>(m_ses.get_io_service(), context::sslv23);
-=======
-		boost::shared_ptr<context> ctx = boost::make_shared<context>(context::sslv23);
->>>>>>> d1a63cd7
+		std::shared_ptr<context> ctx = std::make_shared<context>(context::sslv23);
 
 		if (!ctx)
 		{
