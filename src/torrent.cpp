/*

Copyright (c) 2003-2018, Arvid Norberg
All rights reserved.

Redistribution and use in source and binary forms, with or without
modification, are permitted provided that the following conditions
are met:

    * Redistributions of source code must retain the above copyright
      notice, this list of conditions and the following disclaimer.
    * Redistributions in binary form must reproduce the above copyright
      notice, this list of conditions and the following disclaimer in
      the documentation and/or other materials provided with the distribution.
    * Neither the name of the author nor the names of its
      contributors may be used to endorse or promote products derived
      from this software without specific prior written permission.

THIS SOFTWARE IS PROVIDED BY THE COPYRIGHT HOLDERS AND CONTRIBUTORS "AS IS"
AND ANY EXPRESS OR IMPLIED WARRANTIES, INCLUDING, BUT NOT LIMITED TO, THE
IMPLIED WARRANTIES OF MERCHANTABILITY AND FITNESS FOR A PARTICULAR PURPOSE
ARE DISCLAIMED. IN NO EVENT SHALL THE COPYRIGHT OWNER OR CONTRIBUTORS BE
LIABLE FOR ANY DIRECT, INDIRECT, INCIDENTAL, SPECIAL, EXEMPLARY, OR
CONSEQUENTIAL DAMAGES (INCLUDING, BUT NOT LIMITED TO, PROCUREMENT OF
SUBSTITUTE GOODS OR SERVICES; LOSS OF USE, DATA, OR PROFITS; OR BUSINESS
INTERRUPTION) HOWEVER CAUSED AND ON ANY THEORY OF LIABILITY, WHETHER IN
CONTRACT, STRICT LIABILITY, OR TORT (INCLUDING NEGLIGENCE OR OTHERWISE)
ARISING IN ANY WAY OUT OF THE USE OF THIS SOFTWARE, EVEN IF ADVISED OF THE
POSSIBILITY OF SUCH DAMAGE.

*/

#include "libtorrent/config.hpp"

#include <cstdarg> // for va_list
#include <ctime>
#include <algorithm>
#include <set>
#include <map>
#include <vector>
#include <cctype>
#include <numeric>
#include <limits> // for numeric_limits
#include <cstdio> // for snprintf
#include <functional>

#ifdef TORRENT_USE_OPENSSL
#include "libtorrent/ssl_stream.hpp"
#include "libtorrent/aux_/disable_warnings_push.hpp"
#include <boost/asio/ssl/context.hpp>
#include <boost/asio/ssl/verify_context.hpp>
#include "libtorrent/aux_/disable_warnings_pop.hpp"
#endif // TORRENT_USE_OPENSSL

#include "libtorrent/torrent.hpp"
#include "libtorrent/torrent_handle.hpp"
#include "libtorrent/announce_entry.hpp"
#include "libtorrent/torrent_info.hpp"
#include "libtorrent/tracker_manager.hpp"
#include "libtorrent/parse_url.hpp"
#include "libtorrent/bencode.hpp"
#include "libtorrent/hasher.hpp"
#include "libtorrent/entry.hpp"
#include "libtorrent/peer.hpp"
#include "libtorrent/peer_connection.hpp"
#include "libtorrent/bt_peer_connection.hpp"
#include "libtorrent/web_peer_connection.hpp"
#include "libtorrent/http_seed_connection.hpp"
#include "libtorrent/peer_connection_handle.hpp"
#include "libtorrent/peer_id.hpp"
#include "libtorrent/identify_client.hpp"
#include "libtorrent/alert_types.hpp"
#include "libtorrent/extensions.hpp"
#include "libtorrent/aux_/session_interface.hpp"
#include "libtorrent/aux_/instantiate_connection.hpp"
#include "libtorrent/assert.hpp"
#include "libtorrent/broadcast_socket.hpp"
#include "libtorrent/kademlia/dht_tracker.hpp"
#include "libtorrent/peer_info.hpp"
#include "libtorrent/http_connection.hpp"
#include "libtorrent/random.hpp"
#include "libtorrent/peer_class.hpp" // for peer_class
#include "libtorrent/socket_io.hpp" // for read_*_endpoint
#include "libtorrent/ip_filter.hpp"
#include "libtorrent/request_blocks.hpp"
#include "libtorrent/performance_counters.hpp" // for counters
#include "libtorrent/resolver_interface.hpp"
#include "libtorrent/aux_/alloca.hpp"
#include "libtorrent/resolve_links.hpp"
#include "libtorrent/aux_/file_progress.hpp"
#include "libtorrent/aux_/has_block.hpp"
#include "libtorrent/alert_manager.hpp"
#include "libtorrent/disk_interface.hpp"
#include "libtorrent/broadcast_socket.hpp" // for is_ip_address
#include "libtorrent/download_priority.hpp"
#include "libtorrent/hex.hpp" // to_hex
#include "libtorrent/aux_/range.hpp"
// TODO: factor out cache_status to its own header
#include "libtorrent/disk_io_thread.hpp" // for cache_status
#include "libtorrent/aux_/numeric_cast.hpp"
#include "libtorrent/aux_/path.hpp"
#include "libtorrent/aux_/set_socket_buffer.hpp"

#ifndef TORRENT_DISABLE_LOGGING
#include "libtorrent/aux_/session_impl.hpp" // for tracker_logger
#endif

#include "libtorrent/aux_/torrent_impl.hpp"

using namespace std::placeholders;

namespace libtorrent {
namespace {

bool is_downloading_state(int const st)
{
	switch (st)
	{
		case torrent_status::checking_files:
		case torrent_status::allocating:
		case torrent_status::checking_resume_data:
			return false;
		case torrent_status::downloading_metadata:
		case torrent_status::downloading:
		case torrent_status::finished:
		case torrent_status::seeding:
			return true;
		default:
			// unexpected state
			TORRENT_ASSERT_FAIL_VAL(st);
			return false;
	}
}
} // anonymous namespace

	web_seed_t::web_seed_t(web_seed_entry const& wse)
		: web_seed_entry(wse)
	{
		peer_info.web_seed = true;
	}

	web_seed_t::web_seed_t(std::string const& url_, web_seed_entry::type_t type_
		, std::string const& auth_
		, web_seed_entry::headers_t const& extra_headers_)
		: web_seed_entry(url_, type_, auth_, extra_headers_)
	{
		peer_info.web_seed = true;
	}

	peer_id generate_peer_id(aux::session_settings const& sett)
	{
		peer_id ret;
		std::string print = sett.get_str(settings_pack::peer_fingerprint);
		if (print.size() > ret.size()) print.resize(ret.size());

		// the client's fingerprint
		std::copy(print.begin(), print.end(), ret.begin());
		if (print.length() < ret.size())
			url_random(span<char>(ret).subspan(print.length()));
		return ret;
	}

	torrent_hot_members::torrent_hot_members(aux::session_interface& ses
		, add_torrent_params const& p, bool const session_paused)
		: m_ses(ses)
		, m_complete(0xffffff)
		, m_upload_mode(p.flags & torrent_flags::upload_mode)
		, m_connections_initialized(false)
		, m_abort(false)
		, m_paused(p.flags & torrent_flags::paused)
		, m_session_paused(session_paused)
		, m_share_mode(p.flags & torrent_flags::share_mode)
		, m_have_all(false)
		, m_graceful_pause_mode(false)
		, m_state_subscription(p.flags & torrent_flags::update_subscribe)
		, m_max_connections(0xffffff)
		, m_state(torrent_status::checking_resume_data)
	{}

	torrent::torrent(
		aux::session_interface& ses
		, bool const session_paused
		, add_torrent_params const& p)
		: torrent_hot_members(ses, p, session_paused)
		, m_total_uploaded(p.total_uploaded)
		, m_total_downloaded(p.total_downloaded)
		, m_tracker_timer(ses.get_io_service())
		, m_inactivity_timer(ses.get_io_service())
		, m_trackerid(p.trackerid)
		, m_save_path(complete(p.save_path))
#if TORRENT_ABI_VERSION == 1
		// deprecated in 1.2
		, m_url(p.url)
		, m_uuid(p.uuid)
#endif
		, m_stats_counters(ses.stats_counters())
		, m_storage_constructor(p.storage)
		, m_added_time(p.added_time ? p.added_time : std::time(nullptr))
		, m_completed_time(p.completed_time)
		, m_info_hash(p.info_hash)
		, m_error_file(torrent_status::error_file_none)
		, m_sequence_number(-1)
		, m_peer_id(generate_peer_id(settings()))
		, m_announce_to_trackers(!(p.flags & torrent_flags::paused))
		, m_announce_to_lsd(!(p.flags & torrent_flags::paused))
		, m_has_incoming(false)
		, m_files_checked(false)
		, m_storage_mode(p.storage_mode)
		, m_announcing(false)
		, m_added(false)
		, m_sequential_download(p.flags & torrent_flags::sequential_download)
		, m_auto_sequential(false)
		, m_seed_mode(false)
		, m_super_seeding(p.flags & torrent_flags::super_seeding)
		, m_stop_when_ready(p.flags & torrent_flags::stop_when_ready)
		, m_need_save_resume_data(p.flags & torrent_flags::need_save_resume)
		, m_max_uploads((1 << 24) - 1)
		, m_save_resume_flags()
		, m_num_uploads(0)
		, m_need_connect_boost(true)
		, m_lsd_seq(0)
		, m_magnet_link(false)
		, m_apply_ip_filter(p.flags & torrent_flags::apply_ip_filter)
		, m_pending_active_change(false)
		, m_padding(0)
		, m_incomplete(0xffffff)
		, m_announce_to_dht(!(p.flags & torrent_flags::paused))
		, m_ssl_torrent(false)
		, m_deleted(false)
		, m_last_download(seconds32(p.last_download))
		, m_last_upload(seconds32(p.last_upload))
		, m_auto_managed(p.flags & torrent_flags::auto_managed)
		, m_current_gauge_state(static_cast<std::uint32_t>(no_gauge_state))
		, m_moving_storage(false)
		, m_inactive(false)
		, m_downloaded(0xffffff)
		, m_progress_ppm(0)
	{
		// we cannot log in the constructor, because it relies on shared_from_this
		// being initialized, which happens after the constructor returns.

		// TODO: 3 we could probably get away with just saving a few fields here
		// TODO: 2 p should probably be moved in here
		m_add_torrent_params.reset(new add_torrent_params(p));

#if TORRENT_USE_UNC_PATHS
		m_save_path = canonicalize_path(m_save_path);
#endif

		if (!m_apply_ip_filter)
		{
			inc_stats_counter(counters::non_filter_torrents);
		}

		if (!p.ti || !p.ti->is_valid())
		{
			// we don't have metadata for this torrent. We'll download
			// it either through the URL passed in, or through a metadata
			// extension. Make sure that when we save resume data for this
			// torrent, we also save the metadata
			m_magnet_link = true;
		}

		if (!m_torrent_file)
			m_torrent_file = (p.ti ? p.ti : std::make_shared<torrent_info>(m_info_hash));

		// --- WEB SEEDS ---

		// if override web seed flag is set, don't load any web seeds from the
		// torrent file.
		std::vector<web_seed_t> ws;
		if (!(p.flags & torrent_flags::override_web_seeds))
		{
			for (auto const& e : m_torrent_file->web_seeds())
				ws.emplace_back(e);
		}

		// add web seeds from add_torrent_params
		bool const multi_file = m_torrent_file->is_valid()
				&& m_torrent_file->num_files() > 1;

		for (auto const& u : p.url_seeds)
		{
			ws.emplace_back(web_seed_t(u, web_seed_entry::url_seed));

			// correct URLs to end with a "/" for multi-file torrents
			std::string& url = ws.back().url;
			if (multi_file)
				ensure_trailing_slash(url);
		}

		for (auto const& e : p.http_seeds)
			ws.emplace_back(e, web_seed_entry::http_seed);

		aux::random_shuffle(ws.begin(), ws.end());
		for (auto& w : ws) m_web_seeds.emplace_back(std::move(w));

		// --- TRACKERS ---

		// if override trackers flag is set, don't load trackers from torrent file
		if (!(p.flags & torrent_flags::override_trackers))
		{
			auto const& trackers = m_torrent_file->trackers();
			m_trackers = {trackers.begin(), trackers.end()};
		}

		int tier = 0;
		auto tier_iter = p.tracker_tiers.begin();
		for (auto const& url : p.trackers)
		{
			announce_entry e(url);
			if (tier_iter != p.tracker_tiers.end())
				tier = *tier_iter++;

			e.fail_limit = 0;
			e.source = announce_entry::source_magnet_link;
			e.tier = std::uint8_t(tier);
			if (!find_tracker(e.url))
			{
				m_trackers.push_back(e);
			}
		}

		std::sort(m_trackers.begin(), m_trackers.end()
			, [] (announce_entry const& lhs, announce_entry const& rhs)
			{ return lhs.tier < rhs.tier; });

		if (settings().get_bool(settings_pack::prefer_udp_trackers))
			prioritize_udp_trackers();

		// --- MERKLE TREE ---

		if (m_torrent_file->is_valid()
			&& m_torrent_file->is_merkle_torrent())
		{
			if (p.merkle_tree.size() == m_torrent_file->merkle_tree().size())
			{
				// TODO: 2 set_merkle_tree should probably take the vector as &&
				std::vector<sha1_hash> tree(p.merkle_tree);
				m_torrent_file->set_merkle_tree(tree);
			}
			else
			{
				// TODO: 0 if this is a merkle torrent and we can't
				// restore the tree, we need to wipe all the
				// bits in the have array, but not necessarily
				// we might want to do a full check to see if we have
				// all the pieces. This is low priority since almost
				// no one uses merkle torrents
				TORRENT_ASSERT_FAIL();
			}
		}

		if (m_torrent_file->is_valid())
		{
			// setting file- or piece priorities for seed mode makes no sense. If a
			// torrent ends up in seed mode by accident, it can be very confusing,
			// so assume the seed mode flag is not intended and don't enable it in
			// that case. Also, if the resume data says we're missing a piece, we
			// can't be in seed-mode.
			m_seed_mode = (p.flags & torrent_flags::seed_mode)
				&& std::find(p.file_priorities.begin(), p.file_priorities.end(), dont_download) == p.file_priorities.end()
				&& std::find(p.piece_priorities.begin(), p.piece_priorities.end(), dont_download) == p.piece_priorities.end()
				&& std::find(p.have_pieces.begin(), p.have_pieces.end(), false) == p.have_pieces.end();

			m_connections_initialized = true;
		}
		else
		{
			if (!p.name.empty()) m_name.reset(new std::string(p.name));
		}

#if TORRENT_ABI_VERSION == 1
		// deprecated in 1.2
		if (!m_url.empty() && m_uuid.empty()) m_uuid = m_url;
#endif

		TORRENT_ASSERT(is_single_thread());
		m_file_priority.assign(p.file_priorities.begin(), p.file_priorities.end());

		if (m_seed_mode)
		{
			m_verified.resize(m_torrent_file->num_pieces(), false);
			m_verifying.resize(m_torrent_file->num_pieces(), false);
		}

		m_total_uploaded = p.total_uploaded;
		m_total_downloaded = p.total_downloaded;

		// the number of seconds this torrent has spent in started, finished and
		// seeding state so far, respectively.
		m_active_time = seconds(p.active_time);
		m_finished_time = seconds(p.finished_time);
		m_seeding_time = seconds(p.seeding_time);

		if (m_completed_time != 0 && m_completed_time < m_added_time)
			m_completed_time = m_added_time;

#if TORRENT_ABI_VERSION == 1
		if (!m_name && !m_url.empty()) m_name.reset(new std::string(m_url));
#endif

		if (valid_metadata())
		{
			inc_stats_counter(counters::num_total_pieces_added
				, m_torrent_file->num_pieces());
		}
	}

	void torrent::inc_stats_counter(int c, int value)
	{ m_ses.stats_counters().inc_stats_counter(c, value); }

#if TORRENT_ABI_VERSION == 1
	// deprecated in 1.2
	void torrent::on_torrent_download(error_code const& ec
		, http_parser const& parser, span<char const> data) try
	{
		if (m_abort) return;

		if (ec && ec != boost::asio::error::eof)
		{
			set_error(ec, torrent_status::error_file_url);
			pause();
			return;
		}

		if (parser.status_code() != 200)
		{
			set_error(error_code(parser.status_code(), http_category()), torrent_status::error_file_url);
			pause();
			return;
		}

		error_code e;
		auto tf = std::make_shared<torrent_info>(data, std::ref(e), from_span);
		if (e)
		{
			set_error(e, torrent_status::error_file_url);
			pause();
			return;
		}

		// update our torrent_info object and move the
		// torrent from the old info-hash to the new one
		// as we replace the torrent_info object
		// we're about to erase the session's reference to this
		// torrent, create another reference
		auto me = shared_from_this();

		m_ses.remove_torrent_impl(me, {});

		if (alerts().should_post<torrent_update_alert>())
			alerts().emplace_alert<torrent_update_alert>(get_handle(), info_hash(), tf->info_hash());

		m_torrent_file = tf;
		m_info_hash = tf->info_hash();

		// now, we might already have this torrent in the session.
		std::shared_ptr<torrent> t = m_ses.find_torrent(m_torrent_file->info_hash()).lock();
		if (t)
		{
			if (!m_uuid.empty() && t->uuid().empty())
				t->set_uuid(m_uuid);
			if (!m_url.empty() && t->url().empty())
				t->set_url(m_url);

			// insert this torrent in the uuid index
			if (!m_uuid.empty() || !m_url.empty())
			{
				m_ses.insert_uuid_torrent(m_uuid.empty() ? m_url : m_uuid, t);
			}

			// TODO: if the existing torrent doesn't have metadata, insert
			// the metadata we just downloaded into it.

			set_error(errors::duplicate_torrent, torrent_status::error_file_url);
			abort();
			return;
		}

		m_ses.insert_torrent(m_torrent_file->info_hash(), me, m_uuid);

		// if the user added any trackers while downloading the
		// .torrent file, merge them into the new tracker list
		std::vector<announce_entry> new_trackers = m_torrent_file->trackers();
		for (auto const& tr : m_trackers)
		{
			// if we already have this tracker, ignore it
			if (std::any_of(new_trackers.begin(), new_trackers.end()
				, [&tr] (announce_entry const& ae) { return ae.url == tr.url; }))
				continue;

			// insert the tracker ordered by tier
			new_trackers.insert(std::find_if(new_trackers.begin(), new_trackers.end()
				, [&tr] (announce_entry const& ae) { return ae.tier >= tr.tier; }), tr);
		}
		m_trackers.swap(new_trackers);

		// add the web seeds from the .torrent file
		std::vector<web_seed_entry> const& web_seeds = m_torrent_file->web_seeds();
		std::vector<web_seed_t> ws(web_seeds.begin(), web_seeds.end());
		aux::random_shuffle(ws.begin(), ws.end());
		for (auto& w : ws) m_web_seeds.push_back(std::move(w));

#if !defined(TORRENT_DISABLE_ENCRYPTION) && !defined(TORRENT_DISABLE_EXTENSIONS)
		static char const req2[4] = {'r', 'e', 'q', '2'};
		hasher h(req2);
		h.update(m_torrent_file->info_hash());
		m_ses.add_obfuscated_hash(h.final(), shared_from_this());
#endif

		if (m_ses.alerts().should_post<metadata_received_alert>())
		{
			m_ses.alerts().emplace_alert<metadata_received_alert>(
				get_handle());
		}

		state_updated();

		set_state(torrent_status::downloading);

		init();
	}
	catch (...) { handle_exception(); }

#endif // TORRENT_ABI_VERSION

	int torrent::current_stats_state() const
	{
		if (m_abort || !m_added)
			return counters::num_checking_torrents + no_gauge_state;

		if (has_error()) return counters::num_error_torrents;
		if (m_paused || m_graceful_pause_mode)
		{
			if (!is_auto_managed()) return counters::num_stopped_torrents;
			if (is_seed()) return counters::num_queued_seeding_torrents;
			return counters::num_queued_download_torrents;
		}
		if (state() == torrent_status::checking_files
#if TORRENT_ABI_VERSION == 1
			|| state() == torrent_status::queued_for_checking
#endif
			)
			return counters::num_checking_torrents;
		else if (is_seed()) return counters::num_seeding_torrents;
		else if (is_upload_only()) return counters::num_upload_only_torrents;
		return counters::num_downloading_torrents;
	}

	void torrent::update_gauge()
	{
		int const new_gauge_state = current_stats_state() - counters::num_checking_torrents;
		TORRENT_ASSERT(new_gauge_state >= 0);
		TORRENT_ASSERT(new_gauge_state <= no_gauge_state);

		if (new_gauge_state == int(m_current_gauge_state)) return;

		if (m_current_gauge_state != no_gauge_state)
			inc_stats_counter(m_current_gauge_state + counters::num_checking_torrents, -1);
		if (new_gauge_state != no_gauge_state)
			inc_stats_counter(new_gauge_state + counters::num_checking_torrents, 1);

		TORRENT_ASSERT(new_gauge_state >= 0);
		TORRENT_ASSERT(new_gauge_state <= no_gauge_state);
		m_current_gauge_state = static_cast<std::uint32_t>(new_gauge_state);
	}

	void torrent::leave_seed_mode(seed_mode_t const checking)
	{
		if (!m_seed_mode) return;

		if (checking == seed_mode_t::check_files)
		{
			// this means the user promised we had all the
			// files, but it turned out we didn't. This is
			// an error.

			// TODO: 2 post alert

#ifndef TORRENT_DISABLE_LOGGING
			debug_log("*** FAILED SEED MODE, rechecking");
#endif
		}

#ifndef TORRENT_DISABLE_LOGGING
		debug_log("*** LEAVING SEED MODE (%s)"
			, checking == seed_mode_t::skip_checking ? "as seed" : "as non-seed");
#endif
		m_seed_mode = false;
		// seed is false if we turned out not
		// to be a seed after all
		if (checking == seed_mode_t::check_files
			&& state() != torrent_status::checking_resume_data)
		{
			m_have_all = false;
			set_state(torrent_status::downloading);
			force_recheck();
		}
		m_num_verified = 0;
		m_verified.clear();
		m_verifying.clear();

		set_need_save_resume();
	}

	void torrent::verified(piece_index_t const piece)
	{
		TORRENT_ASSERT(!m_verified.get_bit(piece));
		++m_num_verified;
		m_verified.set_bit(piece);
	}

	void torrent::start()
	{
		TORRENT_ASSERT(is_single_thread());
		TORRENT_ASSERT(m_was_started == false);
#if TORRENT_USE_ASSERTS
		m_was_started = true;
#endif

		// Some of these calls may log to the torrent debug log, which requires a
		// call to get_handle(), which requires the torrent object to be fully
		// constructed, as it relies on get_shared_from_this()
		if (m_add_torrent_params)
		{
#if TORRENT_ABI_VERSION == 1
			if (m_add_torrent_params->internal_resume_data_error
				&& m_ses.alerts().should_post<fastresume_rejected_alert>())
			{
				m_ses.alerts().emplace_alert<fastresume_rejected_alert>(get_handle()
					, m_add_torrent_params->internal_resume_data_error, ""
					, operation_t::unknown);
			}
#endif

			add_torrent_params const& p = *m_add_torrent_params;

			set_max_uploads(p.max_uploads, false);
			set_max_connections(p.max_connections, false);
			set_limit_impl(p.upload_limit, peer_connection::upload_channel, false);
			set_limit_impl(p.download_limit, peer_connection::download_channel, false);

			for (auto const& peer : p.peers)
			{
				add_peer(peer, peer_info::resume_data);
			}
		}

#ifndef TORRENT_DISABLE_LOGGING
		if (should_log())
		{
			debug_log("creating torrent: %s max-uploads: %d max-connections: %d "
				"upload-limit: %d download-limit: %d flags: %s%s%s%s%s%s%s%s%s%s%s "
				"save-path: %s"
				, torrent_file().name().c_str()
				, int(m_max_uploads)
				, int(m_max_connections)
				, upload_limit()
				, download_limit()
				, m_seed_mode ? "seed-mode " : ""
				, m_upload_mode ? "upload-mode " : ""
				, m_share_mode ? "share-mode " : ""
				, m_apply_ip_filter ? "apply-ip-filter " : ""
				, m_paused ? "paused " : ""
				, m_auto_managed ? "auto-managed " : ""
				, m_state_subscription ? "update-subscribe " : ""
				, m_super_seeding ? "super-seeding " : ""
				, m_sequential_download ? "sequential-download " : ""
				, (m_add_torrent_params && m_add_torrent_params->flags & torrent_flags::override_trackers)
					? "override-trackers"  : ""
				, (m_add_torrent_params && m_add_torrent_params->flags & torrent_flags::override_web_seeds)
					? "override-web-seeds " : ""
				, m_save_path.c_str()
				);
		}
#endif

		update_gauge();

		update_want_peers();
		update_want_scrape();
		update_want_tick();
		update_state_list();

#if TORRENT_ABI_VERSION == 1
		// deprecated in 1.2
		if (!m_torrent_file->is_valid() && !m_url.empty())
		{
			// we need to download the .torrent file from m_url
			start_download_url();
		}
		else
#endif
		if (m_torrent_file->is_valid())
		{
			init();
		}
		else
		{
			// we need to start announcing since we don't have any
			// metadata. To receive peers to ask for it.
			set_state(torrent_status::downloading_metadata);
			start_announcing();
		}

#if TORRENT_USE_INVARIANT_CHECKS
		check_invariant();
#endif
	}

#if TORRENT_ABI_VERSION == 1
	// deprecated in 1.2
	void torrent::start_download_url()
	{
		TORRENT_ASSERT(!m_url.empty());
		TORRENT_ASSERT(!m_torrent_file->is_valid());
		std::shared_ptr<http_connection> conn(
			new http_connection(m_ses.get_io_service()
				, m_ses.get_resolver()
				, std::bind(&torrent::on_torrent_download, shared_from_this()
					, _1, _2, _3)
				, true // bottled
				//bottled buffer size
				, settings().get_int(settings_pack::max_http_recv_buffer_size)
				, http_connect_handler()
				, http_filter_handler()
#ifdef TORRENT_USE_OPENSSL
				, m_ssl_ctx.get()
#endif
				));
		aux::proxy_settings ps = m_ses.proxy();
		conn->get(m_url, seconds(30), 0, &ps
			, 5
			, settings().get_bool(settings_pack::anonymous_mode)
				? "" : settings().get_str(settings_pack::user_agent));
		set_state(torrent_status::downloading_metadata);
	}
#endif

	void torrent::set_apply_ip_filter(bool b)
	{
		if (b == m_apply_ip_filter) return;
		if (b)
		{
			inc_stats_counter(counters::non_filter_torrents, -1);
		}
		else
		{
			inc_stats_counter(counters::non_filter_torrents);
		}
		m_apply_ip_filter = b;
		ip_filter_updated();
		state_updated();
	}

	void torrent::set_ip_filter(std::shared_ptr<const ip_filter> ipf)
	{
		m_ip_filter = std::move(ipf);
		if (!m_apply_ip_filter) return;
		ip_filter_updated();
	}

#ifndef TORRENT_DISABLE_DHT
	bool torrent::should_announce_dht() const
	{
		TORRENT_ASSERT(is_single_thread());
		if (!m_ses.announce_dht()) return false;

		if (!m_ses.dht()) return false;
		if (m_torrent_file->is_valid() && !m_files_checked) return false;
		if (!m_announce_to_dht) return false;
		if (m_paused) return false;

#if TORRENT_ABI_VERSION == 1
		// deprecated in 1.2
		// if we don't have the metadata, and we're waiting
		// for a web server to serve it to us, no need to announce
		// because the info-hash is just the URL hash
		if (!m_torrent_file->is_valid() && !m_url.empty()) return false;
#endif

		// don't announce private torrents
		if (m_torrent_file->is_valid() && m_torrent_file->priv()) return false;
		if (m_trackers.empty()) return true;
		if (!settings().get_bool(settings_pack::use_dht_as_fallback)) return true;

		int verified_trackers = 0;
		for (auto const& tr : m_trackers)
			if (tr.verified) ++verified_trackers;

		return verified_trackers == 0;
	}

#endif

	torrent::~torrent()
	{
		// TODO: 3 assert there are no outstanding async operations on this
		// torrent

#if TORRENT_USE_ASSERTS
		for (torrent_list_index_t i{}; i != m_links.end_index(); ++i)
		{
			if (!m_links[i].in_list()) continue;
			m_links[i].unlink(m_ses.torrent_list(i), i);
		}
#endif

		// The invariant can't be maintained here, since the torrent
		// is being destructed, all weak references to it have been
		// reset, which means that all its peers already have an
		// invalidated torrent pointer (so it cannot be verified to be correct)

		// i.e. the invariant can only be maintained if all connections have
		// been closed by the time the torrent is destructed. And they are
		// supposed to be closed. So we can still do the invariant check.

		// however, the torrent object may be destructed from the main
		// thread when shutting down, if the disk cache has references to it.
		// this means that the invariant check that this is called from the
		// network thread cannot be maintained

		TORRENT_ASSERT(m_peer_class == peer_class_t{0});
		TORRENT_ASSERT(m_connections.empty());
		// just in case, make sure the session accounting is kept right
		for (auto p : m_connections)
			m_ses.close_connection(p);
	}

	void torrent::read_piece(piece_index_t const piece)
	{
		if (m_abort || m_deleted)
		{
			// failed
			m_ses.alerts().emplace_alert<read_piece_alert>(
				get_handle(), piece, error_code(boost::system::errc::operation_canceled, generic_category()));
			return;
		}

		const int piece_size = m_torrent_file->piece_size(piece);
		const int blocks_in_piece = (piece_size + block_size() - 1) / block_size();

		TORRENT_ASSERT(blocks_in_piece > 0);
		TORRENT_ASSERT(piece_size > 0);

		if (blocks_in_piece == 0)
		{
			// this shouldn't actually happen
			boost::shared_array<char> buf;
			m_ses.alerts().emplace_alert<read_piece_alert>(
				get_handle(), piece, buf, 0);
			return;
		}

		std::shared_ptr<read_piece_struct> rp = std::make_shared<read_piece_struct>();
		rp->piece_data.reset(new (std::nothrow) char[std::size_t(piece_size)]);
		if (!rp->piece_data)
		{
			m_ses.alerts().emplace_alert<read_piece_alert>(
				get_handle(), piece, error_code(boost::system::errc::not_enough_memory, generic_category()));
			return;
		}
		rp->blocks_left = blocks_in_piece;
		rp->fail = false;

		peer_request r;
		r.piece = piece;
		r.start = 0;
		for (int i = 0; i < blocks_in_piece; ++i, r.start += block_size())
		{
			r.length = std::min(piece_size - r.start, block_size());
			m_ses.disk_thread().async_read(m_storage, r
				, std::bind(&torrent::on_disk_read_complete
				, shared_from_this(), _1, _2, _3, r, rp));
		}
		m_ses.disk_thread().submit_jobs();
	}

	void torrent::send_share_mode()
	{
#ifndef TORRENT_DISABLE_EXTENSIONS
		for (auto const pc : m_connections)
		{
			TORRENT_INCREMENT(m_iterating_connections);
			if (pc->type() != connection_type::bittorrent) continue;
			auto* p = static_cast<bt_peer_connection*>(pc);
			p->write_share_mode();
		}
#endif
	}

	void torrent::send_upload_only()
	{
#ifndef TORRENT_DISABLE_EXTENSIONS
		if (share_mode()) return;
		if (super_seeding()) return;

		// if we send upload-only, the other end is very likely to disconnect
		// us, at least if it's a seed. If we don't want to close redundant
		// connections, don't sent upload-only
		if (!settings().get_bool(settings_pack::close_redundant_connections)) return;

		// if we're super seeding, we don't want to make peers
		// think that we only have a single piece and is upload
		// only, since they might disconnect immediately when
		// they have downloaded a single piece, although we'll
		// make another piece available
		bool const upload_only_enabled = is_upload_only() && !super_seeding();

		for (auto p : m_connections)
		{
			TORRENT_INCREMENT(m_iterating_connections);

			p->send_not_interested();
			p->send_upload_only(upload_only_enabled);
		}
#endif
	}

	torrent_flags_t torrent::flags() const
	{
		torrent_flags_t ret = torrent_flags_t{};
		if (m_seed_mode)
			ret |= torrent_flags::seed_mode;
		if (m_upload_mode)
			ret |= torrent_flags::upload_mode;
		if (m_share_mode)
			ret |= torrent_flags::share_mode;
		if (m_apply_ip_filter)
			ret |= torrent_flags::apply_ip_filter;
		if (is_torrent_paused())
			ret |= torrent_flags::paused;
		if (m_auto_managed)
			ret |= torrent_flags::auto_managed;
		if (m_super_seeding)
			ret |= torrent_flags::super_seeding;
		if (m_sequential_download)
			ret |= torrent_flags::sequential_download;
		if (m_stop_when_ready)
			ret |= torrent_flags::stop_when_ready;
		return ret;
	}

	void torrent::set_flags(torrent_flags_t const flags
		, torrent_flags_t const mask)
	{
		if ((mask & torrent_flags::seed_mode)
			&& !(flags & torrent_flags::seed_mode))
		{
			leave_seed_mode(seed_mode_t::check_files);
		}
		if (mask & torrent_flags::upload_mode)
			set_upload_mode(bool(flags & torrent_flags::upload_mode));
		if (mask & torrent_flags::share_mode)
			set_share_mode(bool(flags & torrent_flags::share_mode));
		if (mask & torrent_flags::apply_ip_filter)
			set_apply_ip_filter(bool(flags & torrent_flags::apply_ip_filter));
		if (mask & torrent_flags::paused)
		{
			if (flags & torrent_flags::paused)
				graceful_pause();
			else
				resume();
		}
		if (mask & torrent_flags::auto_managed)
			auto_managed(bool(flags & torrent_flags::auto_managed));
		if (mask & torrent_flags::super_seeding)
			set_super_seeding(bool(flags & torrent_flags::super_seeding));
		if (mask & torrent_flags::sequential_download)
			set_sequential_download(bool(flags & torrent_flags::sequential_download));
		if (mask & torrent_flags::stop_when_ready)
			stop_when_ready(bool(flags & torrent_flags::stop_when_ready));
	}

	void torrent::set_share_mode(bool s)
	{
		if (s == m_share_mode) return;

		m_share_mode = s;
#ifndef TORRENT_DISABLE_LOGGING
		debug_log("*** set-share-mode: %d", s);
#endif
		if (m_share_mode)
		{
			std::size_t const num_files = valid_metadata()
				? std::size_t(m_torrent_file->num_files())
				: m_file_priority.size();
			// in share mode, all pieces have their priorities initialized to
			// dont_download
			prioritize_files(aux::vector<download_priority_t, file_index_t>(num_files, dont_download));
		}
	}

	void torrent::set_upload_mode(bool b)
	{
		if (b == m_upload_mode) return;

		m_upload_mode = b;
#ifndef TORRENT_DISABLE_LOGGING
		debug_log("*** set-upload-mode: %d", b);
#endif

		update_gauge();
		state_updated();
		send_upload_only();

		if (m_upload_mode)
		{
			// clear request queues of all peers
			for (auto p : m_connections)
			{
				TORRENT_INCREMENT(m_iterating_connections);
				// we may want to disconnect other upload-only peers
				if (p->upload_only())
					p->update_interest();
				p->cancel_all_requests();
			}
			// this is used to try leaving upload only mode periodically
			m_upload_mode_time = aux::time_now32();
		}
		else if (m_peer_list)
		{
			// reset last_connected, to force fast reconnect after leaving upload mode
			for (auto pe : *m_peer_list)
			{
				pe->last_connected = 0;
			}

			// send_block_requests on all peers
			for (auto p : m_connections)
			{
				TORRENT_INCREMENT(m_iterating_connections);
				// we may be interested now, or no longer interested
				p->update_interest();
				p->send_block_requests();
			}
		}
	}

	void torrent::need_peer_list()
	{
		if (m_peer_list) return;
		m_peer_list.reset(new peer_list(m_ses.get_peer_allocator()));
	}

	void torrent::handle_exception()
	{
		try
		{
			throw;
		}
		catch (system_error const& err)
		{
#ifndef TORRENT_DISABLE_LOGGING
			if (should_log())
			{
				debug_log("torrent exception: (%d) %s: %s"
					, err.code().value(), err.code().message().c_str()
					, err.what());
			}
#endif
			set_error(err.code(), torrent_status::error_file_exception);
		}
		catch (std::exception const& err)
		{
			TORRENT_UNUSED(err);
			set_error(error_code(), torrent_status::error_file_exception);
#ifndef TORRENT_DISABLE_LOGGING
			if (should_log())
			{
				debug_log("torrent exception: %s", err.what());
			}
#endif
		}
		catch (...)
		{
			set_error(error_code(), torrent_status::error_file_exception);
#ifndef TORRENT_DISABLE_LOGGING
			if (should_log())
			{
				debug_log("torrent exception: unknown");
			}
#endif
		}
	}

	void torrent::handle_disk_error(string_view job_name
		, storage_error const& error
		, peer_connection* c
		, disk_class rw)
	{
		TORRENT_UNUSED(job_name);
		TORRENT_ASSERT(is_single_thread());
		TORRENT_ASSERT(error);

#ifndef TORRENT_DISABLE_LOGGING
		if (should_log())
		{
			debug_log("disk error: (%d) %s [%*s : %s] in file: %s"
				, error.ec.value(), error.ec.message().c_str()
				, int(job_name.size()), job_name.data()
				, operation_name(error.operation)
				, resolve_filename(error.file()).c_str());
		}
#endif

		if (error.ec == boost::system::errc::not_enough_memory)
		{
			if (alerts().should_post<file_error_alert>())
				alerts().emplace_alert<file_error_alert>(error.ec
					, resolve_filename(error.file()), error.operation, get_handle());
			if (c) c->disconnect(errors::no_memory, error.operation);
			return;
		}

		if (error.ec == boost::asio::error::operation_aborted) return;

		// notify the user of the error
		if (alerts().should_post<file_error_alert>())
			alerts().emplace_alert<file_error_alert>(error.ec
				, resolve_filename(error.file()), error.operation, get_handle());

		// if a write operation failed, and future writes are likely to
		// fail, while reads may succeed, just set the torrent to upload mode
		// if we make an incorrect assumption here, it's not the end of the
		// world, if we ever issue a read request and it fails as well, we
		// won't get in here and we'll actually end up pausing the torrent
		if (rw == disk_class::write
			&& (error.ec == boost::system::errc::read_only_file_system
			|| error.ec == boost::system::errc::permission_denied
			|| error.ec == boost::system::errc::operation_not_permitted
			|| error.ec == boost::system::errc::no_space_on_device
			|| error.ec == boost::system::errc::file_too_large))
		{
			// if we failed to write, stop downloading and just
			// keep seeding.
			// TODO: 1 make this depend on the error and on the filesystem the
			// files are being downloaded to. If the error is no_space_left_on_device
			// and the filesystem doesn't support sparse files, only zero the priorities
			// of the pieces that are at the tails of all files, leaving everything
			// up to the highest written piece in each file
			set_upload_mode(true);
			return;
		}

		// put the torrent in an error-state
		set_error(error.ec, error.file());

		// if the error appears to be more serious than a full disk, just pause the torrent
		pause();
	}

	void torrent::on_piece_fail_sync(piece_index_t, piece_block) try
	{
		if (m_abort) return;

		update_gauge();
		// some peers that previously was no longer interesting may
		// now have become interesting, since we lack this one piece now.
		for (auto i = begin(); i != end();)
		{
			peer_connection* p = *i;
			// update_interest may disconnect the peer and
			// invalidate the iterator
			++i;
			// no need to do anything with peers that
			// already are interested. Gaining a piece may
			// only make uninteresting peers interesting again.
			if (p->is_interesting()) continue;
			p->update_interest();
			if (!m_abort)
			{
				if (request_a_block(*this, *p))
					inc_stats_counter(counters::hash_fail_piece_picks);
				p->send_block_requests();
			}
		}
	}
	catch (...) { handle_exception(); }

	void torrent::on_disk_read_complete(disk_buffer_holder buffer
		, disk_job_flags_t, storage_error const& se
		, peer_request const&  r, std::shared_ptr<read_piece_struct> rp) try
	{
		// hold a reference until this function returns
		TORRENT_ASSERT(is_single_thread());

		--rp->blocks_left;
		if (se)
		{
			rp->fail = true;
			rp->error = se.ec;
			handle_disk_error("read", se);
		}
		else
		{
			std::memcpy(rp->piece_data.get() + r.start, buffer.get(), aux::numeric_cast<std::size_t>(r.length));
		}

		if (rp->blocks_left == 0)
		{
			int size = m_torrent_file->piece_size(r.piece);
			if (rp->fail)
			{
				m_ses.alerts().emplace_alert<read_piece_alert>(
					get_handle(), r.piece, rp->error);
			}
			else
			{
				m_ses.alerts().emplace_alert<read_piece_alert>(
					get_handle(), r.piece, rp->piece_data, size);
			}
		}
	}
	catch (...) { handle_exception(); }

	storage_mode_t torrent::storage_mode() const
	{ return storage_mode_t(m_storage_mode); }

	storage_interface* torrent::get_storage_impl() const
	{
		return m_ses.disk_thread().get_torrent(m_storage);
	}

	void torrent::need_picker()
	{
		if (m_picker) return;

		TORRENT_ASSERT(valid_metadata());
		TORRENT_ASSERT(m_connections_initialized);

		INVARIANT_CHECK;

		// if we have all pieces we should not have a picker
		// unless we're in suggest mode
		TORRENT_ASSERT(!m_have_all
			|| settings().get_int(settings_pack::suggest_mode)
			== settings_pack::suggest_read_cache);

		int const blocks_per_piece
			= (m_torrent_file->piece_length() + block_size() - 1) / block_size();
		int const blocks_in_last_piece
			= ((m_torrent_file->total_size() % m_torrent_file->piece_length())
			+ block_size() - 1) / block_size();

		std::unique_ptr<piece_picker> pp(new piece_picker(blocks_per_piece
			, blocks_in_last_piece
			, m_torrent_file->num_pieces()));

		// initialize the file progress too
		if (m_file_progress.empty())
			m_file_progress.init(*pp, m_torrent_file->files());

		m_picker = std::move(pp);

		update_gauge();

		for (auto const p : m_connections)
		{
			TORRENT_INCREMENT(m_iterating_connections);
			peer_has(p->get_bitfield(), p);
		}
	}

	struct piece_refcount
	{
		piece_refcount(piece_picker& p, piece_index_t piece)
			: m_picker(p)
			, m_piece(piece)
		{
			m_picker.inc_refcount(m_piece, nullptr);
		}

		piece_refcount(piece_refcount const&) = delete;
		piece_refcount& operator=(piece_refcount const&) = delete;

		~piece_refcount()
		{
			m_picker.dec_refcount(m_piece, nullptr);
		}

	private:
		piece_picker& m_picker;
		piece_index_t m_piece;
	};

	// TODO: 3 there's some duplication between this function and
	// peer_connection::incoming_piece(). is there a way to merge something?
	void torrent::add_piece(piece_index_t const piece, char const* data
		, add_piece_flags_t const flags)
	{
		TORRENT_ASSERT(is_single_thread());
		int const piece_size = m_torrent_file->piece_size(piece);
		int const blocks_in_piece = (piece_size + block_size() - 1) / block_size();

		if (m_deleted) return;

		// avoid crash trying to access the picker when there is none
		if (m_have_all && !has_picker()) return;

		need_picker();

		if (picker().have_piece(piece)
			&& !(flags & torrent_handle::overwrite_existing))
			return;

		peer_request p;
		p.piece = piece;
		p.start = 0;
		piece_refcount refcount{picker(), piece};
		for (int i = 0; i < blocks_in_piece; ++i, p.start += block_size())
		{
			piece_block const block(piece, i);
			if (!(flags & torrent_handle::overwrite_existing)
				&& picker().is_finished(block))
				continue;

			p.length = std::min(piece_size - p.start, block_size());

			m_stats_counters.inc_stats_counter(counters::queued_write_bytes, p.length);
			m_ses.disk_thread().async_write(m_storage, p, data + p.start, nullptr
				, std::bind(&torrent::on_disk_write_complete
				, shared_from_this(), _1, p));

			bool const was_finished = picker().is_piece_finished(p.piece);
			bool const multi = picker().num_peers(block) > 1;

			picker().mark_as_downloading(block, nullptr);
			picker().mark_as_writing(block, nullptr);

			if (multi) cancel_block(block);

			// did we just finish the piece?
			// this means all blocks are either written
			// to disk or are in the disk write cache
			if (picker().is_piece_finished(p.piece) && !was_finished)
			{
				verify_piece(p.piece);
			}
		}
	}

	void torrent::on_disk_write_complete(storage_error const& error
		, peer_request const& p) try
	{
		TORRENT_ASSERT(is_single_thread());

		m_stats_counters.inc_stats_counter(counters::queued_write_bytes, -p.length);

//		std::fprintf(stderr, "torrent::on_disk_write_complete ret:%d piece:%d block:%d\n"
//			, j->ret, j->piece, j->offset/0x4000);

		INVARIANT_CHECK;
		if (m_abort) return;
		piece_block const block_finished(p.piece, p.start / block_size());

		if (error)
		{
			handle_disk_error("write", error);
			return;
		}

		if (!has_picker()) return;

		// if we already have this block, just ignore it.
		// this can happen if the same block is passed in through
		// add_piece() multiple times
		if (picker().is_finished(block_finished)) return;

		picker().mark_as_finished(block_finished, nullptr);
		maybe_done_flushing();

		if (alerts().should_post<block_finished_alert>())
		{
			alerts().emplace_alert<block_finished_alert>(get_handle(),
				tcp::endpoint(), peer_id(), block_finished.block_index
				, block_finished.piece_index);
		}
	}
	catch (...) { handle_exception(); }

	bool torrent::add_merkle_nodes(std::map<int, sha1_hash> const& nodes
		, piece_index_t const piece)
	{
		return m_torrent_file->add_merkle_nodes(nodes, piece);
	}

	peer_request torrent::to_req(piece_block const& p) const
	{
		int block_offset = p.block_index * block_size();
		int block = std::min(torrent_file().piece_size(
			p.piece_index) - block_offset, block_size());
		TORRENT_ASSERT(block > 0);
		TORRENT_ASSERT(block <= block_size());

		peer_request r;
		r.piece = p.piece_index;
		r.start = block_offset;
		r.length = block;
		return r;
	}

	std::string torrent::name() const
	{
		if (valid_metadata()) return m_torrent_file->name();
		if (m_name) return *m_name;
		return "";
	}

#ifndef TORRENT_DISABLE_EXTENSIONS

	void torrent::add_extension(std::shared_ptr<torrent_plugin> ext)
	{
		m_extensions.push_back(ext);
	}

	void torrent::remove_extension(std::shared_ptr<torrent_plugin> ext)
	{
		auto const i = std::find(m_extensions.begin(), m_extensions.end(), ext);
		if (i == m_extensions.end()) return;
		m_extensions.erase(i);
	}

	void torrent::add_extension_fun(std::function<std::shared_ptr<torrent_plugin>(torrent_handle const&, void*)> const& ext
		, void* userdata)
	{
		std::shared_ptr<torrent_plugin> tp(ext(get_handle(), userdata));
		if (!tp) return;

		add_extension(tp);

		for (auto p : m_connections)
		{
			TORRENT_INCREMENT(m_iterating_connections);
			std::shared_ptr<peer_plugin> pp(tp->new_connection(peer_connection_handle(p->self())));
			if (pp) p->add_extension(std::move(pp));
		}

		// if files are checked for this torrent, call the extension
		// to let it initialize itself
		if (m_connections_initialized)
			tp->on_files_checked();
	}

#endif

#ifdef TORRENT_USE_OPENSSL
#ifdef TORRENT_MACOS_DEPRECATED_LIBCRYPTO
#pragma clang diagnostic push
#pragma clang diagnostic ignored "-Wdeprecated-declarations"
#endif

	bool torrent::verify_peer_cert(bool const preverified, boost::asio::ssl::verify_context& ctx)
	{
		// if the cert wasn't signed by the correct CA, fail the verification
		if (!preverified) return false;

		// we're only interested in checking the certificate at the end of the chain.
		// TODO: is verify_peer_cert called once per certificate in the chain, and
		// this function just tells us which depth we're at right now? If so, the comment
		// makes sense.
		// any certificate that isn't the leaf (i.e. the one presented by the peer)
		// should be accepted automatically, given preverified is true. The leaf certificate
		// need to be verified to make sure its DN matches the info-hash
		int depth = X509_STORE_CTX_get_error_depth(ctx.native_handle());
		if (depth > 0) return true;

		X509* cert = X509_STORE_CTX_get_current_cert(ctx.native_handle());

		// Go through the alternate names in the certificate looking for matching DNS entries
		auto* gens = static_cast<GENERAL_NAMES*>(
			X509_get_ext_d2i(cert, NID_subject_alt_name, nullptr, nullptr));

#ifndef TORRENT_DISABLE_LOGGING
		std::string names;
		bool match = false;
#endif
		for (int i = 0; i < aux::openssl_num_general_names(gens); ++i)
		{
			GENERAL_NAME* gen = aux::openssl_general_name_value(gens, i);
			if (gen->type != GEN_DNS) continue;
			ASN1_IA5STRING* domain = gen->d.dNSName;
			if (domain->type != V_ASN1_IA5STRING || !domain->data || !domain->length) continue;
			auto const* torrent_name = reinterpret_cast<char const*>(domain->data);
			std::size_t const name_length = aux::numeric_cast<std::size_t>(domain->length);

#ifndef TORRENT_DISABLE_LOGGING
			if (i > 1) names += " | n: ";
			names.append(torrent_name, name_length);
#endif
			if (std::strncmp(torrent_name, "*", name_length) == 0
				|| std::strncmp(torrent_name, m_torrent_file->name().c_str(), name_length) == 0)
			{
#ifndef TORRENT_DISABLE_LOGGING
				match = true;
				// if we're logging, keep looping over all names,
				// for completeness of the log
				continue;
#else
				return true;
#endif
			}
		}

		// no match in the alternate names, so try the common names. We should only
		// use the "most specific" common name, which is the last one in the list.
		X509_NAME* name = X509_get_subject_name(cert);
		int i = -1;
		ASN1_STRING* common_name = nullptr;
		while ((i = X509_NAME_get_index_by_NID(name, NID_commonName, i)) >= 0)
		{
			X509_NAME_ENTRY* name_entry = X509_NAME_get_entry(name, i);
			common_name = X509_NAME_ENTRY_get_data(name_entry);
		}
		if (common_name && common_name->data && common_name->length)
		{
			auto const* torrent_name = reinterpret_cast<char const*>(common_name->data);
			std::size_t const name_length = aux::numeric_cast<std::size_t>(common_name->length);

#ifndef TORRENT_DISABLE_LOGGING
			if (!names.empty()) names += " | n: ";
			names.append(torrent_name, name_length);
#endif

			if (std::strncmp(torrent_name, "*", name_length) == 0
				|| std::strncmp(torrent_name, m_torrent_file->name().c_str(), name_length) == 0)
			{
#ifdef TORRENT_DISABLE_LOGGING
				return true;
#else
				match = true;
#endif
			}
		}

#ifndef TORRENT_DISABLE_LOGGING
		debug_log("<== incoming SSL CONNECTION [ n: %s | match: %s ]"
			, names.c_str(), match?"yes":"no");
		return match;
#else
		return false;
#endif
	}

	void torrent::init_ssl(string_view cert)
	{
		using boost::asio::ssl::context;

		// this is needed for openssl < 1.0 to decrypt keys created by openssl 1.0+
#if !defined(OPENSSL_API_COMPAT) || (OPENSSL_API_COMPAT < 0x10100000L)
		OpenSSL_add_all_algorithms();
#else
		OPENSSL_init_crypto(OPENSSL_INIT_ADD_ALL_CIPHERS | OPENSSL_INIT_ADD_ALL_DIGESTS, nullptr);
#endif

		// create the SSL context for this torrent. We need to
		// inject the root certificate, and no other, to
		// verify other peers against
		std::shared_ptr<context> ctx = std::make_shared<context>(context::sslv23);

		if (!ctx)
		{
			error_code ec(int(::ERR_get_error()),
				boost::asio::error::get_ssl_category());
			set_error(ec, torrent_status::error_file_ssl_ctx);
			pause();
			return;
		}

		ctx->set_options(context::default_workarounds
			| boost::asio::ssl::context::no_sslv2
			| boost::asio::ssl::context::single_dh_use);

		error_code ec;
		ctx->set_verify_mode(context::verify_peer
			| context::verify_fail_if_no_peer_cert
			| context::verify_client_once, ec);
		if (ec)
		{
			set_error(ec, torrent_status::error_file_ssl_ctx);
			pause();
			return;
		}

		// the verification function verifies the distinguished name
		// of a peer certificate to make sure it matches the info-hash
		// of the torrent, or that it's a "star-cert"
		ctx->set_verify_callback(std::bind(&torrent::verify_peer_cert, this, _1, _2), ec);
		if (ec)
		{
			set_error(ec, torrent_status::error_file_ssl_ctx);
			pause();
			return;
		}

		SSL_CTX* ssl_ctx = ctx->native_handle();
		// create a new x.509 certificate store
		X509_STORE* cert_store = X509_STORE_new();
		if (!cert_store)
		{
			ec.assign(int(::ERR_get_error()),
				boost::asio::error::get_ssl_category());
			set_error(ec, torrent_status::error_file_ssl_ctx);
			pause();
			return;
		}

		// wrap the PEM certificate in a BIO, for openssl to read
		BIO* bp = BIO_new_mem_buf(
			const_cast<void*>(static_cast<void const*>(cert.data()))
			, int(cert.size()));

		// parse the certificate into OpenSSL's internal
		// representation
		X509* certificate = PEM_read_bio_X509_AUX(bp, nullptr, nullptr, nullptr);

		BIO_free(bp);

		if (!certificate)
		{
			ec.assign(int(::ERR_get_error()),
				boost::asio::error::get_ssl_category());
			X509_STORE_free(cert_store);
			set_error(ec, torrent_status::error_file_ssl_ctx);
			pause();
			return;
		}

		// add cert to cert_store
		X509_STORE_add_cert(cert_store, certificate);

		X509_free(certificate);

		// and lastly, replace the default cert store with ours
		SSL_CTX_set_cert_store(ssl_ctx, cert_store);
#if 0
		char filename[100];
		std::snprintf(filename, sizeof(filename), "/tmp/%u.pem", random());
		FILE* f = fopen(filename, "w+");
		fwrite(cert.c_str(), cert.size(), 1, f);
		fclose(f);
		ctx->load_verify_file(filename);
#endif
		// if all went well, set the torrent ssl context to this one
		m_ssl_ctx = ctx;
		// tell the client we need a cert for this torrent
		alerts().emplace_alert<torrent_need_cert_alert>(get_handle());
	}
#ifdef TORRENT_MACOS_DEPRECATED_LIBCRYPTO
#pragma clang diagnostic pop
#endif
#endif // TORRENT_OPENSSL

	void torrent::construct_storage()
	{
		storage_params params{
			m_torrent_file->orig_files(),
			&m_torrent_file->orig_files() != &m_torrent_file->files()
				? &m_torrent_file->files() : nullptr,
			m_save_path,
			static_cast<storage_mode_t>(m_storage_mode),
			m_file_priority,
			m_info_hash
		};

		TORRENT_ASSERT(m_storage_constructor);

		m_storage = m_ses.disk_thread().new_torrent(m_storage_constructor
			, params, shared_from_this());
	}

	peer_connection* torrent::find_lowest_ranking_peer() const
	{
		auto lowest_rank = end();
		for (auto i = begin(); i != end(); ++i)
		{
			// disconnecting peers don't count
			if ((*i)->is_disconnecting()) continue;
			if (lowest_rank == end() || (*lowest_rank)->peer_rank() > (*i)->peer_rank())
				lowest_rank = i;
		}

		if (lowest_rank == end()) return nullptr;
		return *lowest_rank;
	}

	// this may not be called from a constructor because of the call to
	// shared_from_this(). It's either called when we start() the torrent, or at a
	// later time if it's a magnet link, once the metadata is downloaded
	void torrent::init()
	{
		INVARIANT_CHECK;

		TORRENT_ASSERT(is_single_thread());

#ifndef TORRENT_DISABLE_LOGGING
		debug_log("init torrent: %s", torrent_file().name().c_str());
#endif

		TORRENT_ASSERT(valid_metadata());
		TORRENT_ASSERT(m_torrent_file->num_files() > 0);
		TORRENT_ASSERT(m_torrent_file->total_size() >= 0);

		if (int(m_file_priority.size()) > m_torrent_file->num_files())
			m_file_priority.resize(m_torrent_file->num_files());

		auto cert = m_torrent_file->ssl_cert();
		if (!cert.empty())
		{
			m_ssl_torrent = true;
#ifdef TORRENT_USE_OPENSSL
			init_ssl(cert);
#endif
		}

		if (m_torrent_file->num_pieces() > piece_picker::max_pieces)
		{
			set_error(errors::too_many_pieces_in_torrent, torrent_status::error_file_none);
			pause();
			return;
		}

		if (m_torrent_file->num_pieces() == 0)
		{
			set_error(errors::torrent_invalid_length, torrent_status::error_file_none);
			pause();
			return;
		}

		// --- MAPPED FILES ---
		file_storage const& fs = m_torrent_file->files();
		if (m_add_torrent_params)
		{
			for (auto const& f : m_add_torrent_params->renamed_files)
			{
				if (f.first < file_index_t(0) || f.first >= fs.end_file()) continue;
				m_torrent_file->rename_file(file_index_t(f.first), f.second);
			}
		}

		construct_storage();

		if (m_share_mode && valid_metadata())
		{
			// in share mode, all pieces have their priorities initialized to 0
			m_file_priority.clear();
			m_file_priority.resize(m_torrent_file->num_files(), dont_download);
		}

		// it's important to initialize the peers early, because this is what will
		// fix up their have-bitmasks to have the correct size
		// TODO: 2 add a unit test where we don't have metadata, connect to a peer
		// that sends a bitfield that's too large, then we get the metadata
		if (!m_connections_initialized)
		{
			m_connections_initialized = true;
			// all peer connections have to initialize themselves now that the metadata
			// is available
			// copy the peer list since peers may disconnect and invalidate
			// m_connections as we initialize them
			for (auto c : m_connections)
			{
				auto pc = c->self();
				if (pc->is_disconnecting()) continue;
				pc->on_metadata_impl();
				if (pc->is_disconnecting()) continue;
				pc->init();
			}
		}

		// if we've already loaded file priorities, don't load piece priorities,
		// they will interfere.
		if (m_add_torrent_params && m_file_priority.empty())
		{
			piece_index_t idx(0);
			for (auto prio : m_add_torrent_params->piece_priorities)
			{
				if (has_picker() || prio != default_priority)
				{
					need_picker();
					m_picker->set_piece_priority(idx, prio);
				}
				++idx;
			}
			update_gauge();
		}

		// in case file priorities were passed in via the add_torrent_params
		// and also in the case of share mode, we need to update the priorities
		if (!m_file_priority.empty() && std::find(m_file_priority.begin()
			, m_file_priority.end(), dont_download) != m_file_priority.end())
		{
			update_piece_priorities();
		}

		if (m_seed_mode)
		{
			m_have_all = true;
			update_gauge();
			update_state_list();
		}
		else
		{
			need_picker();

			int num_pad_files = 0;
			TORRENT_ASSERT(block_size() > 0);

			for (auto const i : fs.file_range())
			{
				if (fs.pad_file_at(i)) ++num_pad_files;

				if (!fs.pad_file_at(i) || fs.file_size(i) == 0) continue;
				m_padding += std::uint32_t(fs.file_size(i));

				peer_request pr = m_torrent_file->map_file(i, 0, int(fs.file_size(i)));
				int off = pr.start & (block_size() - 1);
				if (off != 0) { pr.length -= block_size() - off; pr.start += block_size() - off; }
				TORRENT_ASSERT((pr.start & (block_size() - 1)) == 0);

				int block = block_size();
				int blocks_per_piece = m_torrent_file->piece_length() / block;
				piece_block pb(pr.piece, pr.start / block);
				for (; pr.length >= block; pr.length -= block, ++pb.block_index)
				{
					if (pb.block_index == blocks_per_piece) { pb.block_index = 0; ++pb.piece_index; }
					m_picker->mark_as_pad(pb);
				}
				// ugly edge case where padfiles are not used they way they're
				// supposed to be. i.e. added back-to back or at the end
				if (pb.block_index == blocks_per_piece) { pb.block_index = 0; ++pb.piece_index; }
				if (pr.length > 0 && ((next(i) != fs.end_file() && fs.pad_file_at(next(i)))
					|| next(i) == fs.end_file()))
				{
					m_picker->mark_as_finished(pb, nullptr);
				}
			}

			if (m_padding > 0)
			{
				// if we marked an entire piece as finished, we actually
				// need to consider it finished

				std::vector<piece_picker::downloading_piece> dq
					= m_picker->get_download_queue();

				std::vector<piece_index_t> have_pieces;

				for (auto const& p : dq)
				{
					int const num_blocks = m_picker->blocks_in_piece(p.index);
					if (p.finished < num_blocks) continue;
					have_pieces.push_back(p.index);
				}

				for (auto i : have_pieces)
				{
					picker().piece_passed(i);
					TORRENT_ASSERT(picker().have_piece(i));
					we_have(i);
				}
			}

			if (num_pad_files > 0)
				m_picker->set_num_pad_files(num_pad_files);
		}

		set_state(torrent_status::checking_resume_data);

		aux::vector<std::string, file_index_t> links;
#ifndef TORRENT_DISABLE_MUTABLE_TORRENTS
		if (!m_torrent_file->similar_torrents().empty()
			|| !m_torrent_file->collections().empty())
		{
			resolve_links res(m_torrent_file);

			for (auto const& ih : m_torrent_file->similar_torrents())
			{
				std::shared_ptr<torrent> t = m_ses.find_torrent(ih).lock();
				if (!t) continue;

				// Only attempt to reuse files from torrents that are seeding.
				// TODO: this could be optimized by looking up which files are
				// complete and just look at those
				if (!t->is_seed()) continue;

				res.match(t->get_torrent_copy(), t->save_path());
			}
			for (auto const& c : m_torrent_file->collections())
			{
				std::vector<std::shared_ptr<torrent>> ts = m_ses.find_collection(c);

				for (auto const& t : ts)
				{
					// Only attempt to reuse files from torrents that are seeding.
					// TODO: this could be optimized by looking up which files are
					// complete and just look at those
					if (!t->is_seed()) continue;

					res.match(t->get_torrent_copy(), t->save_path());
				}
			}

			std::vector<resolve_links::link_t> const& l = res.get_links();
			if (!l.empty())
			{
				for (auto const& i : l)
				{
					if (!i.ti) continue;
					links.push_back(combine_path(i.save_path
						, i.ti->files().file_path(i.file_idx)));
				}
			}
		}
#endif // TORRENT_DISABLE_MUTABLE_TORRENTS

#if TORRENT_USE_ASSERTS
		TORRENT_ASSERT(m_outstanding_check_files == false);
		m_outstanding_check_files = true;
#endif
		m_ses.disk_thread().async_check_files(
			m_storage, m_add_torrent_params ? m_add_torrent_params.get() : nullptr
			, links, std::bind(&torrent::on_resume_data_checked
			, shared_from_this(), _1, _2));
		// async_check_files will gut links
#ifndef TORRENT_DISABLE_LOGGING
		debug_log("init, async_check_files");
#endif

		update_want_peers();

		// this will remove the piece picker, if we're done with it
		maybe_done_flushing();
	}

	bt_peer_connection* torrent::find_introducer(tcp::endpoint const& ep) const
	{
#ifndef TORRENT_DISABLE_EXTENSIONS
		for (auto pe : m_connections)
		{
			TORRENT_INCREMENT(m_iterating_connections);
			if (pe->type() != connection_type::bittorrent) continue;
			auto* p = static_cast<bt_peer_connection*>(pe);
			if (!p->supports_holepunch()) continue;
			if (p->was_introduced_by(ep)) return p;
		}
#else
		TORRENT_UNUSED(ep);
#endif
		return nullptr;
	}

	bt_peer_connection* torrent::find_peer(tcp::endpoint const& ep) const
	{
		for (auto p : m_connections)
		{
			TORRENT_INCREMENT(m_iterating_connections);
			if (p->type() != connection_type::bittorrent) continue;
			if (p->remote() == ep) return static_cast<bt_peer_connection*>(p);
		}
		return nullptr;
	}

	peer_connection* torrent::find_peer(peer_id const& pid)
	{
		for (auto p : m_connections)
		{
			if (p->pid() == pid) return p;
		}
		return nullptr;
	}

	void torrent::on_resume_data_checked(status_t const status
		, storage_error const& error) try
	{
		// hold a reference until this function returns

#if TORRENT_USE_ASSERTS
		TORRENT_ASSERT(m_outstanding_check_files);
		m_outstanding_check_files = false;
#endif

		// when applying some of the resume data to the torrent, we will
		// trigger calls that set m_need_save_resume_data, even though we're
		// just applying the state of the resume data we loaded with. We don't
		// want anything in this function to affect the state of
		// m_need_save_resume_data, so we save it in a local variable and reset
		// it at the end of the function.
		bool const need_save_resume_data = m_need_save_resume_data;

		TORRENT_ASSERT(is_single_thread());

		if (m_abort) return;

		if (status == status_t::fatal_disk_error)
		{
			TORRENT_ASSERT(m_outstanding_check_files == false);
			m_add_torrent_params.reset();
			handle_disk_error("check_resume_data", error);
			auto_managed(false);
			pause();
			set_state(torrent_status::checking_files);
			if (should_check_files()) start_checking();
			return;
		}

		state_updated();

		if (m_add_torrent_params)
		{
			// --- PEERS ---

			for (auto const& p : m_add_torrent_params->peers)
			{
				add_peer(p , peer_info::resume_data);
			}

			for (auto const& p : m_add_torrent_params->banned_peers)
			{
				torrent_peer* peer = add_peer(p, peer_info::resume_data);
				if (peer) ban_peer(peer);
			}

			if (!m_add_torrent_params->peers.empty()
				|| !m_add_torrent_params->banned_peers.empty())
			{
				update_want_peers();
			}

#ifndef TORRENT_DISABLE_LOGGING
			if (m_peer_list && m_peer_list->num_peers() > 0)
				debug_log("resume added peers (%d)", m_peer_list->num_peers());
#endif
		}

		// only report this error if the user actually provided resume data
		// (i.e. m_add_torrent_params->have_pieces)
		if ((error || status != status_t::no_error)
			&& m_add_torrent_params
			&& !m_add_torrent_params->have_pieces.empty()
			&& m_ses.alerts().should_post<fastresume_rejected_alert>())
		{
			m_ses.alerts().emplace_alert<fastresume_rejected_alert>(get_handle()
				, error.ec
				, resolve_filename(error.file())
				, error.operation);
		}

#ifndef TORRENT_DISABLE_LOGGING
		if (should_log())
		{
			if (status != status_t::no_error || error)
			{
				debug_log("fastresume data rejected: ret: %d (%d) %s"
					, static_cast<int>(status), error.ec.value(), error.ec.message().c_str());
			}
			else
			{
				debug_log("fastresume data accepted");
			}
		}
#endif

		bool should_start_full_check = status != status_t::no_error;

		// if we got a partial pieces bitfield, it means we were in the middle of
		// checking this torrent. pick it up where we left off
		if (!should_start_full_check
			&& m_add_torrent_params
			&& !m_add_torrent_params->have_pieces.empty()
			&& m_add_torrent_params->have_pieces.size() < m_torrent_file->num_pieces())
		{
			m_checking_piece = m_num_checked_pieces
				= m_add_torrent_params->have_pieces.end_index();
			should_start_full_check = true;
		}

		// if ret != 0, it means we need a full check. We don't necessarily need
		// that when the resume data check fails. For instance, if the resume data
		// is incorrect, but we don't have any files, we skip the check and initialize
		// the storage to not have anything.
		if (m_seed_mode)
		{
			m_have_all = true;
			update_gauge();
			update_state_list();
		}
		else if (status == status_t::no_error)
		{
			// there are either no files for this torrent
			// or the resume_data was accepted

			if (!error && m_add_torrent_params)
			{
				// --- PIECES ---

				int const num_pieces = std::min(m_add_torrent_params->have_pieces.size()
					, torrent_file().num_pieces());
				for (piece_index_t i = piece_index_t(0); i < piece_index_t(num_pieces); ++i)
				{
					if (!m_add_torrent_params->have_pieces[i]) continue;
					need_picker();
					m_picker->we_have(i);
					inc_stats_counter(counters::num_piece_passed);
					update_gauge();
					we_have(i);
				}

				if (m_seed_mode)
				{
					int const num_pieces2 = std::min(m_add_torrent_params->verified_pieces.size()
						, torrent_file().num_pieces());
					for (piece_index_t i = piece_index_t(0);
						i < piece_index_t(num_pieces2); ++i)
					{
						if (!m_add_torrent_params->verified_pieces[i]) continue;
						m_verified.set_bit(i);
					}
				}

				// --- UNFINISHED PIECES ---

				int const num_blocks_per_piece = torrent_file().piece_length() / block_size();

				for (auto const& p : m_add_torrent_params->unfinished_pieces)
				{
					piece_index_t const piece = p.first;
					bitfield const& blocks = p.second;

					if (piece < piece_index_t(0) || piece >= torrent_file().end_piece())
					{
						continue;
					}

					// being in seed mode and missing a piece is not compatible.
					// Leave seed mode if that happens
					if (m_seed_mode) leave_seed_mode(seed_mode_t::skip_checking);

					if (has_picker() && m_picker->have_piece(piece))
					{
						m_picker->we_dont_have(piece);
						update_gauge();
					}

					need_picker();

					const int num_bits = std::min(num_blocks_per_piece, blocks.size());
					for (int k = 0; k < num_bits; ++k)
					{
						if (blocks.get_bit(k))
						{
							m_picker->mark_as_finished(piece_block(piece, k), nullptr);
						}
					}
					if (m_picker->is_piece_finished(piece))
					{
						verify_piece(piece);
					}
				}
			}
		}

		if (should_start_full_check)
		{
			// either the fastresume data was rejected or there are
			// some files
			set_state(torrent_status::checking_files);
			if (should_check_files()) start_checking();

			// start the checking right away (potentially)
			m_ses.trigger_auto_manage();
		}
		else
		{
			files_checked();
		}

		// this will remove the piece picker, if we're done with it
		maybe_done_flushing();
		TORRENT_ASSERT(m_outstanding_check_files == false);
		m_add_torrent_params.reset();

		// restore m_need_save_resume_data to its state when we entered this
		// function.
		m_need_save_resume_data = need_save_resume_data;
	}
	catch (...) { handle_exception(); }

	void torrent::force_recheck()
	{
		INVARIANT_CHECK;

		if (!valid_metadata()) return;

		// if the torrent is already queued to check its files
		// don't do anything
		if (should_check_files()
			|| m_state == torrent_status::checking_resume_data)
			return;

		clear_error();

		disconnect_all(errors::stopping_torrent, operation_t::bittorrent);
		stop_announcing();

		// we're checking everything anyway, no point in assuming we are a seed
		// now.
		leave_seed_mode(seed_mode_t::skip_checking);

		m_ses.disk_thread().async_release_files(m_storage);

		// forget that we have any pieces
		m_have_all = false;

// removing the piece picker will clear the user priorities
// instead, just clear which pieces we have
		if (m_picker)
		{
			int const blocks_per_piece = (m_torrent_file->piece_length() + block_size() - 1) / block_size();
			int const blocks_in_last_piece = ((m_torrent_file->total_size() % m_torrent_file->piece_length())
				+ block_size() - 1) / block_size();
			m_picker->resize(blocks_per_piece, blocks_in_last_piece, m_torrent_file->num_pieces());

			m_file_progress.clear();
			m_file_progress.init(picker(), m_torrent_file->files());
		}


		// assume that we don't have anything
		m_files_checked = false;

		update_gauge();
		update_want_tick();
		set_state(torrent_status::checking_resume_data);

		if (m_auto_managed && !is_finished())
			set_queue_position(last_pos);

		TORRENT_ASSERT(m_outstanding_check_files == false);
		m_add_torrent_params.reset();

		// this will clear the stat cache, to make us actually query the
		// filesystem for files again
		m_ses.disk_thread().async_release_files(m_storage, []{});

		aux::vector<std::string, file_index_t> links;
		m_ses.disk_thread().async_check_files(m_storage, nullptr
			, links, std::bind(&torrent::on_force_recheck
			, shared_from_this(), _1, _2));
	}

	void torrent::on_force_recheck(status_t const status, storage_error const& error) try
	{
		TORRENT_ASSERT(is_single_thread());

		// hold a reference until this function returns
		state_updated();

		if (m_abort) return;

		if (error)
		{
			handle_disk_error("force_recheck", error);
			return;
		}
		if (status == status_t::no_error)
		{
			// if there are no files, just start
			files_checked();
		}
		else
		{
			m_progress_ppm = 0;
			m_checking_piece = piece_index_t(0);
			m_num_checked_pieces = piece_index_t(0);

			set_state(torrent_status::checking_files);
			if (m_auto_managed) pause(true);
			if (should_check_files()) start_checking();
			else m_ses.trigger_auto_manage();
		}
	}
	catch (...) { handle_exception(); }

	void torrent::start_checking()
	{
		TORRENT_ASSERT(should_check_files());

		int num_outstanding = settings().get_int(settings_pack::checking_mem_usage) * block_size()
			/ m_torrent_file->piece_length();
		// if we only keep a single read operation in-flight at a time, we suffer
		// significant performance degradation. Always keep at least 4 jobs
		// outstanding per hasher thread
		int const min_outstanding = 4
			* std::max(1, settings().get_int(settings_pack::aio_threads)
				/ disk_io_thread::hasher_thread_divisor);
		if (num_outstanding < min_outstanding) num_outstanding = min_outstanding;

		// we might already have some outstanding jobs, if we were paused and
		// resumed quickly, before the outstanding jobs completed
		if (m_checking_piece >= m_torrent_file->end_piece())
		{
#ifndef TORRENT_DISABLE_LOGGING
			debug_log("start_checking, checking_piece >= num_pieces. %d >= %d"
				, static_cast<int>(m_checking_piece), m_torrent_file->num_pieces());
#endif
			return;
		}

		// subtract the number of pieces we already have outstanding
		num_outstanding -= (static_cast<int>(m_checking_piece)
			- static_cast<int>(m_num_checked_pieces));
		if (num_outstanding < 0) num_outstanding = 0;

		for (int i = 0; i < num_outstanding; ++i)
		{
			m_ses.disk_thread().async_hash(m_storage, m_checking_piece
				, disk_interface::sequential_access | disk_interface::volatile_read
				, std::bind(&torrent::on_piece_hashed
					, shared_from_this(), _1, _2, _3));
			++m_checking_piece;
			if (m_checking_piece >= m_torrent_file->end_piece()) break;
		}
#ifndef TORRENT_DISABLE_LOGGING
		debug_log("start_checking, m_checking_piece: %d"
			, static_cast<int>(m_checking_piece));
#endif
	}

	// This is only used for checking of torrents. i.e. force-recheck or initial checking
	// of existing files
	void torrent::on_piece_hashed(piece_index_t const piece
		, sha1_hash const& piece_hash, storage_error const& error) try
	{
		TORRENT_ASSERT(is_single_thread());
		INVARIANT_CHECK;

		if (m_abort) return;
		if (m_deleted) return;

		state_updated();

		++m_num_checked_pieces;

		if (error)
		{
			if (error.ec == boost::system::errc::no_such_file_or_directory
				|| error.ec == boost::asio::error::eof
#ifdef TORRENT_WINDOWS
				|| error.ec == error_code(ERROR_HANDLE_EOF, system_category())
#endif
				)
			{
				TORRENT_ASSERT(error.file() >= file_index_t(0));

				// skip this file by updating m_checking_piece to the first piece following it
				file_storage const& st = m_torrent_file->files();
				std::int64_t file_size = st.file_size(error.file());
				piece_index_t last = st.map_file(error.file(), file_size, 0).piece;
				if (m_checking_piece < last)
				{
					int diff = static_cast<int>(last) - static_cast<int>(m_checking_piece);
					m_num_checked_pieces = piece_index_t(static_cast<int>(m_num_checked_pieces) + diff);
					m_checking_piece = last;
				}
			}
			else
			{
				m_checking_piece = piece_index_t{0};
				m_num_checked_pieces = piece_index_t{0};
				if (m_ses.alerts().should_post<file_error_alert>())
					m_ses.alerts().emplace_alert<file_error_alert>(error.ec,
						resolve_filename(error.file()), error.operation, get_handle());

#ifndef TORRENT_DISABLE_LOGGING
				if (should_log())
				{
					debug_log("on_piece_hashed, fatal disk error: (%d) %s", error.ec.value()
						, error.ec.message().c_str());
				}
#endif
				auto_managed(false);
				pause();
				set_error(error.ec, error.file());

				// recalculate auto-managed torrents sooner
				// in order to start checking the next torrent
				m_ses.trigger_auto_manage();
				return;
			}
		}

		m_progress_ppm = std::uint32_t(std::int64_t(static_cast<int>(m_num_checked_pieces))
			* 1000000 / torrent_file().num_pieces());

		if (settings().get_bool(settings_pack::disable_hash_checks)
			|| piece_hash == m_torrent_file->hash_for_piece(piece))
		{
			if (has_picker() || !m_have_all)
			{
				need_picker();
				m_picker->we_have(piece);
				update_gauge();
			}
			we_have(piece);
		}
		else
		{
			// if the hash failed, remove it from the cache
			if (m_storage)
				m_ses.disk_thread().clear_piece(m_storage, piece);
		}

		if (m_num_checked_pieces < m_torrent_file->end_piece())
		{
			// we're not done yet, issue another job
			if (m_checking_piece >= m_torrent_file->end_piece())
			{
				// actually, we already have outstanding jobs for
				// the remaining pieces. We just need to wait for them
				// to finish
				return;
			}

			// we paused the checking
			if (!should_check_files())
			{
#ifndef TORRENT_DISABLE_LOGGING
				debug_log("on_piece_hashed, checking paused");
#endif
				if (m_checking_piece == m_num_checked_pieces)
				{
					// we are paused, and we just completed the last outstanding job.
					// now we can be considered paused
					if (alerts().should_post<torrent_paused_alert>())
						alerts().emplace_alert<torrent_paused_alert>(get_handle());
				}
				return;
			}

			m_ses.disk_thread().async_hash(m_storage, m_checking_piece
				, disk_interface::sequential_access | disk_interface::volatile_read
				, std::bind(&torrent::on_piece_hashed
					, shared_from_this(), _1, _2, _3));
			++m_checking_piece;
#ifndef TORRENT_DISABLE_LOGGING
			debug_log("on_piece_hashed, m_checking_piece: %d"
				, static_cast<int>(m_checking_piece));
#endif
			return;
		}

#ifndef TORRENT_DISABLE_LOGGING
		debug_log("on_piece_hashed, completed");
#endif
		if (m_auto_managed)
		{
			// if we're auto managed. assume we need to be paused until the auto
			// managed logic runs again (which is triggered further down)
			// setting flags to 0 prevents the disk cache from being evicted as a
			// result of this
			set_paused(true, 0);
		}

		// we're done checking! (this should cause a call to trigger_auto_manage)
		files_checked();

		// reset the checking state
		m_checking_piece = piece_index_t(0);
		m_num_checked_pieces = piece_index_t(0);
	}
	catch (...) { handle_exception(); }

#if TORRENT_ABI_VERSION == 1
	void torrent::use_interface(std::string net_interfaces)
	{
		std::shared_ptr<settings_pack> p = std::make_shared<settings_pack>();
		p->set_str(settings_pack::outgoing_interfaces, std::move(net_interfaces));
		m_ses.apply_settings_pack(p);
	}
#endif

	void torrent::on_tracker_announce(error_code const& ec) try
	{
		COMPLETE_ASYNC("tracker::on_tracker_announce");
		TORRENT_ASSERT(is_single_thread());
		TORRENT_ASSERT(m_waiting_tracker > 0);
		--m_waiting_tracker;
		if (ec) return;
		if (m_abort) return;
		announce_with_tracker();
	}
	catch (...) { handle_exception(); }

	void torrent::lsd_announce()
	{
		if (m_abort) return;

		// if the files haven't been checked yet, we're
		// not ready for peers. Except, if we don't have metadata,
		// we need peers to download from
		if (!m_files_checked && valid_metadata()) return;

		if (!m_announce_to_lsd) return;

		// private torrents are never announced on LSD
		if (m_torrent_file->is_valid() && m_torrent_file->priv()) return;

		// i2p torrents are also never announced on LSD
		// unless we allow mixed swarms
		if (m_torrent_file->is_valid()
			&& (torrent_file().is_i2p() && !settings().get_bool(settings_pack::allow_i2p_mixed)))
			return;

		if (is_paused()) return;

		if (!m_ses.has_lsd()) return;

		// TODO: this pattern is repeated in a few places. Factor this into
		// a function and generalize the concept of a torrent having a
		// dedicated listen port
#ifdef TORRENT_USE_OPENSSL
		int port = is_ssl_torrent() ? m_ses.ssl_listen_port() : m_ses.listen_port();
#else
		int port = m_ses.listen_port();
#endif

		// announce with the local discovery service
		m_ses.announce_lsd(m_torrent_file->info_hash(), port
			, settings().get_bool(settings_pack::broadcast_lsd) && m_lsd_seq == 0);
		++m_lsd_seq;
	}

#ifndef TORRENT_DISABLE_DHT

	void torrent::dht_announce()
	{
		TORRENT_ASSERT(is_single_thread());
		if (!m_ses.dht())
		{
#ifndef TORRENT_DISABLE_LOGGING
			debug_log("DHT: no dht initialized");
#endif
			return;
		}
		if (!should_announce_dht())
		{
#ifndef TORRENT_DISABLE_LOGGING
			if (should_log())
			{
				if (!m_ses.announce_dht())
					debug_log("DHT: no listen sockets");

				if (m_torrent_file->is_valid() && !m_files_checked)
					debug_log("DHT: files not checked, skipping DHT announce");

				if (!m_announce_to_dht)
					debug_log("DHT: queueing disabled DHT announce");

				if (m_paused)
					debug_log("DHT: torrent paused, no DHT announce");

#if TORRENT_ABI_VERSION == 1
				// deprecated in 1.2
				if (!m_torrent_file->is_valid() && !m_url.empty())
					debug_log("DHT: no info-hash, waiting for \"%s\"", m_url.c_str());
#endif

				if (m_torrent_file->is_valid() && m_torrent_file->priv())
					debug_log("DHT: private torrent, no DHT announce");

				if (settings().get_bool(settings_pack::use_dht_as_fallback))
				{
					int verified_trackers = 0;
					for (auto const& t : m_trackers)
						if (t.verified) ++verified_trackers;

					if (verified_trackers > 0)
						debug_log("DHT: only using DHT as fallback, and there are %d working trackers", verified_trackers);
				}
			}
#endif
			return;
		}

		TORRENT_ASSERT(!m_paused);

#ifdef TORRENT_USE_OPENSSL
		int port = is_ssl_torrent() ? m_ses.ssl_listen_port() : m_ses.listen_port();
#else
		int port = m_ses.listen_port();
#endif

#ifndef TORRENT_DISABLE_LOGGING
		debug_log("START DHT announce");
		m_dht_start_time = aux::time_now();
#endif

		// if we're a seed, we tell the DHT for better scrape stats
		int flags = is_seed() ? dht::dht_tracker::flag_seed : 0;
		// if we allow incoming uTP connections, set the implied_port
		// argument in the announce, this will make the DHT node use
		// our source port in the packet as our listen port, which is
		// likely more accurate when behind a NAT
		if (settings().get_bool(settings_pack::enable_incoming_utp))
			flags |= dht::dht_tracker::flag_implied_port;

		std::weak_ptr<torrent> self(shared_from_this());
		m_ses.dht()->announce(m_torrent_file->info_hash()
			, port, flags
			, std::bind(&torrent::on_dht_announce_response_disp, self, _1));
	}

	void torrent::on_dht_announce_response_disp(std::weak_ptr<torrent> t
		, std::vector<tcp::endpoint> const& peers)
	{
		std::shared_ptr<torrent> tor = t.lock();
		if (!tor) return;
		tor->on_dht_announce_response(peers);
	}

	void torrent::on_dht_announce_response(std::vector<tcp::endpoint> const& peers) try
	{
		TORRENT_ASSERT(is_single_thread());

#ifndef TORRENT_DISABLE_LOGGING
		debug_log("END DHT announce (%d ms) (%d peers)"
			, int(total_milliseconds(clock_type::now() - m_dht_start_time))
			, int(peers.size()));
#endif

		if (m_abort) return;
		if (peers.empty()) return;

		if (m_ses.alerts().should_post<dht_reply_alert>())
		{
			m_ses.alerts().emplace_alert<dht_reply_alert>(
				get_handle(), int(peers.size()));
		}

		if (torrent_file().priv() || (torrent_file().is_i2p()
			&& !settings().get_bool(settings_pack::allow_i2p_mixed))) return;

		for (auto& p : peers)
			add_peer(p, peer_info::dht);

		do_connect_boost();

		update_want_peers();
	}
	catch (...) { handle_exception(); }

#endif

	namespace
	{
		struct announce_state
		{
			explicit announce_state(aux::listen_socket_handle const& s)
				: socket(s) {}

			aux::listen_socket_handle socket;

			// the tier is kept as INT_MAX until we find the first
			// tracker that works, then it's set to that tracker's
			// tier.
			int tier = INT_MAX;

			// have we sent an announce in this tier yet?
			bool sent_announce = false;

			// have we finished sending announces on this listen socket?
			bool done = false;
		};
	}

	void torrent::announce_with_tracker(std::uint8_t e)
	{
		TORRENT_ASSERT(is_single_thread());
		TORRENT_ASSERT(e == tracker_request::stopped || state() != torrent_status::checking_files);
		INVARIANT_CHECK;

		if (m_trackers.empty())
		{
#ifndef TORRENT_DISABLE_LOGGING
			debug_log("*** announce: no trackers");
#endif
			return;
		}

		if (m_abort) e = tracker_request::stopped;

		// having stop_tracker_timeout <= 0 means that there is
		// no need to send any request to trackers or trigger any
		// related logic when the event is stopped
		if (e == tracker_request::stopped
			&& settings().get_int(settings_pack::stop_tracker_timeout) <= 0)
		{
#ifndef TORRENT_DISABLE_LOGGING
			debug_log("*** announce: event == stopped && stop_tracker_timeout <= 0");
#endif
			return;
		}

		// if we're not announcing to trackers, only allow
		// stopping
		if (e != tracker_request::stopped && !m_announce_to_trackers)
		{
#ifndef TORRENT_DISABLE_LOGGING
			debug_log("*** announce: event != stopped && !m_announce_to_trackers");
#endif
			return;
		}

		// if we're not allowing peers, there's no point in announcing
		if (e != tracker_request::stopped && m_paused)
		{
#ifndef TORRENT_DISABLE_LOGGING
			debug_log("*** announce: event != stopped && m_paused");
#endif
			return;
		}

		TORRENT_ASSERT(!m_paused || e == tracker_request::stopped);

		if (e == tracker_request::none && is_finished() && !is_seed())
			e = tracker_request::paused;

		tracker_request req;
		if (settings().get_bool(settings_pack::apply_ip_filter_to_trackers)
			&& m_apply_ip_filter)
		{
			req.filter = m_ip_filter;
		}

		req.private_torrent = m_torrent_file->priv();

		req.info_hash = m_torrent_file->info_hash();
		req.pid = m_peer_id;
		req.downloaded = m_stat.total_payload_download() - m_total_failed_bytes;
		req.uploaded = m_stat.total_payload_upload();
		req.corrupt = m_total_failed_bytes;
		req.left = value_or(bytes_left(), 16*1024);
#ifdef TORRENT_USE_OPENSSL
		// if this torrent contains an SSL certificate, make sure
		// any SSL tracker presents a certificate signed by it
		req.ssl_ctx = m_ssl_ctx.get();
#endif

		req.redundant = m_total_redundant_bytes;
		// exclude redundant bytes if we should
		if (!settings().get_bool(settings_pack::report_true_downloaded))
		{
			req.downloaded -= m_total_redundant_bytes;

			// if the torrent is complete we know that all incoming pieces will be
			// marked redundant so add them to the redundant count
			// this is mainly needed to cover the case where a torrent has just completed
			// but still has partially downloaded pieces
			// if the incoming pieces are not accounted for it could cause the downloaded
			// amount to exceed the total size of the torrent which upsets some trackers
			if (is_seed())
			{
				for (auto c : m_connections)
				{
					TORRENT_INCREMENT(m_iterating_connections);
					auto const pbp = c->downloading_piece_progress();
					if (pbp.bytes_downloaded > 0)
					{
						req.downloaded -= pbp.bytes_downloaded;
						req.redundant += pbp.bytes_downloaded;
					}
				}
			}
		}
		if (req.downloaded < 0) req.downloaded = 0;

		req.event = e;

#if TORRENT_USE_IPV6
		// since sending our IPv6 address to the tracker may be sensitive. Only
		// do that if we're not in anonymous mode and if it's a private torrent
		if (!settings().get_bool(settings_pack::anonymous_mode)
			&& m_torrent_file
			&& m_torrent_file->priv())
		{
			m_ses.for_each_listen_socket([&](aux::listen_socket_handle const& s)
			{
				if (s.is_ssl() != is_ssl_torrent())
					return;
				if (!is_v6(s.get_local_endpoint()))
					return;
				req.ipv6.push_back(s.get_local_endpoint().address().to_v6());
			});
		}
#endif

		// if we are aborting. we don't want any new peers
		req.num_want = (req.event == tracker_request::stopped)
			? 0 : settings().get_int(settings_pack::num_want);

		time_point32 const now = aux::time_now32();

		// each listen socket gets it's own announce state
		// so that each one should get at least one announce
		std::vector<announce_state> listen_socket_states;

		for (auto& ae : m_trackers)
		{
			// update the endpoint list by adding entries for new listen sockets
			// and removing entries for non-existent ones
			std::size_t valid_endpoints = 0;
			m_ses.for_each_listen_socket([&](aux::listen_socket_handle const& s) {
				if (s.is_ssl() != is_ssl_torrent())
					return;
				for (auto& aep : ae.endpoints)
				{
					if (aep.socket != s) continue;
					std::swap(ae.endpoints[valid_endpoints], aep);
					valid_endpoints++;
					return;
				}

				ae.endpoints.emplace_back(s);
				std::swap(ae.endpoints[valid_endpoints], ae.endpoints.back());
				valid_endpoints++;
			});

			TORRENT_ASSERT(valid_endpoints <= ae.endpoints.size());
			ae.endpoints.erase(ae.endpoints.begin() + int(valid_endpoints), ae.endpoints.end());

			// if trackerid is not specified for tracker use default one, probably set explicitly
			req.trackerid = ae.trackerid.empty() ? m_trackerid : ae.trackerid;
			req.url = ae.url;

			for (auto& aep : ae.endpoints)
			{
				auto aep_state_iter = std::find_if(listen_socket_states.begin(), listen_socket_states.end()
					, [&](announce_state const& s) { return s.socket == aep.socket; });
				if (aep_state_iter == listen_socket_states.end())
				{
					listen_socket_states.emplace_back(aep.socket);
					aep_state_iter = listen_socket_states.end() - 1;
				}
				announce_state& state = *aep_state_iter;

				if (state.done) continue;

#ifndef TORRENT_DISABLE_LOGGING
				if (should_log())
				{
					debug_log("*** tracker: \"%s\" "
						"[ tiers: %d trackers: %d"
						" i->tier: %d tier: %d"
						" working: %d limit: %d"
						" can: %d sent: %d ]"
						, ae.url.c_str(), settings().get_bool(settings_pack::announce_to_all_tiers)
						, settings().get_bool(settings_pack::announce_to_all_trackers)
						, ae.tier, state.tier, aep.is_working(), ae.fail_limit
						, aep.can_announce(now, is_seed(), ae.fail_limit), state.sent_announce);
				}
#endif

				if (settings().get_bool(settings_pack::announce_to_all_tiers)
					&& !settings().get_bool(settings_pack::announce_to_all_trackers)
					&& state.sent_announce
					&& ae.tier <= state.tier
					&& state.tier != INT_MAX)
					continue;

				if (ae.tier > state.tier && state.sent_announce
					&& !settings().get_bool(settings_pack::announce_to_all_tiers)) continue;
				if (aep.is_working()) { state.tier = ae.tier; state.sent_announce = false; }
				if (!aep.can_announce(now, is_seed(), ae.fail_limit))
				{
					// this counts
					if (aep.is_working()) state.sent_announce = true;
					continue;
				}

				req.event = e;
				if (req.event == tracker_request::none)
				{
					if (!aep.start_sent) req.event = tracker_request::started;
					else if (!aep.complete_sent && is_seed()) req.event = tracker_request::completed;
				}

				req.triggered_manually = aep.triggered_manually;
				aep.triggered_manually = false;

#if TORRENT_ABI_VERSION == 1
				req.auth = tracker_login();
#endif
				req.key = tracker_key();

#if TORRENT_USE_I2P
				if (is_i2p())
				{
					req.kind |= tracker_request::i2p;
				}
#endif

				req.outgoing_socket = aep.socket;

#ifndef TORRENT_DISABLE_LOGGING
				debug_log("==> TRACKER REQUEST \"%s\" event: %s abort: %d fails: %d upd: %d"
					, req.url.c_str()
					, (req.event == tracker_request::stopped ? "stopped"
						: req.event == tracker_request::started ? "started" : "")
					, m_abort
					, aep.fails
					, aep.updating);

				// if we're not logging session logs, don't bother creating an
				// observer object just for logging
				if (m_abort && m_ses.should_log())
				{
					auto tl = std::make_shared<aux::tracker_logger>(m_ses);
					m_ses.queue_tracker_request(req, tl);
				}
				else
#endif
				{
					m_ses.queue_tracker_request(req, shared_from_this());
				}

				aep.updating = true;
				aep.next_announce = now;
				aep.min_announce = now;

				if (m_ses.alerts().should_post<tracker_announce_alert>())
				{
					m_ses.alerts().emplace_alert<tracker_announce_alert>(
						get_handle(), aep.local_endpoint, req.url, req.event);
				}

				state.sent_announce = true;
				if (aep.is_working()
					&& !settings().get_bool(settings_pack::announce_to_all_trackers)
					&& !settings().get_bool(settings_pack::announce_to_all_tiers))
				{
					state.done = true;
				}
			}

			if (std::all_of(listen_socket_states.begin(), listen_socket_states.end()
				, [](announce_state const& s) { return s.done; }))
				break;
		}
		update_tracker_timer(now);
	}

	void torrent::scrape_tracker(int idx, bool const user_triggered)
	{
		TORRENT_ASSERT(is_single_thread());
#if TORRENT_ABI_VERSION == 1
		m_last_scrape = aux::time_now32();
#endif

		if (m_trackers.empty()) return;

		if (idx < 0 || idx >= int(m_trackers.size())) idx = m_last_working_tracker;
		if (idx < 0) idx = 0;

		tracker_request req;
		if (settings().get_bool(settings_pack::apply_ip_filter_to_trackers)
			&& m_apply_ip_filter)
			req.filter = m_ip_filter;

		req.info_hash = m_torrent_file->info_hash();
		req.kind |= tracker_request::scrape_request;
		req.url = m_trackers[idx].url;
		req.private_torrent = m_torrent_file->priv();
#if TORRENT_ABI_VERSION == 1
		req.auth = tracker_login();
#endif
		req.key = tracker_key();
		req.triggered_manually = user_triggered;
		m_ses.queue_tracker_request(req, shared_from_this());
	}

	void torrent::tracker_warning(tracker_request const& req, std::string const& msg)
	{
		TORRENT_ASSERT(is_single_thread());

		INVARIANT_CHECK;

		announce_entry* ae = find_tracker(req.url);
		tcp::endpoint local_endpoint;
		if (ae)
		{
			for (auto& aep : ae->endpoints)
			{
				if (aep.socket != req.outgoing_socket) continue;
				local_endpoint = aep.local_endpoint;
				aep.message = msg;
				break;
			}
		}

		if (m_ses.alerts().should_post<tracker_warning_alert>())
			m_ses.alerts().emplace_alert<tracker_warning_alert>(get_handle()
				, local_endpoint, req.url, msg);
	}

	void torrent::tracker_scrape_response(tracker_request const& req
		, int const complete, int const incomplete, int const downloaded, int /* downloaders */)
	{
		TORRENT_ASSERT(is_single_thread());

		INVARIANT_CHECK;
		TORRENT_ASSERT(0 != (req.kind & tracker_request::scrape_request));

		announce_entry* ae = find_tracker(req.url);
		tcp::endpoint local_endpoint;
		if (ae)
		{
			announce_endpoint* aep = ae->find_endpoint(req.outgoing_socket);
			if (aep)
			{
				local_endpoint = aep->local_endpoint;
				if (incomplete >= 0) aep->scrape_incomplete = incomplete;
				if (complete >= 0) aep->scrape_complete = complete;
				if (downloaded >= 0) aep->scrape_downloaded = downloaded;

				update_scrape_state();
			}
		}

		// if this was triggered manually we need to post this unconditionally,
		// since the client expects a response from its action, regardless of
		// whether all tracker events have been enabled by the alert mask
		if (m_ses.alerts().should_post<scrape_reply_alert>()
			|| req.triggered_manually)
		{
			m_ses.alerts().emplace_alert<scrape_reply_alert>(
				get_handle(), local_endpoint, incomplete, complete, req.url);
		}
	}

	void torrent::update_scrape_state()
	{
		// loop over all trackers and find the largest numbers for each scrape field
		// then update the torrent-wide understanding of number of downloaders and seeds
		int complete = -1;
		int incomplete = -1;
		int downloaded = -1;
		for (auto const& t : m_trackers)
		{
			for (auto const& aep : t.endpoints)
			{
				complete = std::max(aep.scrape_complete, complete);
				incomplete = std::max(aep.scrape_incomplete, incomplete);
				downloaded = std::max(aep.scrape_downloaded, downloaded);
			}
		}

		if ((complete >= 0 && int(m_complete) != complete)
			|| (incomplete >= 0 && int(m_incomplete) != incomplete)
			|| (downloaded >= 0 && int(m_downloaded) != downloaded))
			state_updated();

		if (int(m_complete) != complete
			|| int(m_incomplete) != incomplete
			|| int(m_downloaded) != downloaded)
		{
			m_complete = std::uint32_t(complete);
			m_incomplete = std::uint32_t(incomplete);
			m_downloaded = std::uint32_t(downloaded);

			update_auto_sequential();

			// these numbers are cached in the resume data
			set_need_save_resume();
		}
	}

	void torrent::tracker_response(
		tracker_request const& r
		, address const& tracker_ip // this is the IP we connected to
		, std::list<address> const& tracker_ips // these are all the IPs it resolved to
		, struct tracker_response const& resp)
	{
		TORRENT_ASSERT(is_single_thread());

		INVARIANT_CHECK;
		TORRENT_ASSERT(0 == (r.kind & tracker_request::scrape_request));

		// if the tracker told us what our external IP address is, record it with
		// out external IP counter (and pass along the IP of the tracker to know
		// who to attribute this vote to)
		if (resp.external_ip != address() && !is_any(tracker_ip))
			m_ses.set_external_address(r.outgoing_socket.get_local_endpoint()
				, resp.external_ip
				, aux::session_interface::source_tracker, tracker_ip);

		time_point32 const now = aux::time_now32();

		auto const interval = std::max(resp.interval, seconds32(
			settings().get_int(settings_pack::min_announce_interval)));

		announce_entry* ae = find_tracker(r.url);
		tcp::endpoint local_endpoint;
		if (ae)
		{
			announce_endpoint* aep = ae->find_endpoint(r.outgoing_socket);
			if (aep)
			{
				local_endpoint = aep->local_endpoint;
				if (resp.incomplete >= 0) aep->scrape_incomplete = resp.incomplete;
				if (resp.complete >= 0) aep->scrape_complete = resp.complete;
				if (resp.downloaded >= 0) aep->scrape_downloaded = resp.downloaded;
				if (!aep->start_sent && r.event == tracker_request::started)
					aep->start_sent = true;
				if (!aep->complete_sent && r.event == tracker_request::completed)
					aep->complete_sent = true;
				ae->verified = true;
				aep->next_announce = now + interval;
				aep->min_announce = now + resp.min_interval;
				aep->updating = false;
				aep->fails = 0;
				int tracker_index = int(ae - m_trackers.data());
				m_last_working_tracker = std::int8_t(prioritize_tracker(tracker_index));

				if ((!resp.trackerid.empty()) && (ae->trackerid != resp.trackerid))
				{
					ae->trackerid = resp.trackerid;
					if (m_ses.alerts().should_post<trackerid_alert>())
						m_ses.alerts().emplace_alert<trackerid_alert>(get_handle()
							, aep->local_endpoint, r.url, resp.trackerid);
				}

				update_scrape_state();
			}
		}
		update_tracker_timer(now);

#if TORRENT_ABI_VERSION == 1
		if (resp.complete >= 0 && resp.incomplete >= 0)
			m_last_scrape = aux::time_now32();
#endif

#ifndef TORRENT_DISABLE_LOGGING
		if (should_log())
		{
			std::string resolved_to;
			for (auto const& i : tracker_ips)
			{
				resolved_to += i.to_string();
				resolved_to += ", ";
			}
			debug_log("TRACKER RESPONSE\n"
					"interval: %d\n"
					"external ip: %s\n"
					"resolved to: %s\n"
					"we connected to: %s\n"
				, interval.count()
				, print_address(resp.external_ip).c_str()
				, resolved_to.c_str()
				, print_address(tracker_ip).c_str());
		}
#else
		TORRENT_UNUSED(tracker_ips);
#endif

		// for each of the peers we got from the tracker
		for (auto const& i : resp.peers)
		{
			// don't make connections to ourself
			if (i.pid == m_peer_id)
				continue;

#if TORRENT_USE_I2P
			if (r.i2pconn && string_ends_with(i.hostname, ".i2p"))
			{
				// this is an i2p name, we need to use the SAM connection
				// to do the name lookup
				if (string_ends_with(i.hostname, ".b32.i2p"))
				{
					ADD_OUTSTANDING_ASYNC("torrent::on_i2p_resolve");
					r.i2pconn->async_name_lookup(i.hostname.c_str()
						, std::bind(&torrent::on_i2p_resolve
						, shared_from_this(), _1, _2));
				}
				else
				{
					torrent_state st = get_peer_list_state();
					need_peer_list();
					if (m_peer_list->add_i2p_peer(i.hostname.c_str (), peer_info::tracker, {}, &st))
						state_updated();
					peers_erased(st.erased);
				}
			}
			else
#endif
			{
				ADD_OUTSTANDING_ASYNC("torrent::on_peer_name_lookup");
				m_ses.get_resolver().async_resolve(i.hostname, resolver_interface::abort_on_shutdown
					, std::bind(&torrent::on_peer_name_lookup, shared_from_this(), _1, _2, i.port));
			}
		}

		// there are 2 reasons to allow local IPs to be returned from a
		// non-local tracker
		// 1. retrackers are popular in russia, where an ISP runs a tracker within
		//    the AS (but not on the local network) giving out peers only from the
		//    local network
		// 2. it might make sense to have a tracker extension in the future where
		//    trackers records a peer's internal and external IP, and match up
		//    peers on the same local network

		bool need_update = false;
		for (auto const& i : resp.peers4)
		{
			tcp::endpoint a(address_v4(i.ip), i.port);
			need_update |= bool(add_peer(a, peer_info::tracker) != nullptr);
		}

#if TORRENT_USE_IPV6
		for (auto const& i : resp.peers6)
		{
			tcp::endpoint a(address_v6(i.ip), i.port);
			need_update |= bool(add_peer(a, peer_info::tracker) != nullptr);
		}
#endif
		if (need_update) state_updated();

		update_want_peers();

		// post unconditionally if the announce was triggered manually
		if (m_ses.alerts().should_post<tracker_reply_alert>()
			|| r.triggered_manually)
		{
			m_ses.alerts().emplace_alert<tracker_reply_alert>(
				get_handle(), local_endpoint, int(resp.peers.size() + resp.peers4.size())
#if TORRENT_USE_IPV6
				+ int(resp.peers6.size())
#endif
				, r.url);
		}

		do_connect_boost();

		state_updated();
	}

	void torrent::update_auto_sequential()
	{
		if (!settings().get_bool(settings_pack::auto_sequential))
		{
			m_auto_sequential = false;
			return;
		}

		if (num_peers() - m_num_connecting < 10)
		{
			// there are too few peers. Be conservative and don't assume it's
			// well seeded until we can connect to more peers
			m_auto_sequential = false;
			return;
		}

		// if there are at least 10 seeds, and there are 10 times more
		// seeds than downloaders, enter sequential download mode
		// (for performance)
		int const downloaders = num_downloaders();
		int const seeds = num_seeds();
		m_auto_sequential = downloaders * 10 <= seeds
			&& seeds > 9;
	}

	void torrent::do_connect_boost()
	{
		if (!m_need_connect_boost) return;

		// this is the first tracker response for this torrent
		// instead of waiting one second for session_impl::on_tick()
		// to be called, connect to a few peers immediately
		int conns = std::min(
			settings().get_int(settings_pack::torrent_connect_boost)
			, settings().get_int(settings_pack::connections_limit) - m_ses.num_connections());

		if (conns > 0) m_need_connect_boost = false;

		// if we don't know of any peers
		if (!m_peer_list) return;

		while (want_peers() && conns > 0)
		{
			--conns;
			torrent_state st = get_peer_list_state();
			torrent_peer* p = m_peer_list->connect_one_peer(m_ses.session_time(), &st);
			peers_erased(st.erased);
			inc_stats_counter(counters::connection_attempt_loops, st.loop_counter);
			if (p == nullptr)
			{
				update_want_peers();
				continue;
			}

#ifndef TORRENT_DISABLE_LOGGING
			if (should_log())
			{
				external_ip const& external = m_ses.external_address();
				debug_log(" *** FOUND CONNECTION CANDIDATE ["
					" ip: %s rank: %u external: %s t: %d ]"
					, print_endpoint(p->ip()).c_str()
					, p->rank(external, m_ses.listen_port())
					, print_address(external.external_address(p->address())).c_str()
					, int(m_ses.session_time() - p->last_connected));
			}
#endif

			if (!connect_to_peer(p))
			{
				m_peer_list->inc_failcount(p);
				update_want_peers();
			}
			else
			{
				// increase m_ses.m_boost_connections for each connection
				// attempt. This will be deducted from the connect speed
				// the next time session_impl::on_tick() is triggered
				m_ses.inc_boost_connections();
				update_want_peers();
			}
		}

		if (want_peers()) m_ses.prioritize_connections(shared_from_this());
	}

	// this is the entry point for the client to force a re-announce. It's
	// considered a client-initiated announce (as opposed to the regular ones,
	// issued by libtorrent)
	void torrent::force_tracker_request(time_point const t, int const tracker_idx)
	{
		TORRENT_ASSERT_PRECOND((tracker_idx >= 0
			&& tracker_idx < int(m_trackers.size()))
			|| tracker_idx == -1);

		if (is_paused()) return;
		if (tracker_idx == -1)
		{
			for (auto& e : m_trackers)
			{
				for (auto& aep : e.endpoints)
				{
					aep.next_announce = std::max(time_point_cast<seconds32>(t)
						, aep.min_announce) + seconds(1);
					aep.triggered_manually = true;
				}
			}
		}
		else
		{
			if (tracker_idx < 0 || tracker_idx >= int(m_trackers.size()))
				return;
			announce_entry& e = m_trackers[tracker_idx];
			for (auto& aep : e.endpoints)
			{
				aep.next_announce = std::max(time_point_cast<seconds32>(t)
					, aep.min_announce) + seconds32(1);
				aep.triggered_manually = true;
			}
		}
		update_tracker_timer(aux::time_now32());
	}

#if TORRENT_ABI_VERSION == 1
	void torrent::set_tracker_login(std::string const& name
		, std::string const& pw)
	{
		m_username = name;
		m_password = pw;
	}
#endif

#if TORRENT_USE_I2P
	void torrent::on_i2p_resolve(error_code const& ec, char const* dest) try
	{
		TORRENT_ASSERT(is_single_thread());

		INVARIANT_CHECK;

		COMPLETE_ASYNC("torrent::on_i2p_resolve");
#ifndef TORRENT_DISABLE_LOGGING
		if (ec && should_log())
			debug_log("i2p_resolve error: %s", ec.message().c_str());
#endif
		if (ec || m_abort || m_ses.is_aborted()) return;

		need_peer_list();
		torrent_state st = get_peer_list_state();
		if (m_peer_list->add_i2p_peer(dest, peer_info::tracker, {}, &st))
			state_updated();
		peers_erased(st.erased);
	}
	catch (...) { handle_exception(); }
#endif

	void torrent::on_peer_name_lookup(error_code const& e
		, std::vector<address> const& host_list, int const port) try
	{
		TORRENT_ASSERT(is_single_thread());

		INVARIANT_CHECK;

		COMPLETE_ASYNC("torrent::on_peer_name_lookup");

#ifndef TORRENT_DISABLE_LOGGING
		if (e && should_log())
			debug_log("peer name lookup error: %s", e.message().c_str());
#endif

		if (e || m_abort || host_list.empty() || m_ses.is_aborted()) return;

		// TODO: add one peer per IP the hostname resolves to
		tcp::endpoint host(host_list.front(), std::uint16_t(port));

		if (m_ip_filter && m_ip_filter->access(host.address()) & ip_filter::blocked)
		{
#ifndef TORRENT_DISABLE_LOGGING
			if (should_log())
			{
				error_code ec;
				debug_log("blocked ip from tracker: %s", host.address().to_string(ec).c_str());
			}
#endif
			if (m_ses.alerts().should_post<peer_blocked_alert>())
				m_ses.alerts().emplace_alert<peer_blocked_alert>(get_handle()
					, host, peer_blocked_alert::ip_filter);
			return;
		}

		if (add_peer(host, peer_info::tracker))
			state_updated();
		update_want_peers();
	}
	catch (...) { handle_exception(); }

	boost::optional<std::int64_t> torrent::bytes_left() const
	{
		// if we don't have the metadata yet, we
		// cannot tell how big the torrent is.
		if (!valid_metadata()) return {};
		return m_torrent_file->total_size()
			- quantized_bytes_done();
	}

	std::int64_t torrent::quantized_bytes_done() const
	{
//		INVARIANT_CHECK;

		if (!valid_metadata()) return 0;

		if (m_torrent_file->num_pieces() == 0)
			return 0;

		// if any piece hash fails, we'll be taken out of seed mode
		// and m_seed_mode will be false
		if (m_seed_mode) return m_torrent_file->total_size();

		if (!has_picker()) return m_have_all ? m_torrent_file->total_size() : 0;

		piece_index_t const last_piece = prev(m_torrent_file->end_piece());

		std::int64_t total_done
			= std::int64_t(m_picker->num_passed()) * m_torrent_file->piece_length();

		// if we have the last piece, we have to correct
		// the amount we have, since the first calculation
		// assumed all pieces were of equal size
		if (m_picker->has_piece_passed(last_piece))
		{
			int const corr = m_torrent_file->piece_size(last_piece)
				- m_torrent_file->piece_length();
			total_done += corr;
		}
		return total_done;
	}

	// returns the number of bytes we are interested
	// in for the given block. This returns block_size()
	// for all blocks except the last one (if it's smaller
	// than block_size()) and blocks that overlap a padding
	// file
	int torrent::block_bytes_wanted(piece_block const& p) const
	{
		file_storage const& fs = m_torrent_file->files();
		int const piece_size = m_torrent_file->piece_size(p.piece_index);
		int const offset = p.block_index * block_size();
		if (m_padding == 0) return std::min(piece_size - offset, block_size());

		std::vector<file_slice> const files = fs.map_block(
			p.piece_index, offset, std::min(piece_size - offset, block_size()));
		std::int64_t ret = 0;
		for (auto const& i : files)
		{
			if (fs.pad_file_at(i.file_index)) continue;
			ret += i.size;
		}
		TORRENT_ASSERT(ret <= std::min(piece_size - offset, block_size()));
		return aux::numeric_cast<int>(ret);
	}

	// fills in total_wanted, total_wanted_done and total_done
	void torrent::bytes_done(torrent_status& st, bool const accurate) const
	{
		INVARIANT_CHECK;

		st.total_done = 0;
		st.total_wanted_done = 0;
		st.total_wanted = m_torrent_file->total_size();

		TORRENT_ASSERT(st.total_wanted >= m_padding);
		TORRENT_ASSERT(st.total_wanted >= 0);

		if (!valid_metadata() || m_torrent_file->num_pieces() == 0)
			return;

		TORRENT_ASSERT(st.total_wanted >= std::int64_t(m_torrent_file->piece_length())
			* (m_torrent_file->num_pieces() - 1));

		piece_index_t const last_piece = prev(m_torrent_file->end_piece());
		int const piece_size = m_torrent_file->piece_length();

		// if any piece hash fails, we'll be taken out of seed mode
		// and m_seed_mode will be false
		if (m_seed_mode || is_seed())
		{
			st.total_done = m_torrent_file->total_size() - m_padding;
			st.total_wanted_done = st.total_done;
			st.total_wanted = st.total_done;
			return;
		}
		else if (!has_picker())
		{
			st.total_done = 0;
			st.total_wanted_done = 0;
			st.total_wanted = m_torrent_file->total_size() - m_padding;
			return;
		}

		TORRENT_ASSERT(num_have() >= m_picker->num_have_filtered());
		st.total_wanted_done = std::int64_t(num_passed() - m_picker->num_have_filtered())
			* piece_size;
		TORRENT_ASSERT(st.total_wanted_done >= 0);

		st.total_done = std::int64_t(num_passed()) * piece_size;
		// if num_passed() == num_pieces(), we should be a seed, and taken the
		// branch above
		TORRENT_ASSERT(num_passed() <= m_torrent_file->num_pieces());

		int num_filtered_pieces = m_picker->num_filtered()
			+ m_picker->num_have_filtered();
		piece_index_t const last_piece_index = m_torrent_file->last_piece();
		if (m_picker->piece_priority(last_piece_index) == dont_download)
		{
			st.total_wanted -= m_torrent_file->piece_size(last_piece_index);
			TORRENT_ASSERT(st.total_wanted >= 0);
			--num_filtered_pieces;
		}
		st.total_wanted -= std::int64_t(num_filtered_pieces) * piece_size;
		TORRENT_ASSERT(st.total_wanted >= 0);

		// if we have the last piece, we have to correct
		// the amount we have, since the first calculation
		// assumed all pieces were of equal size
		if (m_picker->has_piece_passed(last_piece))
		{
			TORRENT_ASSERT(st.total_done >= piece_size);
			int const corr = m_torrent_file->piece_size(last_piece)
				- piece_size;
			TORRENT_ASSERT(corr <= 0);
			TORRENT_ASSERT(corr > -piece_size);
			st.total_done += corr;
			if (m_picker->piece_priority(last_piece) != dont_download)
			{
				TORRENT_ASSERT(st.total_wanted_done >= piece_size);
				st.total_wanted_done += corr;
			}
		}
		TORRENT_ASSERT(st.total_wanted >= st.total_wanted_done);

		// this is expensive, we might not want to do it all the time
		if (!accurate) return;

		// subtract padding files
		if (m_padding > 0)
		{
			file_storage const& files = m_torrent_file->files();
			for (auto const i : files.file_range())
			{
				if (!files.pad_file_at(i)) continue;
				peer_request p = files.map_file(i, 0, int(files.file_size(i)));
				for (piece_index_t j = p.piece; p.length > 0; ++j)
				{
					int const deduction = std::min(p.length, piece_size - p.start);
					bool const done = m_picker->has_piece_passed(j);
					bool const wanted = m_picker->piece_priority(j) > dont_download;
					if (done) st.total_done -= deduction;
					if (wanted) st.total_wanted -= deduction;
					if (wanted && done) st.total_wanted_done -= deduction;
					TORRENT_ASSERT(st.total_done >= 0);
					TORRENT_ASSERT(st.total_wanted >= 0);
					TORRENT_ASSERT(st.total_wanted_done >= 0);
					p.length -= piece_size - p.start;
					p.start = 0;
					++p.piece;
				}
			}
		}

		TORRENT_ASSERT(!accurate || st.total_done <= m_torrent_file->total_size() - m_padding);
		TORRENT_ASSERT(st.total_wanted_done >= 0);
		TORRENT_ASSERT(st.total_done >= st.total_wanted_done);

		std::vector<piece_picker::downloading_piece> const dl_queue
			= m_picker->get_download_queue();

		// look at all unfinished pieces and add the completed
		// blocks to our 'done' counter
		for (auto i = dl_queue.begin(); i != dl_queue.end(); ++i)
		{
			int corr = 0;
			piece_index_t const index = i->index;
			// completed pieces are already accounted for
			if (m_picker->has_piece_passed(index)) continue;
			TORRENT_ASSERT(i->finished <= m_picker->blocks_in_piece(index));

#if TORRENT_USE_ASSERTS
			TORRENT_ASSERT(std::count_if(std::next(i), dl_queue.end()
				, [index](piece_picker::downloading_piece const& p) { return p.index == index; }) == 0);
#endif

			int idx = -1;
			for (auto const& info : m_picker->blocks_for_piece(*i))
			{
				++idx;
#ifdef TORRENT_EXPENSIVE_INVARIANT_CHECKS
				TORRENT_ASSERT(m_picker->is_finished(piece_block(index, idx))
					== (info.state == piece_picker::block_info::state_finished));
#endif
				if (info.state == piece_picker::block_info::state_finished)
				{
					corr += block_bytes_wanted(piece_block(index, idx));
				}
				TORRENT_ASSERT(corr >= 0);
				TORRENT_ASSERT(index != last_piece || idx < m_picker->blocks_in_last_piece()
					|| info.state != piece_picker::block_info::state_finished);
			}

			st.total_done += corr;
			if (m_picker->piece_priority(index) > dont_download)
				st.total_wanted_done += corr;
		}

		TORRENT_ASSERT(st.total_wanted <= m_torrent_file->total_size() - m_padding);
		TORRENT_ASSERT(st.total_done <= m_torrent_file->total_size() - m_padding);
		TORRENT_ASSERT(st.total_wanted_done <= m_torrent_file->total_size() - m_padding);
		TORRENT_ASSERT(st.total_wanted_done >= 0);
		TORRENT_ASSERT(st.total_done >= st.total_wanted_done);

		std::map<piece_block, int> downloading_piece;
		for (auto pc : *this)
		{
			piece_block_progress p = pc->downloading_piece_progress();
			if (p.piece_index == piece_block_progress::invalid_index)
				continue;

			if (m_picker->has_piece_passed(p.piece_index))
				continue;

			piece_block block(p.piece_index, p.block_index);
			if (m_picker->is_finished(block))
				continue;

			auto dp = downloading_piece.find(block);
			if (dp != downloading_piece.end())
			{
				if (dp->second < p.bytes_downloaded)
					dp->second = p.bytes_downloaded;
			}
			else
			{
				downloading_piece[block] = p.bytes_downloaded;
			}
			TORRENT_ASSERT(p.bytes_downloaded <= p.full_block_bytes);
			TORRENT_ASSERT(p.full_block_bytes == to_req(piece_block(
				p.piece_index, p.block_index)).length);
		}
		for (auto const& p : downloading_piece)
		{
			int const done = std::min(block_bytes_wanted(p.first), p.second);
			st.total_done += done;
			if (m_picker->piece_priority(p.first.piece_index) != dont_download)
				st.total_wanted_done += done;
		}

		TORRENT_ASSERT(st.total_done <= m_torrent_file->total_size() - m_padding);
		TORRENT_ASSERT(st.total_wanted_done <= m_torrent_file->total_size() - m_padding);

#if TORRENT_USE_INVARIANT_CHECKS

		if (st.total_done >= m_torrent_file->total_size())
		{
			// This happens when a piece has been downloaded completely
			// but not yet verified against the hash
			std::fprintf(stderr, "num_have: %d\nunfinished:\n", num_have());
			for (auto const& dp : dl_queue)
			{
				std::fprintf(stderr, "  %d ", static_cast<int>(dp.index));
				for (auto const& info : m_picker->blocks_for_piece(dp))
				{
					char const* state = info.state
						== piece_picker::block_info::state_finished ? "1" : "0";
					fputs(state, stderr);
				}
				fputs("\n", stderr);
			}

			fputs("downloading pieces:\n", stderr);

			for (auto const& p : downloading_piece)
			{
				std::fprintf(stderr, "   %d:%d  %d\n"
					, static_cast<int>(p.first.piece_index)
					, p.first.block_index, p.second);
			}

		}

		TORRENT_ASSERT(st.total_done <= m_torrent_file->total_size());
		TORRENT_ASSERT(st.total_wanted_done <= m_torrent_file->total_size());

#endif

		TORRENT_ASSERT(st.total_done >= st.total_wanted_done);
	}

	void torrent::on_piece_verified(piece_index_t const piece
		, sha1_hash const& piece_hash, storage_error const& error) try
	{
		TORRENT_ASSERT(is_single_thread());

		if (m_abort) return;
		if (m_deleted) return;

		bool const passed = settings().get_bool(settings_pack::disable_hash_checks)
			|| (!error && sha1_hash(piece_hash) == m_torrent_file->hash_for_piece(piece));

		bool const disk_error = !passed && error;

		if (disk_error) handle_disk_error("piece_verified", error);

#ifndef TORRENT_DISABLE_LOGGING
		if (should_log())
		{
			debug_log("*** PIECE_FINISHED [ p: %d | chk: %s | size: %d ]"
				, static_cast<int>(piece), passed ? "passed" : disk_error ? "disk failed" : "failed"
				, m_torrent_file->piece_size(piece));
		}
#endif
		TORRENT_ASSERT(valid_metadata());

		// if we're a seed we don't have a picker
		// and we also don't have to do anything because
		// we already have this piece
		if (!has_picker() && m_have_all) return;

		need_picker();

		TORRENT_ASSERT(!m_picker->have_piece(piece));

		state_updated();

		// even though the piece passed the hash-check
		// it might still have failed being written to disk
		// if so, piece_picker::write_failed() has been
		// called, and the piece is no longer finished.
		// in this case, we have to ignore the fact that
		// it passed the check
		if (!m_picker->is_piece_finished(piece)) return;

		if (disk_error)
		{
			update_gauge();
		}
		else if (passed)
		{
			// the following call may cause picker to become invalid
			// in case we just became a seed
			piece_passed(piece);
			// if we're in seed mode, we just acquired this piece
			// mark it as verified
			if (m_seed_mode) verified(piece);
		}
		else
		{
			// piece_failed() will restore the piece
			piece_failed(piece);
		}
	}
	catch (...) { handle_exception(); }

	void torrent::add_suggest_piece(piece_index_t const index)
	{
		TORRENT_ASSERT(settings().get_int(settings_pack::suggest_mode)
			== settings_pack::suggest_read_cache);

		// when we care about suggest mode, we keep the piece picker
		// around to track piece availability
		need_picker();
		int const peers = std::max(num_peers(), 1);
		int const availability = m_picker->get_availability(index) * 100 / peers;

		m_suggest_pieces.add_piece(index, availability
			, settings().get_int(settings_pack::max_suggest_pieces));
	}

	// this is called once we have completely downloaded piece
	// 'index', its hash has been verified. It's also called
	// during initial file check when we find a piece whose hash
	// is correct
	void torrent::we_have(piece_index_t const index)
	{
		TORRENT_ASSERT(is_single_thread());
		TORRENT_ASSERT(!has_picker() || m_picker->has_piece_passed(index));

		inc_stats_counter(counters::num_have_pieces);

		// at this point, we have the piece for sure. It has been
		// successfully written to disk. We may announce it to peers
		// (unless it has already been announced through predictive_piece_announce
		// feature).
		bool announce_piece = true;
		auto const it = std::lower_bound(m_predictive_pieces.begin()
			, m_predictive_pieces.end(), index);
		if (it != m_predictive_pieces.end() && *it == index)
		{
			// this means we've already announced the piece
			announce_piece = false;
			m_predictive_pieces.erase(it);
		}

		// make a copy of the peer list since peers
		// may disconnect while looping
		for (auto c : m_connections)
		{
			auto p = c->self();

			// received_piece will check to see if we're still interested
			// in this peer, and if neither of us is interested in the other,
			// disconnect it.
			p->received_piece(index);
			if (p->is_disconnecting()) continue;

			// if we're not announcing the piece, it means we
			// already have, and that we might have received
			// a request for it, and not sending it because
			// we were waiting to receive the piece, now that
			// we have received it, try to send stuff (fill_send_buffer)
			if (announce_piece) p->announce_piece(index);
			else p->fill_send_buffer();
		}

#ifndef TORRENT_DISABLE_EXTENSIONS
		for (auto& ext : m_extensions)
		{
			ext->on_piece_pass(index);
		}
#endif

		// since this piece just passed, we might have
		// become uninterested in some peers where this
		// was the last piece we were interested in
		// update_interest may disconnect the peer and
		// invalidate the iterator
		for (auto p : m_connections)
		{
			TORRENT_INCREMENT(m_iterating_connections);
			// if we're not interested already, no need to check
			if (!p->is_interesting()) continue;
			// if the peer doesn't have the piece we just got, it
			// shouldn't affect our interest
			if (!p->has_piece(index)) continue;
			p->update_interest();
		}

		set_need_save_resume();
		state_updated();

		if (m_ses.alerts().should_post<piece_finished_alert>())
			m_ses.alerts().emplace_alert<piece_finished_alert>(get_handle(), index);

		// update m_file_progress (if we have one)
		m_file_progress.update(m_torrent_file->files(), index
			, &m_ses.alerts(), get_handle());

		remove_time_critical_piece(index, true);

		if (is_downloading_state(m_state))
		{
			if (m_state != torrent_status::finished
				&& m_state != torrent_status::seeding
				&& is_finished())
			{
				// torrent finished
				// i.e. all the pieces we're interested in have
				// been downloaded. Release the files (they will open
				// in read only mode if needed)
				finished();
				// if we just became a seed, picker is now invalid, since it
				// is deallocated by the torrent once it starts seeding
			}

			m_last_download = aux::time_now32();

			if (m_share_mode)
				recalc_share_mode();
		}
	}

	// this is called when the piece hash is checked as correct. Note
	// that the piece picker and the torrent won't necessarily consider
	// us to have this piece yet, since it might not have been flushed
	// to disk yet. Only if we have predictive_piece_announce on will
	// we announce this piece to peers at this point.
	void torrent::piece_passed(piece_index_t const index)
	{
//		INVARIANT_CHECK;
		TORRENT_ASSERT(is_single_thread());
		TORRENT_ASSERT(!m_picker->has_piece_passed(index));

#ifndef TORRENT_DISABLE_LOGGING
		if (should_log())
			debug_log("PIECE_PASSED (%d)", num_passed());
#endif

//		std::fprintf(stderr, "torrent::piece_passed piece:%d\n", index);

		TORRENT_ASSERT(index >= piece_index_t(0));
		TORRENT_ASSERT(index < m_torrent_file->end_piece());

		set_need_save_resume();

		inc_stats_counter(counters::num_piece_passed);

		remove_time_critical_piece(index, true);

		if (settings().get_int(settings_pack::suggest_mode)
			== settings_pack::suggest_read_cache)
		{
			// we just got a new piece. Chances are that it's actually the
			// rarest piece (since we're likely to download pieces rarest first)
			// if it's rarer than any other piece that we currently suggest, insert
			// it in the suggest set and pop the last one out
			add_suggest_piece(index);
		}

		std::vector<torrent_peer*> downloaders;
		m_picker->get_downloaders(downloaders, index);

		// increase the trust point of all peers that sent
		// parts of this piece.
		std::set<torrent_peer*> peers;

		// these torrent_peer pointers are owned by m_peer_list and they may be
		// invalidated if a peer disconnects. We cannot keep them across any
		// significant operations, but we should use them right away
		// ignore nullptrs
		std::remove_copy(downloaders.begin(), downloaders.end()
			, std::inserter(peers, peers.begin()), static_cast<torrent_peer*>(nullptr));

		for (auto p : peers)
		{
			TORRENT_ASSERT(p != nullptr);
			if (p == nullptr) continue;
			TORRENT_ASSERT(p->in_use);
			p->on_parole = false;
			int trust_points = p->trust_points;
			++trust_points;
			if (trust_points > 8) trust_points = 8;
			p->trust_points = trust_points;
			if (p->connection)
			{
				auto* peer = static_cast<peer_connection*>(p->connection);
				TORRENT_ASSERT(peer->m_in_use == 1337);
				peer->received_valid_data(index);
			}
		}
		// announcing a piece may invalidate the torrent_peer pointers
		// so we can't use them anymore

		downloaders.clear();
		peers.clear();

		// make the disk cache flush the piece to disk
		if (m_storage)
			m_ses.disk_thread().async_flush_piece(m_storage, index);
		m_picker->piece_passed(index);
		update_gauge();
		we_have(index);
	}

	// we believe we will complete this piece very soon
	// announce it to peers ahead of time to eliminate the
	// round-trip times involved in announcing it, requesting it
	// and sending it
	// TODO: 2 use chrono type for time duration
	void torrent::predicted_have_piece(piece_index_t const index, int const milliseconds)
	{
		auto const i = std::lower_bound(m_predictive_pieces.begin()
			, m_predictive_pieces.end(), index);
		if (i != m_predictive_pieces.end() && *i == index) return;

		for (auto p : m_connections)
		{
			TORRENT_INCREMENT(m_iterating_connections);
#ifndef TORRENT_DISABLE_LOGGING
			p->peer_log(peer_log_alert::outgoing, "PREDICTIVE_HAVE", "piece: %d expected in %d ms"
				, static_cast<int>(index), milliseconds);
#else
			TORRENT_UNUSED(milliseconds);
#endif
			p->announce_piece(index);
		}

		m_predictive_pieces.insert(i, index);
	}

	void torrent::piece_failed(piece_index_t const index)
	{
		// if the last piece fails the peer connection will still
		// think that it has received all of it until this function
		// resets the download queue. So, we cannot do the
		// invariant check here since it assumes:
		// (total_done == m_torrent_file->total_size()) => is_seed()
		INVARIANT_CHECK;
		TORRENT_ASSERT(is_single_thread());

		TORRENT_ASSERT(m_picker.get());
		TORRENT_ASSERT(index >= piece_index_t(0));
		TORRENT_ASSERT(index < m_torrent_file->end_piece());

		inc_stats_counter(counters::num_piece_failed);

		auto const it = std::lower_bound(m_predictive_pieces.begin()
			, m_predictive_pieces.end(), index);
		if (it != m_predictive_pieces.end() && *it == index)
		{
			for (auto p : m_connections)
			{
				TORRENT_INCREMENT(m_iterating_connections);
				// send reject messages for
				// potential outstanding requests to this piece
				p->reject_piece(index);
				// let peers that support the dont-have message
				// know that we don't actually have this piece
				p->write_dont_have(index);
			}
			m_predictive_pieces.erase(it);
		}
		// increase the total amount of failed bytes
		add_failed_bytes(m_torrent_file->piece_size(index));

#ifndef TORRENT_DISABLE_EXTENSIONS
		for (auto& ext : m_extensions)
		{
			ext->on_piece_failed(index);
		}
#endif

		std::vector<torrent_peer*> downloaders;
		if (m_picker)
			m_picker->get_downloaders(downloaders, index);

		// decrease the trust point of all peers that sent
		// parts of this piece.
		// first, build a set of all peers that participated
		std::set<torrent_peer*> peers;
		std::copy(downloaders.begin(), downloaders.end(), std::inserter(peers, peers.begin()));

#if TORRENT_USE_ASSERTS
		for (auto const& p : downloaders)
		{
			if (p && p->connection)
			{
				auto* peer = static_cast<peer_connection*>(p->connection);
				peer->piece_failed = true;
			}
		}
#endif

		// did we receive this piece from a single peer?
		bool const single_peer = peers.size() == 1;

		for (auto p : peers)
		{
			if (p == nullptr) continue;
			TORRENT_ASSERT(p->in_use);
			bool allow_disconnect = true;
			if (p->connection)
			{
				auto* peer = static_cast<peer_connection*>(p->connection);
				TORRENT_ASSERT(peer->m_in_use == 1337);

				// the peer implementation can ask not to be disconnected.
				// this is used for web seeds for instance, to instead of
				// disconnecting, mark the file as not being had.
				allow_disconnect = peer->received_invalid_data(index, single_peer);
			}

			if (settings().get_bool(settings_pack::use_parole_mode))
				p->on_parole = true;

			int hashfails = p->hashfails;
			int trust_points = p->trust_points;

			// we decrease more than we increase, to keep the
			// allowed failed/passed ratio low.
			trust_points -= 2;
			++hashfails;
			if (trust_points < -7) trust_points = -7;
			p->trust_points = trust_points;
			if (hashfails > 255) hashfails = 255;
			p->hashfails = std::uint8_t(hashfails);

			// either, we have received too many failed hashes
			// or this was the only peer that sent us this piece.
			// if we have failed more than 3 pieces from this peer,
			// don't trust it regardless.
			if (p->trust_points <= -7
				|| (single_peer && allow_disconnect))
			{
				// we don't trust this peer anymore
				// ban it.
				if (m_ses.alerts().should_post<peer_ban_alert>())
				{
					peer_id const pid = p->connection
						? p->connection->pid() : peer_id();
					m_ses.alerts().emplace_alert<peer_ban_alert>(
						get_handle(), p->ip(), pid);
				}

				// mark the peer as banned
				ban_peer(p);
				update_want_peers();
				inc_stats_counter(counters::banned_for_hash_failure);

				if (p->connection)
				{
					auto* peer = static_cast<peer_connection*>(p->connection);
#ifndef TORRENT_DISABLE_LOGGING
					if (should_log())
					{
						debug_log("*** BANNING PEER: \"%s\" Too many corrupt pieces"
							, print_endpoint(p->ip()).c_str());
					}
					peer->peer_log(peer_log_alert::info, "BANNING_PEER", "Too many corrupt pieces");
#endif
					peer->disconnect(errors::too_many_corrupt_pieces, operation_t::bittorrent);
				}
			}
		}

		// If m_storage isn't set here, it means we're shutting down
		if (m_storage)
		{
			// it doesn't make much sense to fail to hash a piece
			// without having a storage associated with the torrent.
			// restoring the piece in the piece picker without calling
			// clear piece on the disk thread will make them out of
			// sync, and if we try to write more blocks to this piece
			// the disk thread will barf, because it hasn't been cleared
			TORRENT_ASSERT(m_storage);

			// don't allow picking any blocks from this piece
			// until we're done synchronizing with the disk threads.
			m_picker->lock_piece(index);

			// don't do this until after the plugins have had a chance
			// to read back the blocks that failed, for blame purposes
			// this way they have a chance to hit the cache
			m_ses.disk_thread().async_clear_piece(m_storage, index
				, std::bind(&torrent::on_piece_sync, shared_from_this(), _1));
		}
		else
		{
			TORRENT_ASSERT(m_abort);
			// it doesn't really matter what we do
			// here, since we're about to destruct the
			// torrent anyway.
			on_piece_sync(index);
		}

#if TORRENT_USE_ASSERTS
		for (auto const& p : downloaders)
		{
			if (p && p->connection)
			{
				auto* peer = static_cast<peer_connection*>(p->connection);
				peer->piece_failed = false;
			}
		}
#endif
	}

	void torrent::peer_is_interesting(peer_connection& c)
	{
		INVARIANT_CHECK;

		// no peer should be interesting if we're finished
		TORRENT_ASSERT(!is_finished());

		if (c.in_handshake()) return;
		c.send_interested();
		if (c.has_peer_choked()
			&& c.allowed_fast().empty())
			return;

		if (request_a_block(*this, c))
			inc_stats_counter(counters::interesting_piece_picks);
		c.send_block_requests();
	}

	void torrent::on_piece_sync(piece_index_t const piece) try
	{
		// the user may have called force_recheck, which clears
		// the piece picker
		if (!has_picker()) return;

		// unlock the piece and restore it, as if no block was
		// ever downloaded for it.
		m_picker->restore_piece(piece);

		if (m_ses.alerts().should_post<hash_failed_alert>())
			m_ses.alerts().emplace_alert<hash_failed_alert>(get_handle(), piece);

		// we have to let the piece_picker know that
		// this piece failed the check as it can restore it
		// and mark it as being interesting for download
		TORRENT_ASSERT(!m_picker->have_piece(piece));

		// loop over all peers and re-request potential duplicate
		// blocks to this piece
		for (auto p : m_connections)
		{
			TORRENT_INCREMENT(m_iterating_connections);
			for (auto const& b : p->download_queue())
			{
				if (b.timed_out || b.not_wanted) continue;
				if (b.block.piece_index != piece) continue;
				m_picker->mark_as_downloading(b.block, p->peer_info_struct()
					, p->picker_options());
			}
			for (auto const& b : p->request_queue())
			{
				if (b.block.piece_index != piece) continue;
				m_picker->mark_as_downloading(b.block, p->peer_info_struct()
					, p->picker_options());
			}
		}
	}
	catch (...) { handle_exception(); }

	void torrent::peer_has(piece_index_t const index, peer_connection const* peer)
	{
		if (has_picker())
		{
			torrent_peer* pp = peer->peer_info_struct();
			m_picker->inc_refcount(index, pp);
		}
		else
		{
			TORRENT_ASSERT(is_seed() || !m_have_all);
		}
	}

	// when we get a bitfield message, this is called for that piece
	void torrent::peer_has(typed_bitfield<piece_index_t> const& bits
		, peer_connection const* peer)
	{
		if (has_picker())
		{
			TORRENT_ASSERT(bits.size() == torrent_file().num_pieces());
			torrent_peer* pp = peer->peer_info_struct();
			m_picker->inc_refcount(bits, pp);
		}
		else
		{
			TORRENT_ASSERT(is_seed() || !m_have_all);
		}
	}

	void torrent::peer_has_all(peer_connection const* peer)
	{
		if (has_picker())
		{
			torrent_peer* pp = peer->peer_info_struct();
			m_picker->inc_refcount_all(pp);
		}
		else
		{
			TORRENT_ASSERT(is_seed() || !m_have_all);
		}
	}

	void torrent::peer_lost(typed_bitfield<piece_index_t> const& bits
		, peer_connection const* peer)
	{
		if (has_picker())
		{
			TORRENT_ASSERT(bits.size() == torrent_file().num_pieces());
			torrent_peer* pp = peer->peer_info_struct();
			m_picker->dec_refcount(bits, pp);
		}
		else
		{
			TORRENT_ASSERT(is_seed() || !m_have_all);
		}
	}

	void torrent::peer_lost(piece_index_t const index, peer_connection const* peer)
	{
		if (m_picker)
		{
			torrent_peer* pp = peer->peer_info_struct();
			m_picker->dec_refcount(index, pp);
		}
		else
		{
			TORRENT_ASSERT(is_seed() || !m_have_all);
		}
	}

	void torrent::abort()
	{
		TORRENT_ASSERT(is_single_thread());

		if (m_abort) return;

		m_abort = true;
		update_want_peers();
		update_want_tick();
		update_want_scrape();
		update_gauge();
		stop_announcing();

		// remove from download queue
		m_ses.set_queue_position(this, queue_position_t{-1});

		if (m_peer_class > peer_class_t{0})
		{
			remove_class(m_ses.peer_classes(), m_peer_class);
			m_ses.peer_classes().decref(m_peer_class);
			m_peer_class = peer_class_t{0};
		}

		error_code ec;
		m_inactivity_timer.cancel(ec);

#ifndef TORRENT_DISABLE_LOGGING
		log_to_all_peers("aborting");
#endif

		// disconnect all peers and close all
		// files belonging to the torrents
		disconnect_all(errors::torrent_aborted, operation_t::bittorrent);

		// make sure to destruct the peers immediately
		on_remove_peers();
		TORRENT_ASSERT(m_connections.empty());

		// post a message to the main thread to destruct
		// the torrent object from there
		if (m_storage)
		{
			try {
				m_ses.disk_thread().async_stop_torrent(m_storage
					, std::bind(&torrent::on_torrent_aborted, shared_from_this()));
			}
			catch (std::exception const& e)
			{
				TORRENT_UNUSED(e);
				m_storage.reset();
#ifndef TORRENT_DISABLE_LOGGING
				debug_log("Failed to flush disk cache: %s", e.what());
#endif
				// clients may rely on this alert to be posted, so it's probably a
				// good idea to post it here, even though we failed
				// TODO: 3 should this alert have an error code in it?
				if (alerts().should_post<cache_flushed_alert>())
					alerts().emplace_alert<cache_flushed_alert>(get_handle());
			}
		}
		else
		{
			if (alerts().should_post<cache_flushed_alert>())
				alerts().emplace_alert<cache_flushed_alert>(get_handle());
		}

		// TODO: 2 abort lookups this torrent has made via the
		// session host resolver interface

		if (!m_apply_ip_filter)
		{
			inc_stats_counter(counters::non_filter_torrents, -1);
			m_apply_ip_filter = true;
		}

		m_paused = false;
		m_auto_managed = false;
		update_state_list();
		for (torrent_list_index_t i{}; i != m_links.end_index(); ++i)
		{
			if (!m_links[i].in_list()) continue;
			m_links[i].unlink(m_ses.torrent_list(i), i);
		}
		// don't re-add this torrent to the state-update list
		m_state_subscription = false;
	}

	// this is called when we're destructing non-gracefully. i.e. we're _just_
	// destructing everything.
	void torrent::panic()
	{
		m_storage.reset();
		// if there are any other peers allocated still, we need to clear them
		// now. They can't be cleared later because the allocator will already
		// have been destructed
		if (m_peer_list) m_peer_list->clear();
		m_connections.clear();
		m_peers_to_disconnect.clear();
		m_num_uploads = 0;
		m_num_connecting = 0;
		m_num_connecting_seeds = 0;
	}

	void torrent::set_super_seeding(bool on)
	{
		if (on == m_super_seeding) return;

		m_super_seeding = on;
		set_need_save_resume();
		state_updated();

		if (m_super_seeding) return;

		// disable super seeding for all peers
		for (auto pc : *this)
		{
			pc->superseed_piece(piece_index_t(-1), piece_index_t(-1));
		}
	}

	// TODO: 3 this should return optional<>. piece index -1 should not be
	// allowed
	piece_index_t torrent::get_piece_to_super_seed(typed_bitfield<piece_index_t> const& bits)
	{
		// return a piece with low availability that is not in
		// the bitfield and that is not currently being super
		// seeded by any peer
		TORRENT_ASSERT(m_super_seeding);

		// do a linear search from the first piece
		int min_availability = 9999;
		std::vector<piece_index_t> avail_vec;
		for (auto const i : m_torrent_file->piece_range())
		{
			if (bits[i]) continue;

			int availability = 0;
			for (auto pc : *this)
			{
				if (pc->super_seeded_piece(i))
				{
					// avoid super-seeding the same piece to more than one
					// peer if we can avoid it. Do this by artificially
					// increase the availability
					availability = 999;
					break;
				}
				if (pc->has_piece(i)) ++availability;
			}
			if (availability > min_availability) continue;
			if (availability == min_availability)
			{
				avail_vec.push_back(i);
				continue;
			}
			TORRENT_ASSERT(availability < min_availability);
			min_availability = availability;
			avail_vec.clear();
			avail_vec.push_back(i);
		}

		if (avail_vec.empty()) return piece_index_t(-1);
		return avail_vec[random(std::uint32_t(avail_vec.size() - 1))];
	}

	void torrent::on_files_deleted(storage_error const& error) try
	{
		TORRENT_ASSERT(is_single_thread());

		if (error)
		{
			if (alerts().should_post<torrent_delete_failed_alert>())
				alerts().emplace_alert<torrent_delete_failed_alert>(get_handle()
					, error.ec, m_torrent_file->info_hash());
		}
		else
		{
			alerts().emplace_alert<torrent_deleted_alert>(get_handle(), m_torrent_file->info_hash());
		}
	}
	catch (...) { handle_exception(); }

	void torrent::on_file_renamed(std::string const& filename
		, file_index_t const file_idx
		, storage_error const& error) try
	{
		TORRENT_ASSERT(is_single_thread());

		if (error)
		{
			if (alerts().should_post<file_rename_failed_alert>())
				alerts().emplace_alert<file_rename_failed_alert>(get_handle()
					, file_idx, error.ec);
		}
		else
		{
			if (alerts().should_post<file_renamed_alert>())
				alerts().emplace_alert<file_renamed_alert>(get_handle()
					, filename, file_idx);
			m_torrent_file->rename_file(file_idx, filename);
		}
	}
	catch (...) { handle_exception(); }

	void torrent::on_torrent_paused() try
	{
		TORRENT_ASSERT(is_single_thread());

		if (alerts().should_post<torrent_paused_alert>())
			alerts().emplace_alert<torrent_paused_alert>(get_handle());
	}
	catch (...) { handle_exception(); }

#if TORRENT_ABI_VERSION == 1
	std::string torrent::tracker_login() const
	{
		if (m_username.empty() && m_password.empty()) return "";
		return m_username + ":" + m_password;
	}
#endif

	std::uint32_t torrent::tracker_key() const
	{
		uintptr_t const self = reinterpret_cast<uintptr_t>(this);
		uintptr_t const ses = reinterpret_cast<uintptr_t>(&m_ses);
		std::uint32_t const storage = m_storage
			? static_cast<std::uint32_t>(static_cast<storage_index_t>(m_storage))
			: 0;
		sha1_hash const h = hasher(reinterpret_cast<char const*>(&self), sizeof(self))
			.update(reinterpret_cast<char const*>(&storage), sizeof(storage))
			.update(reinterpret_cast<char const*>(&ses), sizeof(ses))
			.final();
		unsigned char const* ptr = &h[0];
		return detail::read_uint32(ptr);
	}

	void torrent::cancel_non_critical()
	{
		std::set<piece_index_t> time_critical;
		for (auto const& p : m_time_critical_pieces)
			time_critical.insert(p.piece);

		for (auto p : m_connections)
		{
			TORRENT_INCREMENT(m_iterating_connections);
			// for each peer, go through its download and request queue
			// and cancel everything, except pieces that are time critical

			// make a copy of the download queue since we may be cancelling entries
			// from it from within the loop
			std::vector<pending_block> dq = p->download_queue();
			for (auto const& k : dq)
			{
				if (time_critical.count(k.block.piece_index)) continue;
				if (k.not_wanted || k.timed_out) continue;
				p->cancel_request(k.block, true);
			}

			// make a copy of the download queue since we may be cancelling entries
			// from it from within the loop
			std::vector<pending_block> rq = p->request_queue();
			for (auto const& k : rq)
			{
				if (time_critical.count(k.block.piece_index)) continue;
				p->cancel_request(k.block, true);
			}
		}
	}

	void torrent::set_piece_deadline(piece_index_t const piece, int const t
		, deadline_flags_t const flags)
	{
		INVARIANT_CHECK;

		TORRENT_ASSERT_PRECOND(piece >= piece_index_t(0));
		TORRENT_ASSERT_PRECOND(valid_metadata());
		TORRENT_ASSERT_PRECOND(valid_metadata() && piece < m_torrent_file->end_piece());

		if (m_abort || !valid_metadata()
			|| piece < piece_index_t(0)
			|| piece >= m_torrent_file->end_piece())
		{
			// failed
			if (flags & torrent_handle::alert_when_available)
			{
				m_ses.alerts().emplace_alert<read_piece_alert>(
					get_handle(), piece, error_code(boost::system::errc::operation_canceled, generic_category()));
			}
			return;
		}

		time_point const deadline = aux::time_now() + milliseconds(t);

		// if we already have the piece, no need to set the deadline.
		// however, if the user asked to get the piece data back, we still
		// need to read it and post it back to the user
		if (is_seed() || (has_picker() && m_picker->has_piece_passed(piece)))
		{
			if (flags & torrent_handle::alert_when_available)
				read_piece(piece);
			return;
		}

		// if this is the first time critical piece we add. in order to make it
		// react quickly, cancel all the currently outstanding requests
		if (m_time_critical_pieces.empty())
		{
			// defer this by posting it to the end of the message queue.
			// this gives the client a chance to specify multiple time-critical
			// pieces before libtorrent cancels requests
			auto self = shared_from_this();
			m_ses.get_io_service().post([self] { self->wrap(&torrent::cancel_non_critical); });
		}

		for (auto i = m_time_critical_pieces.begin()
			, end(m_time_critical_pieces.end()); i != end; ++i)
		{
			if (i->piece != piece) continue;
			i->deadline = deadline;
			i->flags = flags;

			// resort i since deadline might have changed
			while (std::next(i) != m_time_critical_pieces.end() && i->deadline > std::next(i)->deadline)
			{
				std::iter_swap(i, std::next(i));
				++i;
			}
			while (i != m_time_critical_pieces.begin() && i->deadline < std::prev(i)->deadline)
			{
				std::iter_swap(i, std::prev(i));
				--i;
			}
			// just in case this piece had priority 0
			download_priority_t prev_prio = m_picker->piece_priority(piece);
			m_picker->set_piece_priority(piece, top_priority);
			if (prev_prio == dont_download) update_gauge();
			return;
		}

		need_picker();

		time_critical_piece p;
		p.first_requested = min_time();
		p.last_requested = min_time();
		p.flags = flags;
		p.deadline = deadline;
		p.peers = 0;
		p.piece = piece;
		auto const critical_piece_it = std::upper_bound(m_time_critical_pieces.begin()
			, m_time_critical_pieces.end(), p);
		m_time_critical_pieces.insert(critical_piece_it, p);

		// just in case this piece had priority 0
		download_priority_t prev_prio = m_picker->piece_priority(piece);
		m_picker->set_piece_priority(piece, top_priority);
		if (prev_prio == dont_download) update_gauge();

		piece_picker::downloading_piece pi;
		m_picker->piece_info(piece, pi);
		if (pi.requested == 0) return;
		// this means we have outstanding requests (or queued
		// up requests that haven't been sent yet). Promote them
		// to deadline pieces immediately
		std::vector<torrent_peer*> downloaders;
		m_picker->get_downloaders(downloaders, piece);

		int block = 0;
		for (auto i = downloaders.begin()
			, end(downloaders.end()); i != end; ++i, ++block)
		{
			torrent_peer* tp = *i;
			if (tp == nullptr || tp->connection == nullptr) continue;
			auto* peer = static_cast<peer_connection*>(tp->connection);
			peer->make_time_critical(piece_block(piece, block));
		}
	}

	void torrent::reset_piece_deadline(piece_index_t piece)
	{
		remove_time_critical_piece(piece);
	}

	void torrent::remove_time_critical_piece(piece_index_t const piece, bool const finished)
	{
		for (auto i = m_time_critical_pieces.begin(), end(m_time_critical_pieces.end());
			i != end; ++i)
		{
			if (i->piece != piece) continue;
			if (finished)
			{
				if (i->flags & torrent_handle::alert_when_available)
				{
					read_piece(i->piece);
				}

				// if first_requested is min_time(), it wasn't requested as a critical piece
				// and we shouldn't adjust any average download times
				if (i->first_requested != min_time())
				{
					// update the average download time and average
					// download time deviation
					int const dl_time = aux::numeric_cast<int>(total_milliseconds(aux::time_now() - i->first_requested));

					if (m_average_piece_time == 0)
					{
						m_average_piece_time = dl_time;
					}
					else
					{
						int diff = std::abs(dl_time - m_average_piece_time);
						if (m_piece_time_deviation == 0) m_piece_time_deviation = diff;
						else m_piece_time_deviation = (m_piece_time_deviation * 9 + diff) / 10;

						m_average_piece_time = (m_average_piece_time * 9 + dl_time) / 10;
					}
				}
			}
			else if (i->flags & torrent_handle::alert_when_available)
			{
				// post an empty read_piece_alert to indicate it failed
				alerts().emplace_alert<read_piece_alert>(
					get_handle(), piece, error_code(boost::system::errc::operation_canceled, generic_category()));
			}
			if (has_picker()) m_picker->set_piece_priority(piece, low_priority);
			m_time_critical_pieces.erase(i);
			return;
		}
	}

	void torrent::clear_time_critical()
	{
		for (auto i = m_time_critical_pieces.begin(); i != m_time_critical_pieces.end();)
		{
			if (i->flags & torrent_handle::alert_when_available)
			{
				// post an empty read_piece_alert to indicate it failed
				m_ses.alerts().emplace_alert<read_piece_alert>(
					get_handle(), i->piece, error_code(boost::system::errc::operation_canceled, generic_category()));
			}
			if (has_picker()) m_picker->set_piece_priority(i->piece, low_priority);
			i = m_time_critical_pieces.erase(i);
		}
	}

	// remove time critical pieces where priority is 0
	void torrent::remove_time_critical_pieces(aux::vector<download_priority_t, piece_index_t> const& priority)
	{
		for (auto i = m_time_critical_pieces.begin(); i != m_time_critical_pieces.end();)
		{
			if (priority[i->piece] == dont_download)
			{
				if (i->flags & torrent_handle::alert_when_available)
				{
					// post an empty read_piece_alert to indicate it failed
					alerts().emplace_alert<read_piece_alert>(
						get_handle(), i->piece, error_code(boost::system::errc::operation_canceled, generic_category()));
				}
				i = m_time_critical_pieces.erase(i);
				continue;
			}
			++i;
		}
	}

	void torrent::piece_availability(aux::vector<int, piece_index_t>& avail) const
	{
		INVARIANT_CHECK;

		TORRENT_ASSERT(valid_metadata());
		if (!has_picker())
		{
			avail.clear();
			return;
		}

		m_picker->get_availability(avail);
	}

	void torrent::set_piece_priority(piece_index_t const index
		, download_priority_t const priority)
	{
//		INVARIANT_CHECK;

#ifndef TORRENT_DISABLE_LOGGING
		if (!valid_metadata())
		{
			debug_log("*** SET_PIECE_PRIORITY [ idx: %d prio: %d ignored. "
				"no metadata yet ]", static_cast<int>(index)
				, static_cast<std::uint8_t>(priority));
		}
#endif
		if (!valid_metadata() || is_seed()) return;

		// this call is only valid on torrents with metadata
		if (index < piece_index_t(0) || index >= m_torrent_file->end_piece())
		{
			return;
		}

		need_picker();

		bool const was_finished = is_finished();
		bool filter_updated = m_picker->set_piece_priority(index, priority);
		TORRENT_ASSERT(num_have() >= m_picker->num_have_filtered());

		update_gauge();

		if (filter_updated)
		{
			update_peer_interest(was_finished);
			if (priority == dont_download) remove_time_critical_piece(index);
		}

	}

	download_priority_t torrent::piece_priority(piece_index_t const index) const
	{
//		INVARIANT_CHECK;

		if (!has_picker()) return default_priority;

		// this call is only valid on torrents with metadata
		TORRENT_ASSERT(valid_metadata());
		if (index < piece_index_t(0) || index >= m_torrent_file->end_piece())
		{
			TORRENT_ASSERT_FAIL();
			return dont_download;
		}

		return m_picker->piece_priority(index);
	}

	void torrent::prioritize_piece_list(std::vector<std::pair<piece_index_t
		, download_priority_t>> const& pieces)
	{
		INVARIANT_CHECK;

		// this call is only valid on torrents with metadata
		TORRENT_ASSERT(valid_metadata());
		if (is_seed()) return;

		need_picker();

		bool filter_updated = false;
		bool const was_finished = is_finished();
		for (auto const& p : pieces)
		{
			static_assert(std::is_unsigned<decltype(p.second)::underlying_type>::value
				, "we need assert p.second >= dont_download");
			TORRENT_ASSERT(p.second <= top_priority);
			TORRENT_ASSERT(p.first >= piece_index_t(0));
			TORRENT_ASSERT(p.first < m_torrent_file->end_piece());

			if (p.first < piece_index_t(0)
				|| p.first >= m_torrent_file->end_piece()
				|| p.second > top_priority)
			{
				static_assert(std::is_unsigned<decltype(p.second)::underlying_type>::value
					, "we need additional condition: p.second < dont_download");
				continue;
			}

			filter_updated |= m_picker->set_piece_priority(p.first, p.second);
			TORRENT_ASSERT(num_have() >= m_picker->num_have_filtered());
		}
		update_gauge();
		if (filter_updated)
		{
			// we need to save this new state
			set_need_save_resume();

			update_peer_interest(was_finished);
		}

		state_updated();
	}

	void torrent::prioritize_pieces(aux::vector<download_priority_t, piece_index_t> const& pieces)
	{
		INVARIANT_CHECK;

		// this call is only valid on torrents with metadata
		TORRENT_ASSERT(valid_metadata());
		if (is_seed()) return;

		if (!valid_metadata())
		{
#ifndef TORRENT_DISABLE_LOGGING
			debug_log("*** PRIORITIZE_PIECES [ ignored. no metadata yet ]");
#endif
			return;
		}

		need_picker();

		piece_index_t index(0);
		bool filter_updated = false;
		bool const was_finished = is_finished();
		for (auto prio : pieces)
		{
			static_assert(std::is_unsigned<decltype(prio)::underlying_type>::value
				, "we need assert prio >= dont_download");
			TORRENT_ASSERT(prio <= top_priority);
			filter_updated |= m_picker->set_piece_priority(index, prio);
			TORRENT_ASSERT(num_have() >= m_picker->num_have_filtered());
			++index;
		}
		update_gauge();
		update_want_tick();

		if (filter_updated)
		{
			// we need to save this new state
			set_need_save_resume();

			update_peer_interest(was_finished);
			remove_time_critical_pieces(pieces);
		}

		state_updated();
		update_state_list();
	}

	void torrent::piece_priorities(aux::vector<download_priority_t, piece_index_t>* pieces) const
	{
		INVARIANT_CHECK;

		// this call is only valid on torrents with metadata
		TORRENT_ASSERT(valid_metadata());
		if (!has_picker())
		{
			pieces->clear();
			pieces->resize(m_torrent_file->num_pieces(), default_priority);
			return;
		}

		TORRENT_ASSERT(m_picker.get());
		m_picker->piece_priorities(*pieces);
	}

	namespace
	{
		aux::vector<download_priority_t, file_index_t> fix_priorities(
			aux::vector<download_priority_t, file_index_t> const& input
			, file_storage const* fs)
		{
			aux::vector<download_priority_t, file_index_t> files(input.begin(), input.end());

			if (fs) files.resize(fs->num_files(), default_priority);

			for (file_index_t i : files.range())
			{
				// initialize pad files to priority 0
				if (files[i] > dont_download && fs && fs->pad_file_at(i))
					files[i] = dont_download;
				else if (files[i] > top_priority)
					files[i] = top_priority;
			}

			return files;
		}
	}

	void torrent::on_file_priority(storage_error const& err
		, aux::vector<download_priority_t, file_index_t> prios)
	{
		COMPLETE_ASYNC("file_priority");
		if (m_file_priority != prios)
		{
			m_file_priority = std::move(prios);
			update_piece_priorities();
			if (m_share_mode)
				recalc_share_mode();
		}

		if (!err) return;

		// in this case, some file priorities failed to get set

		if (alerts().should_post<file_error_alert>())
			alerts().emplace_alert<file_error_alert>(err.ec
				, resolve_filename(err.file()), err.operation, get_handle());

		set_error(err.ec, err.file());
		pause();
	}

	void torrent::prioritize_files(aux::vector<download_priority_t, file_index_t> const& files)
	{
		INVARIANT_CHECK;

		if (is_seed()) return;

		auto new_priority = fix_priorities(files
			, valid_metadata() ? &m_torrent_file->files() : nullptr);

		// storage may be NULL during shutdown
		if (m_storage)
		{
			ADD_OUTSTANDING_ASYNC("file_priority");
			m_ses.disk_thread().async_set_file_priority(m_storage
				, std::move(new_priority), std::bind(&torrent::on_file_priority, shared_from_this(), _1, _2));
		}
		else
		{
			m_file_priority = std::move(new_priority);
		}
	}

	void torrent::set_file_priority(file_index_t const index
		, download_priority_t prio)
	{
		INVARIANT_CHECK;

		if (is_seed()) return;

		// setting file priority on a torrent that doesn't have metadata yet is
		// similar to having passed in file priorities through add_torrent_params.
		// we store the priorities in m_file_priority until we get the metadata
		if (index < file_index_t(0)
			|| (valid_metadata() && index >= m_torrent_file->files().end_file()))
		{
			return;
		}

		prio = aux::clamp(prio, dont_download, top_priority);
		auto new_priority = m_file_priority;
		if (new_priority.end_index() <= index)
		{
			// any unallocated slot is assumed to have the default priority
			new_priority.resize(static_cast<int>(index) + 1, default_priority);
		}

		new_priority[index] = prio;

		// storage may be nullptr during shutdown
		if (m_storage)
		{
			ADD_OUTSTANDING_ASYNC("file_priority");
			m_ses.disk_thread().async_set_file_priority(m_storage
				, std::move(new_priority), std::bind(&torrent::on_file_priority, shared_from_this(), _1, _2));
		}
		else
		{
			m_file_priority = std::move(new_priority);
		}
	}

	download_priority_t torrent::file_priority(file_index_t const index) const
	{
		TORRENT_ASSERT_PRECOND(index >= file_index_t(0));
		if (index < file_index_t(0)) return dont_download;

		// if we have metadata, perform additional checks
		if (valid_metadata())
		{
			file_storage const& fs = m_torrent_file->files();
			TORRENT_ASSERT_PRECOND(index < fs.end_file());
			if (index >= fs.end_file()) return dont_download;

			// pad files always have priority 0
			if (fs.pad_file_at(index)) return dont_download;
		}

		// any unallocated slot is assumed to have the default priority
		if (m_file_priority.end_index() <= index) return default_priority;

		return m_file_priority[index];
	}

	void torrent::file_priorities(aux::vector<download_priority_t, file_index_t>* files) const
	{
		INVARIANT_CHECK;

		files->assign(m_file_priority.begin(), m_file_priority.end());

		if (!valid_metadata())
		{
			return;
		}

		files->resize(m_torrent_file->num_files(), default_priority);
	}

	void torrent::update_piece_priorities()
	{
		INVARIANT_CHECK;

		if (m_torrent_file->num_pieces() == 0) return;

		bool need_update = false;
		std::int64_t position = 0;
		// initialize the piece priorities to 0, then only allow
		// setting higher priorities
		aux::vector<download_priority_t, piece_index_t> pieces(aux::numeric_cast<std::size_t>(
			m_torrent_file->num_pieces()), dont_download);
		file_storage const& fs = m_torrent_file->files();
		for (auto const i : fs.file_range())
		{
			std::int64_t const size = m_torrent_file->files().file_size(i);
			if (size == 0) continue;
			position += size;

			// pad files always have priority 0
			download_priority_t const file_prio
				= fs.pad_file_at(i) ? dont_download
				: i >= m_file_priority.end_index() ? default_priority
				: m_file_priority[i];

			if (file_prio == dont_download)
			{
				// the pieces already start out as priority 0, no need to update
				// the pieces vector in this case
				need_update = true;
				continue;
			}

			// mark all pieces of the file with this file's priority
			// but only if the priority is higher than the pieces
			// already set (to avoid problems with overlapping pieces)
			piece_index_t start;
			piece_index_t end;
			std::tie(start, end) = file_piece_range_inclusive(fs, i);

			// if one piece spans several files, we might
			// come here several times with the same start_piece, end_piece
			for (piece_index_t p = start; p < end; ++p)
				pieces[p] = std::max(pieces[p], file_prio);

			need_update = true;
		}
		if (need_update) prioritize_pieces(pieces);
	}

	// this is called when piece priorities have been updated
	// updates the interested flag in peers
	void torrent::update_peer_interest(bool const was_finished)
	{
		for (auto i = begin(); i != end();)
		{
			peer_connection* p = *i;
			// update_interest may disconnect the peer and
			// invalidate the iterator
			++i;
			p->update_interest();
		}

		if (!is_downloading_state(m_state))
		{
#ifndef TORRENT_DISABLE_LOGGING
			debug_log("*** UPDATE_PEER_INTEREST [ skipping, state: %d ]"
				, int(m_state));
#endif
			return;
		}

#ifndef TORRENT_DISABLE_LOGGING
		if (should_log())
		{
			debug_log("*** UPDATE_PEER_INTEREST [ finished: %d was_finished %d ]"
				, is_finished(), was_finished);
		}
#endif

		// the torrent just became finished
		if (!was_finished && is_finished())
		{
			finished();
		}
		else if (was_finished && !is_finished())
		{
			// if we used to be finished, but we aren't anymore
			// we may need to connect to peers again
			resume_download();
		}
	}

	void torrent::replace_trackers(std::vector<announce_entry> const& urls)
	{
		m_trackers.clear();
		std::remove_copy_if(urls.begin(), urls.end(), back_inserter(m_trackers)
			, [](announce_entry const& e) { return e.url.empty(); });

		m_last_working_tracker = -1;
		for (auto& t : m_trackers)
		{
			t.endpoints.clear();
			if (t.source == 0) t.source = announce_entry::source_client;
			for (auto& aep : t.endpoints)
				aep.complete_sent = is_seed();
		}

		if (settings().get_bool(settings_pack::prefer_udp_trackers))
			prioritize_udp_trackers();

		if (!m_trackers.empty()) announce_with_tracker();

		set_need_save_resume();
	}

	void torrent::prioritize_udp_trackers()
	{
		// look for udp-trackers
		for (auto i = m_trackers.begin(), end(m_trackers.end()); i != end; ++i)
		{
			if (i->url.substr(0, 6) != "udp://") continue;
			// now, look for trackers with the same hostname
			// that is has higher priority than this one
			// if we find one, swap with the udp-tracker
			error_code ec;
			std::string udp_hostname;
			using std::ignore;
			std::tie(ignore, ignore, udp_hostname, ignore, ignore)
				= parse_url_components(i->url, ec);
			for (auto j = m_trackers.begin(); j != i; ++j)
			{
				std::string hostname;
				std::tie(ignore, ignore, hostname, ignore, ignore)
					= parse_url_components(j->url, ec);
				if (hostname != udp_hostname) continue;
				if (j->url.substr(0, 6) == "udp://") continue;
				using std::swap;
				using std::iter_swap;
				swap(i->tier, j->tier);
				iter_swap(i, j);
				break;
			}
		}
	}

	bool torrent::add_tracker(announce_entry const& url)
	{
		if(auto k = find_tracker(url.url))
		{
			k->source |= url.source;
			return false;
		}
		auto k = std::upper_bound(m_trackers.begin(), m_trackers.end(), url
			, [] (announce_entry const& lhs, announce_entry const& rhs)
			{ return lhs.tier < rhs.tier; });
		if (k - m_trackers.begin() < m_last_working_tracker) ++m_last_working_tracker;
		k = m_trackers.insert(k, url);
		k->endpoints.clear();
		if (k->source == 0) k->source = announce_entry::source_client;
		if (m_announcing && !m_trackers.empty()) announce_with_tracker();
		return true;
	}

	bool torrent::choke_peer(peer_connection& c)
	{
		INVARIANT_CHECK;

		TORRENT_ASSERT(!c.is_choked());
		TORRENT_ASSERT(!c.ignore_unchoke_slots());
		TORRENT_ASSERT(m_num_uploads > 0);
		if (!c.send_choke()) return false;
		--m_num_uploads;
		state_updated();
		return true;
	}

	bool torrent::unchoke_peer(peer_connection& c, bool optimistic)
	{
		INVARIANT_CHECK;

		TORRENT_ASSERT(!m_graceful_pause_mode);
		TORRENT_ASSERT(c.is_choked());
		TORRENT_ASSERT(!c.ignore_unchoke_slots());
		// when we're unchoking the optimistic slots, we might
		// exceed the limit temporarily while we're iterating
		// over the peers
		if (m_num_uploads >= m_max_uploads && !optimistic) return false;
		if (!c.send_unchoke()) return false;
		++m_num_uploads;
		state_updated();
		return true;
	}

	void torrent::trigger_unchoke() noexcept
	{
		m_ses.trigger_unchoke();
	}

	void torrent::trigger_optimistic_unchoke() noexcept
	{
		m_ses.trigger_optimistic_unchoke();
	}

	void torrent::cancel_block(piece_block block)
	{
		INVARIANT_CHECK;

		for (auto p : m_connections)
		{
			TORRENT_INCREMENT(m_iterating_connections);
			p->cancel_request(block);
		}
	}

#ifdef TORRENT_USE_OPENSSL
	namespace {
		std::string password_callback(int length, boost::asio::ssl::context::password_purpose p
			, std::string pw)
		{
			TORRENT_UNUSED(length);

			if (p != boost::asio::ssl::context::for_reading) return "";
			return pw;
		}
	}

	// certificate is a filename to a .pem file which is our
	// certificate. The certificate must be signed by the root
	// cert of the torrent file. any peer we connect to or that
	// connect to use must present a valid certificate signed
	// by the torrent root cert as well
	void torrent::set_ssl_cert(std::string const& certificate
		, std::string const& private_key
		, std::string const& dh_params
		, std::string const& passphrase)
	{
		if (!m_ssl_ctx)
		{
			if (alerts().should_post<torrent_error_alert>())
				alerts().emplace_alert<torrent_error_alert>(get_handle()
					, errors::not_an_ssl_torrent, "");
			return;
		}

		using boost::asio::ssl::context;
		error_code ec;
		m_ssl_ctx->set_password_callback(std::bind(&password_callback, _1, _2, passphrase), ec);
		if (ec)
		{
			if (alerts().should_post<torrent_error_alert>())
				alerts().emplace_alert<torrent_error_alert>(get_handle(), ec, "");
		}
		m_ssl_ctx->use_certificate_file(certificate, context::pem, ec);
		if (ec)
		{
			if (alerts().should_post<torrent_error_alert>())
				alerts().emplace_alert<torrent_error_alert>(get_handle(), ec, certificate);
		}
#ifndef TORRENT_DISABLE_LOGGING
		if (should_log())
			debug_log("*** use certificate file: %s", ec.message().c_str());
#endif
		m_ssl_ctx->use_private_key_file(private_key, context::pem, ec);
		if (ec)
		{
			if (alerts().should_post<torrent_error_alert>())
				alerts().emplace_alert<torrent_error_alert>(get_handle(), ec, private_key);
		}
#ifndef TORRENT_DISABLE_LOGGING
		if (should_log())
			debug_log("*** use private key file: %s", ec.message().c_str());
#endif
		m_ssl_ctx->use_tmp_dh_file(dh_params, ec);
		if (ec)
		{
			if (alerts().should_post<torrent_error_alert>())
				alerts().emplace_alert<torrent_error_alert>(get_handle(), ec, dh_params);
		}
#ifndef TORRENT_DISABLE_LOGGING
		if (should_log())
			debug_log("*** use DH file: %s", ec.message().c_str());
#endif
	}

	void torrent::set_ssl_cert_buffer(std::string const& certificate
		, std::string const& private_key
		, std::string const& dh_params)
	{
		if (!m_ssl_ctx) return;

		boost::asio::const_buffer certificate_buf(certificate.c_str(), certificate.size());

		using boost::asio::ssl::context;
		error_code ec;
		m_ssl_ctx->use_certificate(certificate_buf, context::pem, ec);
		if (ec)
		{
			if (alerts().should_post<torrent_error_alert>())
				alerts().emplace_alert<torrent_error_alert>(get_handle(), ec, "[certificate]");
		}

		boost::asio::const_buffer private_key_buf(private_key.c_str(), private_key.size());
		m_ssl_ctx->use_private_key(private_key_buf, context::pem, ec);
		if (ec)
		{
			if (alerts().should_post<torrent_error_alert>())
				alerts().emplace_alert<torrent_error_alert>(get_handle(), ec, "[private key]");
		}

		boost::asio::const_buffer dh_params_buf(dh_params.c_str(), dh_params.size());
		m_ssl_ctx->use_tmp_dh(dh_params_buf, ec);
		if (ec)
		{
			if (alerts().should_post<torrent_error_alert>())
				alerts().emplace_alert<torrent_error_alert>(get_handle(), ec, "[dh params]");
		}
	}

#endif

	void torrent::on_exception(std::exception const&)
	{
		set_error(errors::no_memory, torrent_status::error_file_none);
	}

	void torrent::on_error(error_code const& ec)
	{
		set_error(ec, torrent_status::error_file_none);
	}

	void torrent::remove_connection(peer_connection const* p)
	{
		TORRENT_ASSERT(m_iterating_connections == 0);
		auto const i = sorted_find(m_connections, p);
		if (i != m_connections.end())
			m_connections.erase(i);
	}

	void torrent::remove_peer(std::shared_ptr<peer_connection> p) noexcept
	{
		TORRENT_ASSERT(p);
		TORRENT_ASSERT(is_single_thread());
		TORRENT_ASSERT(std::count(m_peers_to_disconnect.begin()
			, m_peers_to_disconnect.end(), p) == 0);

		// only schedule the peer for actual removal if in fact
		// we can be sure peer_connection will be kept alive until
		// the deferred function is called. If a peer_connection
		// has not associated torrent, the session_impl object may
		// remove it at any time, which may be while the non-owning
		// pointer in m_peers_to_disconnect (if added to it) is
		// waiting for the deferred function to be called.
		//
		// one example of this situation is if for example, this
		// function is called from the attach_peer path and fail to
		// do so because of too many connections.
		if (p->associated_torrent().lock().get() == this)
		{
			std::weak_ptr<torrent> weak_t = shared_from_this();
			TORRENT_ASSERT_VAL(m_peers_to_disconnect.capacity() > m_peers_to_disconnect.size()
				, m_peers_to_disconnect.capacity());
			m_peers_to_disconnect.push_back(p);
			m_deferred_disconnect.post(m_ses.get_io_service(), aux::make_handler([=]()
			{
				std::shared_ptr<torrent> t = weak_t.lock();
				if (t) t->on_remove_peers();
			}, m_deferred_handler_storage, *this));
		}
		else
		{
			// if the peer was inserted in m_connections but instructed to
			// be removed from this torrent, just remove it from it, see
			// attach_peer logic.
			remove_connection(p.get());
		}

		torrent_peer* pp = p->peer_info_struct();
		if (ready_for_connections())
		{
			TORRENT_ASSERT(p->associated_torrent().lock().get() == nullptr
				|| p->associated_torrent().lock().get() == this);

			if (has_picker())
			{
				if (p->is_seed())
				{
					m_picker->dec_refcount_all(pp);
				}
				else
				{
					auto const& pieces = p->get_bitfield();
					TORRENT_ASSERT(pieces.count() <= pieces.size());
					m_picker->dec_refcount(pieces, pp);
				}
			}
		}

		if (!p->is_choked() && !p->ignore_unchoke_slots())
		{
			--m_num_uploads;
			trigger_unchoke();
		}

		if (pp)
		{
			if (pp->optimistically_unchoked)
			{
				pp->optimistically_unchoked = false;
				m_stats_counters.inc_stats_counter(
					counters::num_peers_up_unchoked_optimistic, -1);
				trigger_optimistic_unchoke();
			}

			TORRENT_ASSERT(pp->prev_amount_upload == 0);
			TORRENT_ASSERT(pp->prev_amount_download == 0);
			pp->prev_amount_download += aux::numeric_cast<std::uint32_t>(p->statistics().total_payload_download() >> 10);
			pp->prev_amount_upload += aux::numeric_cast<std::uint32_t>(p->statistics().total_payload_upload() >> 10);

			if (pp->seed)
			{
				TORRENT_ASSERT(m_num_seeds > 0);
				--m_num_seeds;
			}

			if (pp->connection && m_peer_list)
			{
				torrent_state st = get_peer_list_state();
				m_peer_list->connection_closed(*p, m_ses.session_time(), &st);
				peers_erased(st.erased);
			}
		}

		p->set_peer_info(nullptr);

		update_want_peers();
		update_want_tick();
	}

	void torrent::on_remove_peers() noexcept
	{
		TORRENT_ASSERT(is_single_thread());
		INVARIANT_CHECK;

#if TORRENT_USE_ASSERTS
		auto const num = m_peers_to_disconnect.size();
#endif
		for (auto const& p : m_peers_to_disconnect)
		{
			TORRENT_ASSERT(p);
			TORRENT_ASSERT(p->associated_torrent().lock().get() == this);

			remove_connection(p.get());
			m_ses.close_connection(p.get());
		}
		TORRENT_ASSERT_VAL(m_peers_to_disconnect.size() == num, m_peers_to_disconnect.size() - num);
		m_peers_to_disconnect.clear();

		if (m_graceful_pause_mode && m_connections.empty())
		{
			// we're in graceful pause mode and this was the last peer we
			// disconnected. This will clear the graceful_pause_mode and post the
			// torrent_paused_alert.
			TORRENT_ASSERT(is_paused());

			// this will post torrent_paused alert
			set_paused(true);
		}

		update_want_peers();
		update_want_tick();
	}

	void torrent::remove_web_seed_iter(std::list<web_seed_t>::iterator web)
	{
		if (web->resolving)
		{
			web->removed = true;
		}
		else
		{
#ifndef TORRENT_DISABLE_LOGGING
			debug_log("removing web seed: \"%s\"", web->url.c_str());
#endif

			auto* peer = static_cast<peer_connection*>(web->peer_info.connection);
			if (peer != nullptr)
			{
				// if we have a connection for this web seed, we also need to
				// disconnect it and clear its reference to the peer_info object
				// that's part of the web_seed_t we're about to remove
				TORRENT_ASSERT(peer->m_in_use == 1337);
				peer->disconnect(boost::asio::error::operation_aborted, operation_t::bittorrent);
				peer->set_peer_info(nullptr);
			}
			if (has_picker()) picker().clear_peer(&web->peer_info);

			m_web_seeds.erase(web);
		}

		update_want_tick();
	}

	void torrent::connect_to_url_seed(std::list<web_seed_t>::iterator web)
	{
		TORRENT_ASSERT(is_single_thread());
		INVARIANT_CHECK;

		TORRENT_ASSERT(!web->resolving);
		if (web->resolving) return;

		if (num_peers() >= int(m_max_connections)
			|| m_ses.num_connections() >= settings().get_int(settings_pack::connections_limit))
			return;

		std::string protocol;
		std::string auth;
		std::string hostname;
		int port;
		std::string path;
		error_code ec;
		std::tie(protocol, auth, hostname, port, path)
			= parse_url_components(web->url, ec);
		if (port == -1)
		{
			port = protocol == "http" ? 80 : 443;
		}

		if (ec)
		{
#ifndef TORRENT_DISABLE_LOGGING
			if (should_log())
				debug_log("failed to parse web seed url: %s", ec.message().c_str());
#endif
			if (m_ses.alerts().should_post<url_seed_alert>())
			{
				m_ses.alerts().emplace_alert<url_seed_alert>(get_handle()
					, web->url, ec);
			}
			// never try it again
			remove_web_seed_iter(web);
			return;
		}

		if (web->peer_info.banned)
		{
#ifndef TORRENT_DISABLE_LOGGING
			debug_log("banned web seed: %s", web->url.c_str());
#endif
			if (m_ses.alerts().should_post<url_seed_alert>())
			{
				m_ses.alerts().emplace_alert<url_seed_alert>(get_handle(), web->url
					, libtorrent::errors::peer_banned);
			}
			// never try it again
			remove_web_seed_iter(web);
			return;
		}

#ifdef TORRENT_USE_OPENSSL
		if (protocol != "http" && protocol != "https")
#else
		if (protocol != "http")
#endif
		{
			if (m_ses.alerts().should_post<url_seed_alert>())
			{
				m_ses.alerts().emplace_alert<url_seed_alert>(get_handle(), web->url, errors::unsupported_url_protocol);
			}
			// never try it again
			remove_web_seed_iter(web);
			return;
		}

		if (hostname.empty())
		{
			if (m_ses.alerts().should_post<url_seed_alert>())
			{
				m_ses.alerts().emplace_alert<url_seed_alert>(get_handle(), web->url
					, errors::invalid_hostname);
			}
			// never try it again
			remove_web_seed_iter(web);
			return;
		}

		if (port == 0)
		{
			if (m_ses.alerts().should_post<url_seed_alert>())
			{
				m_ses.alerts().emplace_alert<url_seed_alert>(get_handle(), web->url
					, errors::invalid_port);
			}
			// never try it again
			remove_web_seed_iter(web);
			return;
		}

		if (m_ses.get_port_filter().access(std::uint16_t(port)) & port_filter::blocked)
		{
			if (m_ses.alerts().should_post<url_seed_alert>())
			{
				m_ses.alerts().emplace_alert<url_seed_alert>(get_handle()
					, web->url, errors::port_blocked);
			}
			// never try it again
			remove_web_seed_iter(web);
			return;
		}

		if (!web->endpoints.empty())
		{
			connect_web_seed(web, web->endpoints.front());
			return;
		}

		aux::proxy_settings const& ps = m_ses.proxy();
		if ((ps.type == settings_pack::http
			|| ps.type == settings_pack::http_pw)
			&& ps.proxy_peer_connections)
		{
#ifndef TORRENT_DISABLE_LOGGING
			debug_log("resolving proxy for web seed: %s", web->url.c_str());
#endif

			auto self = shared_from_this();
			std::uint16_t const proxy_port = ps.port;

			// use proxy
			web->resolving = true;
			m_ses.get_resolver().async_resolve(ps.hostname, resolver_interface::abort_on_shutdown
				, [self, web, proxy_port](error_code const& e, std::vector<address> const& addrs)
				{
					self->wrap(&torrent::on_proxy_name_lookup, e, addrs, web, proxy_port);
				});
		}
		else if (ps.proxy_hostnames
			&& (ps.type == settings_pack::socks5
				|| ps.type == settings_pack::socks5_pw)
			&& ps.proxy_peer_connections)
		{
			connect_web_seed(web, {address(), std::uint16_t(port)});
		}
		else
		{
#ifndef TORRENT_DISABLE_LOGGING
			debug_log("resolving web seed: \"%s\" %s", hostname.c_str(), web->url.c_str());
#endif

			auto self = shared_from_this();
			web->resolving = true;

			m_ses.get_resolver().async_resolve(hostname, resolver_interface::abort_on_shutdown
				, [self, web, port](error_code const& e, std::vector<address> const& addrs)
				{
					self->wrap(&torrent::on_name_lookup, e, addrs, port, web);
				});
		}
	}

	void torrent::on_proxy_name_lookup(error_code const& e
		, std::vector<address> const& addrs
		, std::list<web_seed_t>::iterator web, int port) try
	{
		TORRENT_ASSERT(is_single_thread());

		INVARIANT_CHECK;

		TORRENT_ASSERT(web->resolving);
#ifndef TORRENT_DISABLE_LOGGING
		debug_log("completed resolve proxy hostname for: %s", web->url.c_str());
		if (e && should_log())
			debug_log("proxy name lookup error: %s", e.message().c_str());
#endif
		web->resolving = false;

		if (web->removed)
		{
#ifndef TORRENT_DISABLE_LOGGING
			debug_log("removed web seed");
#endif
			remove_web_seed_iter(web);
			return;
		}

		if (m_abort) return;

		if (e || addrs.empty())
		{
			if (m_ses.alerts().should_post<url_seed_alert>())
			{
				m_ses.alerts().emplace_alert<url_seed_alert>(get_handle()
					, web->url, e);
			}

			// the name lookup failed for the http host. Don't try
			// this host again
			remove_web_seed_iter(web);
			return;
		}

		if (m_ses.is_aborted()) return;

		if (num_peers() >= int(m_max_connections)
			|| m_ses.num_connections() >= settings().get_int(settings_pack::connections_limit))
			return;

		tcp::endpoint a(addrs[0], std::uint16_t(port));

		std::string hostname;
		error_code ec;
		std::string protocol;
		std::tie(protocol, std::ignore, hostname, port, std::ignore)
			= parse_url_components(web->url, ec);
		if (port == -1) port = protocol == "http" ? 80 : 443;

		if (ec)
		{
			if (m_ses.alerts().should_post<url_seed_alert>())
			{
				m_ses.alerts().emplace_alert<url_seed_alert>(get_handle()
					, web->url, ec);
			}
			remove_web_seed_iter(web);
			return;
		}

		if (m_ip_filter && m_ip_filter->access(a.address()) & ip_filter::blocked)
		{
			if (m_ses.alerts().should_post<peer_blocked_alert>())
				m_ses.alerts().emplace_alert<peer_blocked_alert>(get_handle()
					, a, peer_blocked_alert::ip_filter);
			return;
		}

		auto self = shared_from_this();
		web->resolving = true;
		m_ses.get_resolver().async_resolve(hostname, resolver_interface::abort_on_shutdown
			, [self, web, port](error_code const& err, std::vector<address> const& addr)
			{
				self->wrap(&torrent::on_name_lookup, err, addr, port, web);
			});
	}
	catch (...) { handle_exception(); }

	void torrent::on_name_lookup(error_code const& e
		, std::vector<address> const& addrs
		, int const port
		, std::list<web_seed_t>::iterator web) try
	{
		TORRENT_ASSERT(is_single_thread());

		INVARIANT_CHECK;

		TORRENT_ASSERT(web->resolving);
#ifndef TORRENT_DISABLE_LOGGING
		debug_log("completed resolve: %s", web->url.c_str());
#endif
		web->resolving = false;
		if (web->removed)
		{
#ifndef TORRENT_DISABLE_LOGGING
			debug_log("removed web seed");
#endif
			remove_web_seed_iter(web);
			return;
		}

		if (m_abort) return;

		if (e || addrs.empty())
		{
			if (m_ses.alerts().should_post<url_seed_alert>())
				m_ses.alerts().emplace_alert<url_seed_alert>(get_handle(), web->url, e);
#ifndef TORRENT_DISABLE_LOGGING
			if (should_log())
			{
				debug_log("*** HOSTNAME LOOKUP FAILED: %s: (%d) %s"
					, web->url.c_str(), e.value(), e.message().c_str());
			}
#endif

			// unavailable, retry in `settings_pack::web_seed_name_lookup_retry` seconds
			web->retry = aux::time_now32()
			+ seconds32(settings().get_int(settings_pack::web_seed_name_lookup_retry));
			return;
		}

		for (auto const& addr : addrs)
		{
			// fill in the peer struct's address field
			web->endpoints.emplace_back(addr, std::uint16_t(port));

#ifndef TORRENT_DISABLE_LOGGING
			if (should_log())
				debug_log("  -> %s", print_endpoint(tcp::endpoint(addr, std::uint16_t(port))).c_str());
#endif
		}

		if (num_peers() >= int(m_max_connections)
			|| m_ses.num_connections() >= settings().get_int(settings_pack::connections_limit))
			return;

		connect_web_seed(web, web->endpoints.front());
	}
	catch (...) { handle_exception(); }

	void torrent::connect_web_seed(std::list<web_seed_t>::iterator web, tcp::endpoint a)
	{
		INVARIANT_CHECK;

		TORRENT_ASSERT(is_single_thread());
		if (m_abort) return;

		if (m_ip_filter && m_ip_filter->access(a.address()) & ip_filter::blocked)
		{
			if (m_ses.alerts().should_post<peer_blocked_alert>())
				m_ses.alerts().emplace_alert<peer_blocked_alert>(get_handle()
					, a, peer_blocked_alert::ip_filter);
			return;
		}

		TORRENT_ASSERT(!web->resolving);
		TORRENT_ASSERT(web->peer_info.connection == nullptr);

		if (is_v4(a))
		{
			web->peer_info.addr = a.address().to_v4();
			web->peer_info.port = a.port();
		}

		if (is_paused()) return;
		if (m_ses.is_aborted()) return;
		if (is_upload_only()) return;

		// this web seed may have redirected all files to other URLs, leaving it
		// having no file left, and there's no longer any point in connecting to
		// it.
		if (!web->have_files.empty()
			&& web->have_files.none_set()) return;

		std::shared_ptr<aux::socket_type> s
			= std::make_shared<aux::socket_type>(m_ses.get_io_service());
		if (!s) return;

		void* userdata = nullptr;
#ifdef TORRENT_USE_OPENSSL
		const bool ssl = string_begins_no_case("https://", web->url.c_str());
		if (ssl)
		{
			userdata = m_ssl_ctx.get();
			if (!userdata) userdata = m_ses.ssl_ctx();
		}
#endif
		bool ret = instantiate_connection(m_ses.get_io_service(), m_ses.proxy()
			, *s, userdata, nullptr, true, false);
		(void)ret;
		TORRENT_ASSERT(ret);

		if (s->get<http_stream>())
		{
			// the web seed connection will talk immediately to
			// the proxy, without requiring CONNECT support
			s->get<http_stream>()->set_no_connect(true);
		}

		std::string hostname;
		error_code ec;
		using std::ignore;
		std::tie(ignore, ignore, hostname, ignore, ignore)
			= parse_url_components(web->url, ec);
		if (ec)
		{
			if (m_ses.alerts().should_post<url_seed_alert>())
				m_ses.alerts().emplace_alert<url_seed_alert>(get_handle(), web->url, ec);
			return;
		}

		bool const is_ip = is_ip_address(hostname);
		if (is_ip) a.address(make_address(hostname, ec));
		bool const proxy_hostnames = settings().get_bool(settings_pack::proxy_hostnames)
			&& !is_ip;

		if (proxy_hostnames
			&& (s->get<socks5_stream>()
#ifdef TORRENT_USE_OPENSSL
				|| s->get<ssl_stream<socks5_stream>>()
#endif
				))
		{
			// we're using a socks proxy and we're resolving
			// hostnames through it
			socks5_stream* str =
#ifdef TORRENT_USE_OPENSSL
				ssl ? &s->get<ssl_stream<socks5_stream>>()->next_layer() :
#endif
				s->get<socks5_stream>();
			TORRENT_ASSERT_VAL(str, s->type_name());

			str->set_dst_name(hostname);
		}

		setup_ssl_hostname(*s, hostname, ec);
		if (ec)
		{
			if (m_ses.alerts().should_post<url_seed_alert>())
				m_ses.alerts().emplace_alert<url_seed_alert>(get_handle(), web->url, ec);
			return;
		}

		std::shared_ptr<peer_connection> c;
		peer_connection_args pack;
		pack.ses = &m_ses;
		pack.sett = &settings();
		pack.stats_counters = &m_ses.stats_counters();
		pack.disk_thread = &m_ses.disk_thread();
		pack.ios = &m_ses.get_io_service();
		pack.tor = shared_from_this();
		pack.s = s;
		pack.endp = a;
		pack.peerinfo = &web->peer_info;
		if (web->type == web_seed_entry::url_seed)
		{
			c = std::make_shared<web_peer_connection>(pack, *web);
		}
		else if (web->type == web_seed_entry::http_seed)
		{
			c = std::make_shared<http_seed_connection>(pack, *web);
		}
		if (!c) return;

#if TORRENT_USE_ASSERTS
		c->m_in_constructor = false;
#endif

#ifndef TORRENT_DISABLE_EXTENSIONS
		for (auto const& ext : m_extensions)
		{
			std::shared_ptr<peer_plugin>
				pp(ext->new_connection(peer_connection_handle(c->self())));
			if (pp) c->add_extension(pp);
		}
#endif

		TORRENT_ASSERT(!c->m_in_constructor);
		// add the newly connected peer to this torrent's peer list
		TORRENT_ASSERT(m_iterating_connections == 0);

		// we don't want to have to allocate memory to disconnect this peer, so
		// make sure there's enough memory allocated in the deferred_disconnect
		// list up-front
		m_peers_to_disconnect.reserve(m_connections.size() + 1);

		sorted_insert(m_connections, c.get());
		update_want_peers();
		update_want_tick();
		m_ses.insert_peer(c);

		if (web->peer_info.seed)
		{
			TORRENT_ASSERT(m_num_seeds < 0xffff);
			++m_num_seeds;
		}

		TORRENT_ASSERT(!web->peer_info.connection);
		web->peer_info.connection = c.get();
#if TORRENT_USE_ASSERTS
		web->peer_info.in_use = true;
#endif

		c->add_stat(std::int64_t(web->peer_info.prev_amount_download) << 10
			, std::int64_t(web->peer_info.prev_amount_upload) << 10);
		web->peer_info.prev_amount_download = 0;
		web->peer_info.prev_amount_upload = 0;
#ifndef TORRENT_DISABLE_LOGGING
		if (should_log())
		{
<<<<<<< HEAD
			debug_log("web seed connection started: [%s] %s"
				, print_endpoint(a).c_str(), web->url.c_str());
=======
			bdecode_node mt = rd.dict_find_string("merkle tree");
			if (mt && mt.string_length() >= 20)
			{
				std::vector<sha1_hash> tree;
				tree.resize(m_torrent_file->merkle_tree().size());
				std::memcpy(&tree[0], mt.string_ptr()
					, (std::min)(mt.string_length(), int(tree.size()) * 20));
				if (mt.string_length() < int(tree.size()) * 20)
					std::memset(&tree[0] + mt.string_length() / 20, 0
						, tree.size() - mt.string_length() / 20);
				m_torrent_file->set_merkle_tree(tree);
			}
			else
			{
				// TODO: 0 if this is a merkle torrent and we can't
				// restore the tree, we need to wipe all the
				// bits in the have array, but not necessarily
				// we might want to do a full check to see if we have
				// all the pieces. This is low priority since almost
				// no one uses merkle torrents
				TORRENT_ASSERT(false);
			}
>>>>>>> d2d35b69
		}
#endif

		c->start();

		if (c->is_disconnecting()) return;

#ifndef TORRENT_DISABLE_LOGGING
		debug_log("START queue peer [%p] (%d)", static_cast<void*>(c.get())
			, num_peers());
#endif
	}

	std::shared_ptr<const torrent_info> torrent::get_torrent_copy()
	{
		if (!m_torrent_file->is_valid()) return std::shared_ptr<const torrent_info>();
		return m_torrent_file;
	}

	void torrent::write_resume_data(add_torrent_params& ret) const
	{
		ret.version = LIBTORRENT_VERSION_NUM;
		ret.storage_mode = storage_mode();
		ret.total_uploaded = m_total_uploaded;
		ret.total_downloaded = m_total_downloaded;

		// cast to seconds in case that internal values doesn't have ratio<1>
		ret.active_time = static_cast<int>(total_seconds(active_time()));
		ret.finished_time = static_cast<int>(total_seconds(finished_time()));
		ret.seeding_time = static_cast<int>(total_seconds(seeding_time()));
		ret.last_seen_complete = m_last_seen_complete;
		ret.last_upload = std::time_t(total_seconds(m_last_upload.time_since_epoch()));
		ret.last_download = std::time_t(total_seconds(m_last_download.time_since_epoch()));

		ret.num_complete = m_complete;
		ret.num_incomplete = m_incomplete;
		ret.num_downloaded = m_downloaded;

		ret.flags = torrent_flags_t{};
		if (m_sequential_download) ret.flags |= torrent_flags::sequential_download;
		if (m_seed_mode ) ret.flags |= torrent_flags::seed_mode;
		if (m_super_seeding ) ret.flags |= torrent_flags::super_seeding;
		if (is_torrent_paused()) ret.flags |= torrent_flags::paused;
		if (m_auto_managed ) ret.flags |= torrent_flags::auto_managed;

		ret.added_time = m_added_time;
		ret.completed_time = m_completed_time;

		ret.save_path = m_save_path;

#if TORRENT_ABI_VERSION == 1
		// deprecated in 1.2
		ret.url = m_url;
		ret.uuid = m_uuid;
#endif

		ret.info_hash = torrent_file().info_hash();

		if (valid_metadata())
		{
			if (m_magnet_link || (m_save_resume_flags & torrent_handle::save_info_dict))
			{
				ret.ti = m_torrent_file;
			}
		}

		if (m_torrent_file->is_merkle_torrent())
		{
			// we need to save the whole merkle hash tree
			// in order to resume
			ret.merkle_tree = m_torrent_file->merkle_tree();
		}

		// if this torrent is a seed, we won't have a piece picker
		// if we don't have anything, we may also not have a picker
		// in either case; there will be no half-finished pieces.
		if (has_picker())
		{
			int const num_blocks_per_piece = torrent_file().piece_length() / block_size();

			std::vector<piece_picker::downloading_piece> const q
				= m_picker->get_download_queue();

			// info for each unfinished piece
			for (auto const& dp : q)
			{
				if (dp.finished == 0) continue;

				bitfield bitmask;
				bitmask.resize(num_blocks_per_piece, false);

				auto const info = m_picker->blocks_for_piece(dp);
				for (int i = 0; i < int(info.size()); ++i)
				{
					if (info[i].state == piece_picker::block_info::state_finished)
						bitmask.set_bit(i);
				}
				ret.unfinished_pieces.emplace(dp.index, std::move(bitmask));
			}
		}

		// save trackers
		for (auto const& tr : m_trackers)
		{
			ret.trackers.push_back(tr.url);
			ret.tracker_tiers.push_back(tr.tier);
		}

		// save web seeds
		if (!m_web_seeds.empty())
		{
			for (auto const& ws : m_web_seeds)
			{
				if (ws.removed || ws.ephemeral) continue;
				if (ws.type == web_seed_entry::url_seed)
					ret.url_seeds.push_back(ws.url);
				else if (ws.type == web_seed_entry::http_seed)
					ret.http_seeds.push_back(ws.url);
			}
		}

		// write have bitmask
		// the pieces string has one byte per piece. Each
		// byte is a bitmask representing different properties
		// for the piece
		// bit 0: set if we have the piece
		// bit 1: set if we have verified the piece (in seed mode)
		bool const is_checking = state() == torrent_status::checking_files;

		// if we are checking, only save the have_pieces bitfield up to the piece
		// we have actually checked. This allows us to resume the checking when we
		// load this torrent up again. If we have not completed checking nor is
		// currently checking, don't save any pieces from the have_pieces
		// bitfield.
		piece_index_t const max_piece
			= is_checking ? m_num_checked_pieces
			: m_files_checked ? m_torrent_file->end_piece()
			: piece_index_t(0);

		TORRENT_ASSERT(ret.have_pieces.size() == 0);
		if (max_piece > piece_index_t(0))
		{
			if (is_seed())
			{
				ret.have_pieces.resize(static_cast<int>(max_piece), true);
			}
			else if (has_picker())
			{
				ret.have_pieces.resize(static_cast<int>(max_piece), false);
				for (piece_index_t i(0); i < max_piece; ++i)
				{
					if (m_picker->have_piece(i)) ret.have_pieces.set_bit(i);
				}
			}

			if (m_seed_mode)
				ret.verified_pieces = m_verified;
		}

		// write renamed files
		if (&m_torrent_file->files() != &m_torrent_file->orig_files()
			&& m_torrent_file->files().num_files() == m_torrent_file->orig_files().num_files())
		{
			file_storage const& fs = m_torrent_file->files();
			file_storage const& orig_fs = m_torrent_file->orig_files();
			for (auto const i : fs.file_range())
			{
				if (fs.file_path(i) != orig_fs.file_path(i))
					ret.renamed_files[i] = fs.file_path(i);
			}
		}

		// write local peers
		std::vector<torrent_peer const*> deferred_peers;
		if (m_peer_list)
		{
			for (auto p : *m_peer_list)
			{
#if TORRENT_USE_I2P
				if (p->is_i2p_addr) continue;
#endif
				if (p->banned)
				{
					ret.banned_peers.push_back(p->ip());
					continue;
				}

				// we cannot save remote connection
				// since we don't know their listen port
				// unless they gave us their listen port
				// through the extension handshake
				// so, if the peer is not connectable (i.e. we
				// don't know its listen port) or if it has
				// been banned, don't save it.
				if (!p->connectable) continue;

				// don't save peers that don't work
				if (int(p->failcount) > 0) continue;

				// don't save peers that appear to send corrupt data
				if (int(p->trust_points) < 0) continue;

				if (p->last_connected == 0)
				{
					// we haven't connected to this peer. It might still
					// be useful to save it, but only save it if we
					// don't have enough peers that we actually did connect to
					if (int(deferred_peers.size()) < 100)
						deferred_peers.push_back(p);
					continue;
				}

				ret.peers.push_back(p->ip());
			}
		}

		// if we didn't save 100 peers, fill in with second choice peers
		if (int(ret.peers.size()) < 100)
		{
			aux::random_shuffle(deferred_peers.begin(), deferred_peers.end());
			for (auto const p : deferred_peers)
			{
				ret.peers.push_back(p->ip());
				if (int(ret.peers.size()) >= 100) break;
			}
		}

		ret.upload_limit = upload_limit();
		ret.download_limit = download_limit();
		ret.max_connections = max_connections();
		ret.max_uploads = max_uploads();

		// piece priorities and file priorities are mutually exclusive. If there
		// are file priorities set, don't save piece priorities.
		if (!m_file_priority.empty())
		{
			// when in seed mode (i.e. the client promises that we have all files)
			// it does not make sense to save file priorities.
			if (!m_seed_mode)
			{
				// write file priorities
				ret.file_priorities.clear();
				ret.file_priorities.reserve(m_file_priority.size());
				for (auto const prio : m_file_priority)
					ret.file_priorities.push_back(prio);
			}
		}
		else if (has_picker())
		{
			// write piece priorities
			// but only if they are not set to the default
			bool default_prio = true;
			file_storage const& fs = m_torrent_file->files();
			for (piece_index_t i(0); i < fs.end_piece(); ++i)
			{
				if (m_picker->piece_priority(i) == default_priority) continue;
				default_prio = false;
				break;
			}

			if (!default_prio)
			{
				ret.piece_priorities.clear();
				ret.piece_priorities.reserve(static_cast<std::size_t>(m_torrent_file->num_pieces()));

				for (piece_index_t i(0); i < fs.end_piece(); ++i)
					ret.piece_priorities.push_back(m_picker->piece_priority(i));
			}
		}
	}

#if TORRENT_ABI_VERSION == 1
	void torrent::get_full_peer_list(std::vector<peer_list_entry>* v) const
	{
		v->clear();
		if (!m_peer_list) return;

		v->reserve(aux::numeric_cast<std::size_t>(m_peer_list->num_peers()));
		for (auto p : *m_peer_list)
		{
			peer_list_entry e;
			e.ip = p->ip();
			e.flags = p->banned ? peer_list_entry::banned : 0;
			e.failcount = p->failcount;
			e.source = p->source;
			v->push_back(e);
		}
	}
#endif

	void torrent::get_peer_info(std::vector<peer_info>* v)
	{
		v->clear();
		for (auto const peer : *this)
		{
			TORRENT_ASSERT(peer->m_in_use == 1337);

			// incoming peers that haven't finished the handshake should
			// not be included in this list
			if (peer->associated_torrent().expired()) continue;

			v->emplace_back();
			peer_info& p = v->back();

			peer->get_peer_info(p);
		}
	}

	void torrent::get_download_queue(std::vector<partial_piece_info>* queue) const
	{
		TORRENT_ASSERT(is_single_thread());
		queue->clear();
		std::vector<block_info>& blk = m_ses.block_info_storage();
		blk.clear();

		if (!valid_metadata() || !has_picker()) return;
		piece_picker const& p = picker();
		std::vector<piece_picker::downloading_piece> q
			= p.get_download_queue();
		if (q.empty()) return;

		const int blocks_per_piece = m_picker->blocks_in_piece(piece_index_t(0));
		blk.resize(q.size() * aux::numeric_cast<std::size_t>(blocks_per_piece));
		// for some weird reason valgrind claims these are uninitialized
		// unless it's zeroed out here (block_info has a construct that's
		// supposed to initialize it)
		if (!blk.empty())
			std::memset(blk.data(), 0, sizeof(blk[0]) * blk.size());

		int counter = 0;
		for (auto i = q.begin(); i != q.end(); ++i, ++counter)
		{
			partial_piece_info pi;
			pi.blocks_in_piece = p.blocks_in_piece(i->index);
			pi.finished = int(i->finished);
			pi.writing = int(i->writing);
			pi.requested = int(i->requested);
#if TORRENT_ABI_VERSION == 1
			pi.piece_state = partial_piece_info::none;
#endif
			TORRENT_ASSERT(counter * blocks_per_piece + pi.blocks_in_piece <= int(blk.size()));
			pi.blocks = &blk[std::size_t(counter * blocks_per_piece)];
			int const piece_size = torrent_file().piece_size(i->index);
			int idx = -1;
			for (auto const& info : m_picker->blocks_for_piece(*i))
			{
				++idx;
				block_info& bi = pi.blocks[idx];
				bi.state = info.state;
				bi.block_size = idx < pi.blocks_in_piece - 1
					? aux::numeric_cast<std::uint32_t>(block_size())
					: aux::numeric_cast<std::uint32_t>(piece_size - (idx * block_size()));
				bool const complete = bi.state == block_info::writing
					|| bi.state == block_info::finished;
				if (info.peer == nullptr)
				{
					bi.set_peer(tcp::endpoint());
					bi.bytes_progress = complete ? bi.block_size : 0;
				}
				else
				{
					torrent_peer* tp = info.peer;
					TORRENT_ASSERT(tp->in_use);
					if (tp->connection)
					{
						auto* peer = static_cast<peer_connection*>(tp->connection);
						TORRENT_ASSERT(peer->m_in_use);
						bi.set_peer(peer->remote());
						if (bi.state == block_info::requested)
						{
							auto pbp = peer->downloading_piece_progress();
							if (pbp.piece_index == i->index && pbp.block_index == idx)
							{
								bi.bytes_progress = aux::numeric_cast<std::uint32_t>(pbp.bytes_downloaded);
								TORRENT_ASSERT(bi.bytes_progress <= bi.block_size);
							}
							else
							{
								bi.bytes_progress = 0;
							}
						}
						else
						{
							bi.bytes_progress = complete ? bi.block_size : 0;
						}
					}
					else
					{
						bi.set_peer(tp->ip());
						bi.bytes_progress = complete ? bi.block_size : 0;
					}
				}

				pi.blocks[idx].num_peers = info.num_peers;
			}
			pi.piece_index = i->index;
			queue->push_back(pi);
		}

	}

	bool torrent::connect_to_peer(torrent_peer* peerinfo, bool const ignore_limit)
	{
		TORRENT_ASSERT(is_single_thread());
		INVARIANT_CHECK;
		TORRENT_UNUSED(ignore_limit);

		TORRENT_ASSERT(peerinfo);
		TORRENT_ASSERT(peerinfo->connection == nullptr);

		if (m_abort) return false;

		peerinfo->last_connected = m_ses.session_time();
#if TORRENT_USE_ASSERTS
		if (!settings().get_bool(settings_pack::allow_multiple_connections_per_ip))
		{
			// this asserts that we don't have duplicates in the peer_list's peer list
			peer_iterator i_ = std::find_if(m_connections.begin(), m_connections.end()
				, [peerinfo] (peer_connection const* p)
				{ return !p->is_disconnecting() && p->remote() == peerinfo->ip(); });
#if TORRENT_USE_I2P
			TORRENT_ASSERT(i_ == m_connections.end()
				|| (*i_)->type() != connection_type::bittorrent
				|| peerinfo->is_i2p_addr);
#else
			TORRENT_ASSERT(i_ == m_connections.end()
				|| (*i_)->type() != connection_type::bittorrent);
#endif
		}
#endif // TORRENT_USE_ASSERTS

		TORRENT_ASSERT(want_peers() || ignore_limit);
		TORRENT_ASSERT(m_ses.num_connections()
			< settings().get_int(settings_pack::connections_limit) || ignore_limit);

		tcp::endpoint a(peerinfo->ip());
		TORRENT_ASSERT(!m_apply_ip_filter
			|| !m_ip_filter
			|| (m_ip_filter->access(peerinfo->address()) & ip_filter::blocked) == 0);

		std::shared_ptr<aux::socket_type> s = std::make_shared<aux::socket_type>(m_ses.get_io_service());

#if TORRENT_USE_I2P
		bool const i2p = peerinfo->is_i2p_addr;
		if (i2p)
		{
			if (m_ses.i2p_proxy().hostname.empty())
			{
				// we have an i2p torrent, but we're not connected to an i2p
				// SAM proxy.
				if (alerts().should_post<i2p_alert>())
					alerts().emplace_alert<i2p_alert>(errors::no_i2p_router);
				return false;
			}

			// It's not entirely obvious why this peer connection is not marked as
			// one. The main feature of a peer connection is that whether or not we
			// proxy it is configurable. When we use i2p, we want to always prox
			// everything via i2p.
			bool const ret = instantiate_connection(m_ses.get_io_service()
				, m_ses.i2p_proxy(), *s, nullptr, nullptr, false, false);
			(void)ret;
			TORRENT_ASSERT(ret);
			s->get<i2p_stream>()->set_destination(static_cast<i2p_peer*>(peerinfo)->dest());
			s->get<i2p_stream>()->set_command(i2p_stream::cmd_connect);
			s->get<i2p_stream>()->set_session_id(m_ses.i2p_session());
		}
		else
#endif
		{
			// this is where we determine if we open a regular TCP connection
			// or a uTP connection. If the utp_socket_manager pointer is not passed in
			// we'll instantiate a TCP connection
			utp_socket_manager* sm = nullptr;

			if (settings().get_bool(settings_pack::enable_outgoing_utp)
				&& (!settings().get_bool(settings_pack::enable_outgoing_tcp)
					|| peerinfo->supports_utp
					|| peerinfo->confirmed_supports_utp)
				&& m_ses.has_udp_outgoing_sockets())
			{
				sm = m_ses.utp_socket_manager();
			}

			// don't make a TCP connection if it's disabled
			if (sm == nullptr && !settings().get_bool(settings_pack::enable_outgoing_tcp))
			{
#ifndef TORRENT_DISABLE_LOGGING
				debug_log("discarding peer \"%s\": TCP connections disabled "
					"[ supports-utp: %d ]", peerinfo->to_string().c_str()
					, peerinfo->supports_utp);
#endif
				return false;
			}

			void* userdata = nullptr;
#ifdef TORRENT_USE_OPENSSL
			if (is_ssl_torrent())
			{
				userdata = m_ssl_ctx.get();
				// if we're creating a uTP socket, since this is SSL now, make sure
				// to pass in the corresponding utp socket manager
				if (sm) sm = m_ses.ssl_utp_socket_manager();
			}
#endif

			bool ret = instantiate_connection(m_ses.get_io_service()
				, m_ses.proxy(), *s, userdata, sm, true, false);
			(void)ret;
			TORRENT_ASSERT(ret);

#if defined TORRENT_USE_OPENSSL
			if (is_ssl_torrent())
			{
				// for ssl sockets, set the hostname
				std::string host_name = aux::to_hex(m_torrent_file->info_hash());

#define CASE(t) case aux::socket_type_int_impl<ssl_stream<t>>::value: \
	s->get<ssl_stream<t>>()->set_host_name(host_name); break;

				switch (s->type())
				{
					CASE(tcp::socket)
					CASE(socks5_stream)
					CASE(http_stream)
					CASE(utp_stream)
					default: break;
				};
			}
#undef CASE
#endif
		}

		{
			error_code err;
			aux::set_socket_buffer_size(*s, settings(), err);
#ifndef TORRENT_DISABLE_LOGGING
			if (err && should_log())
			{
				error_code ignore;
				auto const lep = s->local_endpoint(ignore);
				debug_log("socket buffer size [ %s %d]: (%d) %s"
					, lep.address().to_string(ignore).c_str()
					, lep.port(), err.value(), err.message().c_str());
			}
#endif
		}

		peer_connection_args pack;
		pack.ses = &m_ses;
		pack.sett = &settings();
		pack.stats_counters = &m_ses.stats_counters();
		pack.disk_thread = &m_ses.disk_thread();
		pack.ios = &m_ses.get_io_service();
		pack.tor = shared_from_this();
		pack.s = s;
		pack.endp = a;
		pack.peerinfo = peerinfo;

		std::shared_ptr<peer_connection> c = std::make_shared<bt_peer_connection>(pack);

#if TORRENT_USE_ASSERTS
		c->m_in_constructor = false;
#endif

		c->add_stat(std::int64_t(peerinfo->prev_amount_download) << 10
			, std::int64_t(peerinfo->prev_amount_upload) << 10);
		peerinfo->prev_amount_download = 0;
		peerinfo->prev_amount_upload = 0;

#ifndef TORRENT_DISABLE_EXTENSIONS
		for (auto const& ext : m_extensions)
		{
			std::shared_ptr<peer_plugin> pp(ext->new_connection(
					peer_connection_handle(c->self())));
			if (pp) c->add_extension(pp);
		}
#endif

		// add the newly connected peer to this torrent's peer list
		TORRENT_ASSERT(m_iterating_connections == 0);

		// we don't want to have to allocate memory to disconnect this peer, so
		// make sure there's enough memory allocated in the deferred_disconnect
		// list up-front
		m_peers_to_disconnect.reserve(m_connections.size() + 1);

		sorted_insert(m_connections, c.get());
		TORRENT_TRY
		{
			m_ses.insert_peer(c);
			need_peer_list();
			m_peer_list->set_connection(peerinfo, c.get());
			if (peerinfo->seed)
			{
				TORRENT_ASSERT(m_num_seeds < 0xffff);
				++m_num_seeds;
			}
			update_want_peers();
			update_want_tick();
			c->start();

			if (c->is_disconnecting()) return false;
		}
		TORRENT_CATCH (std::exception const&)
		{
			TORRENT_ASSERT(m_iterating_connections == 0);
			c->disconnect(errors::no_error, operation_t::bittorrent, 1);
			return false;
		}

		if (m_share_mode)
			recalc_share_mode();

		return peerinfo->connection != nullptr;
	}

	bool torrent::set_metadata(span<char const> metadata_buf)
	{
		TORRENT_ASSERT(is_single_thread());
		INVARIANT_CHECK;

		if (m_torrent_file->is_valid()) return false;

		sha1_hash const info_hash = hasher(metadata_buf).final();
		if (info_hash != m_torrent_file->info_hash())
		{
			if (alerts().should_post<metadata_failed_alert>())
			{
				alerts().emplace_alert<metadata_failed_alert>(get_handle()
					, errors::mismatching_info_hash);
			}
			return false;
		}

		bdecode_node metadata;
		error_code ec;
		int ret = bdecode(metadata_buf.begin(), metadata_buf.end(), metadata, ec);
		if (ret != 0 || !m_torrent_file->parse_info_section(metadata, ec))
		{
			update_gauge();
			// this means the metadata is correct, since we
			// verified it against the info-hash, but we
			// failed to parse it. Pause the torrent
			if (alerts().should_post<metadata_failed_alert>())
			{
				alerts().emplace_alert<metadata_failed_alert>(get_handle(), ec);
			}
			set_error(errors::invalid_swarm_metadata, torrent_status::error_file_none);
			pause();
			return false;
		}

		update_gauge();

		if (m_ses.alerts().should_post<metadata_received_alert>())
		{
			m_ses.alerts().emplace_alert<metadata_received_alert>(
				get_handle());
		}

		// we have to initialize the torrent before we start
		// disconnecting redundant peers, otherwise we'll think
		// we're a seed, because we have all 0 pieces
		init();

		inc_stats_counter(counters::num_total_pieces_added
			, m_torrent_file->num_pieces());

		// disconnect redundant peers
		for (auto p : m_connections)
			p->disconnect_if_redundant();

		set_need_save_resume();

		return true;
	}

	namespace {

	bool connecting_time_compare(peer_connection const* lhs, peer_connection const* rhs)
	{
		bool const lhs_connecting = lhs->is_connecting() && !lhs->is_disconnecting();
		bool const rhs_connecting = rhs->is_connecting() && !rhs->is_disconnecting();
		if (lhs_connecting != rhs_connecting) return (int(lhs_connecting) < int(rhs_connecting));

		// a lower value of connected_time means it's been waiting
		// longer. This is a less-than comparison, so if lhs has
		// waited longer than rhs, we should return false.
		return lhs->connected_time() > rhs->connected_time();
	}

	} // anonymous namespace

	bool torrent::attach_peer(peer_connection* p) try
	{
//		INVARIANT_CHECK;

#ifdef TORRENT_USE_OPENSSL
#ifdef TORRENT_MACOS_DEPRECATED_LIBCRYPTO
#pragma clang diagnostic push
#pragma clang diagnostic ignored "-Wdeprecated-declarations"
#endif
		if (is_ssl_torrent())
		{
			// if this is an SSL torrent, don't allow non SSL peers on it
			std::shared_ptr<aux::socket_type> s = p->get_socket();

			//
#define SSL(t) aux::socket_type_int_impl<ssl_stream<t>>::value: \
			ssl_conn = s->get<ssl_stream<t>>()->native_handle(); \
			break;

			SSL* ssl_conn = nullptr;

			switch (s->type())
			{
				case SSL(tcp::socket)
				case SSL(socks5_stream)
				case SSL(http_stream)
				case SSL(utp_stream)
			};

#undef SSL

			if (ssl_conn == nullptr)
			{
				// don't allow non SSL peers on SSL torrents
				p->disconnect(errors::requires_ssl_connection, operation_t::bittorrent);
				return false;
			}

			if (!m_ssl_ctx)
			{
				// we don't have a valid cert, don't accept any connection!
				p->disconnect(errors::invalid_ssl_cert, operation_t::ssl_handshake);
				return false;
			}

			if (SSL_get_SSL_CTX(ssl_conn) != m_ssl_ctx->native_handle())
			{
				// if the SSL_CTX associated with this connection is
				// not the one belonging to this torrent, the SSL handshake
				// connected to one torrent, and the BitTorrent protocol
				// to a different one. This is probably an attempt to circumvent
				// access control. Don't allow it.
				p->disconnect(errors::invalid_ssl_cert, operation_t::bittorrent);
				return false;
			}
		}
#ifdef TORRENT_MACOS_DEPRECATED_LIBCRYPTO
#pragma clang diagnostic pop
#endif
#else // TORRENT_USE_OPENSSL
		if (is_ssl_torrent())
		{
			// Don't accidentally allow seeding of SSL torrents, just
			// because libtorrent wasn't built with SSL support
			p->disconnect(errors::requires_ssl_connection, operation_t::ssl_handshake);
			return false;
		}
#endif // TORRENT_USE_OPENSSL

		TORRENT_ASSERT(p != nullptr);
		TORRENT_ASSERT(!p->is_outgoing());

		m_has_incoming = true;

		if (m_apply_ip_filter
			&& m_ip_filter
			&& m_ip_filter->access(p->remote().address()) & ip_filter::blocked)
		{
			if (m_ses.alerts().should_post<peer_blocked_alert>())
				m_ses.alerts().emplace_alert<peer_blocked_alert>(get_handle()
					, p->remote(), peer_blocked_alert::ip_filter);
			p->disconnect(errors::banned_by_ip_filter, operation_t::bittorrent);
			return false;
		}

		if (!is_downloading_state(m_state)
			&& valid_metadata())
		{
			p->disconnect(errors::torrent_not_ready, operation_t::bittorrent);
			return false;
		}

		if (!m_ses.has_connection(p))
		{
			p->disconnect(errors::peer_not_constructed, operation_t::bittorrent);
			return false;
		}

		if (m_ses.is_aborted())
		{
			p->disconnect(errors::session_closing, operation_t::bittorrent);
			return false;
		}

		int connection_limit_factor = 0;
		for (int i = 0; i < p->num_classes(); ++i)
		{
			peer_class_t pc = p->class_at(i);
			if (m_ses.peer_classes().at(pc) == nullptr) continue;
			int f = m_ses.peer_classes().at(pc)->connection_limit_factor;
			if (connection_limit_factor < f) connection_limit_factor = f;
		}
		if (connection_limit_factor == 0) connection_limit_factor = 100;

		std::int64_t const limit = std::int64_t(m_max_connections) * 100 / connection_limit_factor;

		bool maybe_replace_peer = false;

		if (m_connections.end_index() >= limit)
		{
			// if more than 10% of the connections are outgoing
			// connection attempts that haven't completed yet,
			// disconnect one of them and let this incoming
			// connection through.
			if (m_num_connecting > m_max_connections / 10)
			{
				// find one of the connecting peers and disconnect it
				// find any peer that's connecting (i.e. a half-open TCP connection)
				// that's also not disconnecting
				// disconnect the peer that's been waiting to establish a connection
				// the longest
				auto i = std::max_element(begin(), end(), &connecting_time_compare);

				if (i == end() || !(*i)->is_connecting() || (*i)->is_disconnecting())
				{
					// this seems odd, but we might as well handle it
					p->disconnect(errors::too_many_connections, operation_t::bittorrent);
					return false;
				}
				(*i)->disconnect(errors::too_many_connections, operation_t::bittorrent);

				// if this peer was let in via connections slack,
				// it has done its duty of causing the disconnection
				// of another peer
				p->peer_disconnected_other();
			}
			else
			{
				maybe_replace_peer = true;
			}
		}

#ifndef TORRENT_DISABLE_EXTENSIONS
		for (auto& ext : m_extensions)
		{
			std::shared_ptr<peer_plugin> pp(ext->new_connection(
					peer_connection_handle(p->self())));
			if (pp) p->add_extension(pp);
		}
#endif
		torrent_state st = get_peer_list_state();
		need_peer_list();
		if (!m_peer_list->new_connection(*p, m_ses.session_time(), &st))
		{
			peers_erased(st.erased);
#ifndef TORRENT_DISABLE_LOGGING
			if (should_log())
			{
				debug_log("CLOSING CONNECTION \"%s\" peer list full "
					"connections: %d limit: %d"
					, print_endpoint(p->remote()).c_str()
					, num_peers()
					, m_max_connections);
			}
#endif
			p->disconnect(errors::too_many_connections, operation_t::bittorrent);
			return false;
		}
		peers_erased(st.erased);

		m_peers_to_disconnect.reserve(m_connections.size() + 1);
		m_connections.reserve(m_connections.size() + 1);

#if TORRENT_USE_ASSERTS
		error_code ec;
		TORRENT_ASSERT(p->remote() == p->get_socket()->remote_endpoint(ec) || ec);
#endif

		TORRENT_ASSERT(p->peer_info_struct() != nullptr);

		// we need to do this after we've added the peer to the peer_list
		// since that's when the peer is assigned its peer_info object,
		// which holds the rank
		if (maybe_replace_peer)
		{
			// now, find the lowest rank peer and disconnect that
			// if it's lower rank than the incoming connection
			peer_connection* peer = find_lowest_ranking_peer();

			// TODO: 2 if peer is a really good peer, maybe we shouldn't disconnect it
			// perhaps this logic should be disabled if we have too many idle peers
			// (with some definition of idle)
			if (peer != nullptr && peer->peer_rank() < p->peer_rank())
			{
#ifndef TORRENT_DISABLE_LOGGING
				if (should_log())
				{
					debug_log("CLOSING CONNECTION \"%s\" peer list full (low peer rank) "
						"connections: %d limit: %d"
						, print_endpoint(peer->remote()).c_str()
						, num_peers()
						, m_max_connections);
				}
#endif
				peer->disconnect(errors::too_many_connections, operation_t::bittorrent);
				p->peer_disconnected_other();
			}
			else
			{
#ifndef TORRENT_DISABLE_LOGGING
				if (should_log())
				{
					debug_log("CLOSING CONNECTION \"%s\" peer list full (low peer rank) "
						"connections: %d limit: %d"
						, print_endpoint(p->remote()).c_str()
						, num_peers()
						, m_max_connections);
				}
#endif
				p->disconnect(errors::too_many_connections, operation_t::bittorrent);
				// we have to do this here because from the peer's point of view
				// it wasn't really attached to the torrent, but we do need
				// to let peer_list know we're removing it
				remove_peer(p->self());
				return false;
			}
		}

#if TORRENT_USE_INVARIANT_CHECKS
		if (m_peer_list) m_peer_list->check_invariant();
#endif

		if (m_share_mode)
			recalc_share_mode();

		// once we add the peer to our m_connections list, we can't throw an
		// exception. That will end up violating an invariant between the session,
		// torrent and peers
		TORRENT_ASSERT(sorted_find(m_connections, p) == m_connections.end());
		TORRENT_ASSERT(m_iterating_connections == 0);
		sorted_insert(m_connections, p);
		update_want_peers();
		update_want_tick();

		if (p->peer_info_struct() && p->peer_info_struct()->seed)
		{
			TORRENT_ASSERT(m_num_seeds < 0xffff);
			++m_num_seeds;
		}

#ifndef TORRENT_DISABLE_LOGGING
		debug_log("incoming peer (%d)", num_peers());
#endif

#ifndef TORRENT_DISABLE_LOGGING
		if (should_log()) try
		{
			debug_log("ATTACHED CONNECTION \"%s\" connections: %d limit: %d"
				, print_endpoint(p->remote()).c_str(), num_peers()
				, m_max_connections);
		}
		catch (std::exception const&) {}
#endif

		return true;
	}
	catch (...)
	{
		p->disconnect(errors::torrent_not_ready, operation_t::bittorrent);
		// from the peer's point of view it was never really added to the torrent.
		// So we need to clean it up here before propagating the error
		remove_peer(p->self());
		return false;
	}

	bool torrent::want_tick() const
	{
		if (m_abort) return false;

		if (num_peers() > 0) return true;

		// we might want to connect web seeds
		if (!is_finished() && !m_web_seeds.empty() && m_files_checked)
			return true;

		if (m_stat.low_pass_upload_rate() > 0 || m_stat.low_pass_download_rate() > 0)
			return true;

		// if we don't get ticks we won't become inactive
		if (!m_paused && !m_inactive) return true;

		return false;
	}

	void torrent::update_want_tick()
	{
		update_list(aux::session_interface::torrent_want_tick, want_tick());
	}

	// this function adjusts which lists this torrent is part of (checking,
	// seeding or downloading)
	void torrent::update_state_list()
	{
		bool is_checking = false;
		bool is_downloading = false;
		bool is_seeding = false;

		if (is_auto_managed() && !has_error())
		{
			if (m_state == torrent_status::checking_files
				|| m_state == torrent_status::allocating)
			{
				is_checking = true;
			}
			else if (m_state == torrent_status::downloading_metadata
				|| m_state == torrent_status::downloading
				|| m_state == torrent_status::finished
				|| m_state == torrent_status::seeding)
			{
				// torrents that are started (not paused) and
				// inactive are not part of any list. They will not be touched because
				// they are inactive
				if (is_finished())
					is_seeding = true;
				else
					is_downloading = true;
			}
		}

		update_list(aux::session_interface::torrent_downloading_auto_managed
			, is_downloading);
		update_list(aux::session_interface::torrent_seeding_auto_managed
			, is_seeding);
		update_list(aux::session_interface::torrent_checking_auto_managed
			, is_checking);
	}

	// returns true if this torrent is interested in connecting to more peers
	bool torrent::want_peers() const
	{
		// if all our connection slots are taken, we can't connect to more
		if (num_peers() >= int(m_max_connections)) return false;

		// if we're paused, obviously we're not connecting to peers
		if (is_paused() || m_abort || m_graceful_pause_mode) return false;

		if ((m_state == torrent_status::checking_files
			|| m_state == torrent_status::checking_resume_data)
			&& valid_metadata())
			return false;

		// if we don't know of any more potential peers to connect to, there's
		// no point in trying
		if (!m_peer_list || m_peer_list->num_connect_candidates() == 0)
			return false;

		// if the user disabled outgoing connections for seeding torrents,
		// don't make any
		if (!settings().get_bool(settings_pack::seeding_outgoing_connections)
			&& (m_state == torrent_status::seeding
				|| m_state == torrent_status::finished))
			return false;

		return true;
	}

	bool torrent::want_peers_download() const
	{
		return (m_state == torrent_status::downloading
			|| m_state == torrent_status::downloading_metadata)
			&& want_peers();
	}

	bool torrent::want_peers_finished() const
	{
		return (m_state == torrent_status::finished
			|| m_state == torrent_status::seeding)
			&& want_peers();
	}

	void torrent::update_want_peers()
	{
		update_list(aux::session_interface::torrent_want_peers_download, want_peers_download());
		update_list(aux::session_interface::torrent_want_peers_finished, want_peers_finished());
	}

	void torrent::update_want_scrape()
	{
		update_list(aux::session_interface::torrent_want_scrape
			, m_paused && m_auto_managed && !m_abort);
	}

	namespace {

#ifndef TORRENT_DISABLE_LOGGING
	char const* list_name(torrent_list_index_t const idx)
	{
#define TORRENT_LIST_NAME(n) case static_cast<int>(aux::session_interface:: n): return #n;
		switch (static_cast<int>(idx))
		{
			TORRENT_LIST_NAME(torrent_state_updates);
			TORRENT_LIST_NAME(torrent_want_tick);
			TORRENT_LIST_NAME(torrent_want_peers_download);
			TORRENT_LIST_NAME(torrent_want_peers_finished);
			TORRENT_LIST_NAME(torrent_want_scrape);
			TORRENT_LIST_NAME(torrent_downloading_auto_managed);
			TORRENT_LIST_NAME(torrent_seeding_auto_managed);
			TORRENT_LIST_NAME(torrent_checking_auto_managed);
			default: TORRENT_ASSERT_FAIL_VAL(idx);
		}
#undef TORRENT_LIST_NAME
		return "";
	}
#endif // TORRENT_DISABLE_LOGGING

	} // anonymous namespace

	void torrent::update_list(torrent_list_index_t const list, bool in)
	{
		link& l = m_links[list];
		aux::vector<torrent*>& v = m_ses.torrent_list(list);

		if (in)
		{
			if (l.in_list()) return;
			l.insert(v, this);
		}
		else
		{
			if (!l.in_list()) return;
			l.unlink(v, list);
		}

#ifndef TORRENT_DISABLE_LOGGING
		if (should_log())
			debug_log("*** UPDATE LIST [ %s : %d ]", list_name(list), int(in));
#endif
	}

	void torrent::disconnect_all(error_code const& ec, operation_t op)
	{
		TORRENT_ASSERT(m_iterating_connections == 0);
		for (auto const& p : m_connections)
		{
			TORRENT_INCREMENT(m_iterating_connections);
			TORRENT_ASSERT(p->associated_torrent().lock().get() == this);
			p->disconnect(ec, op);
		}

		update_want_peers();
		update_want_tick();
	}

	namespace {

	// this returns true if lhs is a better disconnect candidate than rhs
	bool compare_disconnect_peer(peer_connection const* lhs, peer_connection const* rhs)
	{
		// prefer to disconnect peers that are already disconnecting
		if (lhs->is_disconnecting() != rhs->is_disconnecting())
			return lhs->is_disconnecting();

		// prefer to disconnect peers we're not interested in
		if (lhs->is_interesting() != rhs->is_interesting())
			return rhs->is_interesting();

		// prefer to disconnect peers that are not seeds
		if (lhs->is_seed() != rhs->is_seed())
			return rhs->is_seed();

		// prefer to disconnect peers that are on parole
		if (lhs->on_parole() != rhs->on_parole())
			return lhs->on_parole();

		// prefer to disconnect peers that send data at a lower rate
		std::int64_t lhs_transferred = lhs->statistics().total_payload_download();
		std::int64_t rhs_transferred = rhs->statistics().total_payload_download();

		time_point const now = aux::time_now();
		std::int64_t const lhs_time_connected = total_seconds(now - lhs->connected_time());
		std::int64_t const rhs_time_connected = total_seconds(now - rhs->connected_time());

		lhs_transferred /= lhs_time_connected + 1;
		rhs_transferred /= (rhs_time_connected + 1);
		if (lhs_transferred != rhs_transferred)
			return lhs_transferred < rhs_transferred;

		// prefer to disconnect peers that chokes us
		if (lhs->is_choked() != rhs->is_choked())
			return lhs->is_choked();

		return lhs->last_received() < rhs->last_received();
	}

	} // anonymous namespace

	int torrent::disconnect_peers(int const num, error_code const& ec)
	{
		INVARIANT_CHECK;

#if TORRENT_USE_ASSERTS
		// make sure we don't have any dangling pointers
		for (auto p : m_connections)
		{
			TORRENT_INCREMENT(m_iterating_connections);
			TORRENT_ASSERT(m_ses.has_peer(p));
		}
#endif
		aux::vector<peer_connection*> to_disconnect;
		to_disconnect.resize(num);
		auto end = std::partial_sort_copy(m_connections.begin(), m_connections.end()
			, to_disconnect.begin(), to_disconnect.end(), compare_disconnect_peer);
		for (auto p : range(to_disconnect.begin(), end))
		{
			TORRENT_ASSERT(p->associated_torrent().lock().get() == this);
			p->disconnect(ec, operation_t::bittorrent);
		}
		return static_cast<int>(end - to_disconnect.begin());
	}

	// called when torrent is finished (all interesting
	// pieces have been downloaded)
	void torrent::finished()
	{
		update_state_list();

		INVARIANT_CHECK;

		TORRENT_ASSERT(is_finished());

		set_state(torrent_status::finished);
		set_queue_position(no_pos);

		m_became_finished = aux::time_now32();

		// we have to call completed() before we start
		// disconnecting peers, since there's an assert
		// to make sure we're cleared the piece picker
		if (is_seed()) completed();

		send_upload_only();
		state_updated();

		if (m_completed_time == 0)
			m_completed_time = time(nullptr);

		// disconnect all seeds
		if (settings().get_bool(settings_pack::close_redundant_connections))
		{
			// TODO: 1 should disconnect all peers that have the pieces we have
			// not just seeds. It would be pretty expensive to check all pieces
			// for all peers though
			std::vector<peer_connection*> seeds;
			for (auto const p : m_connections)
			{
				TORRENT_INCREMENT(m_iterating_connections);
				TORRENT_ASSERT(p->associated_torrent().lock().get() == this);
				if (p->upload_only())
				{
#ifndef TORRENT_DISABLE_LOGGING
					p->peer_log(peer_log_alert::info, "SEED", "CLOSING CONNECTION");
#endif
					seeds.push_back(p);
				}
			}
			for (auto& p : seeds)
				p->disconnect(errors::torrent_finished, operation_t::bittorrent, 0);
		}

		if (m_abort) return;

		update_want_peers();

		if (m_storage)
		{
			// we need to keep the object alive during this operation
<<<<<<< HEAD
			m_ses.disk_thread().async_release_files(m_storage
				, std::bind(&torrent::on_cache_flushed, shared_from_this()));
=======
			inc_refcount("release_files");
			m_ses.disk_thread().async_release_files(m_storage.get()
				, boost::bind(&torrent::on_cache_flushed, shared_from_this(), _1, false));
>>>>>>> d2d35b69
		}

		// this torrent just completed downloads, which means it will fall
		// under a different limit with the auto-manager. Make sure we
		// update auto-manage torrents in that case
		if (m_auto_managed)
			m_ses.trigger_auto_manage();
	}

	// this is called when we were finished, but some files were
	// marked for downloading, and we are no longer finished
	void torrent::resume_download()
	{
		// the invariant doesn't hold here, because it expects the torrent
		// to be in downloading state (which it will be set to shortly)
//		INVARIANT_CHECK;

		TORRENT_ASSERT(m_state != torrent_status::checking_resume_data
			&& m_state != torrent_status::checking_files
			&& m_state != torrent_status::allocating);

		// we're downloading now, which means we're no longer in seed mode
		if (m_seed_mode)
			leave_seed_mode(seed_mode_t::check_files);

		TORRENT_ASSERT(!is_finished());
		set_state(torrent_status::downloading);
		set_queue_position(last_pos);

		m_completed_time = 0;

#ifndef TORRENT_DISABLE_LOGGING
		debug_log("*** RESUME_DOWNLOAD");
#endif
		send_upload_only();
		update_want_tick();
		update_state_list();
	}

	void torrent::maybe_done_flushing()
	{
		if (!has_picker()) return;

		if (m_picker->is_seeding())
		{
			// no need for the piece picker anymore
			// when we're suggesting read cache pieces, we
			// still need the piece picker, to keep track
			// of availability counts for pieces
			if (settings().get_int(settings_pack::suggest_mode)
				!= settings_pack::suggest_read_cache)
			{
				m_picker.reset();
				m_file_progress.clear();
			}
			m_have_all = true;
			update_gauge();
		}
	}

	// called when torrent is complete. i.e. all pieces downloaded
	// not necessarily flushed to disk
	void torrent::completed()
	{
		maybe_done_flushing();

		set_state(torrent_status::seeding);
		m_became_seed = aux::time_now32();

		if (!m_announcing) return;

		time_point32 const now = aux::time_now32();
		for (auto& t : m_trackers)
		{
			for (auto& aep : t.endpoints)
			{
				if (aep.complete_sent) continue;
				aep.next_announce = now;
				aep.min_announce = now;
			}
		}
		announce_with_tracker();
	}

	// this will move the tracker with the given index
	// to a prioritized position in the list (move it towards
	// the beginning) and return the new index to the tracker.
	int torrent::prioritize_tracker(int index)
	{
		INVARIANT_CHECK;

		TORRENT_ASSERT(index >= 0);
		TORRENT_ASSERT(index < int(m_trackers.size()));
		if (index >= int(m_trackers.size())) return -1;

		while (index > 0 && m_trackers[index].tier == m_trackers[index - 1].tier)
		{
			using std::swap;
			swap(m_trackers[index], m_trackers[index - 1]);
			if (m_last_working_tracker == index) --m_last_working_tracker;
			else if (m_last_working_tracker == index - 1) ++m_last_working_tracker;
			--index;
		}
		return index;
	}

	int torrent::deprioritize_tracker(int index)
	{
		INVARIANT_CHECK;

		TORRENT_ASSERT(index >= 0);
		TORRENT_ASSERT(index < int(m_trackers.size()));
		if (index >= int(m_trackers.size())) return -1;

		while (index < int(m_trackers.size()) - 1 && m_trackers[index].tier == m_trackers[index + 1].tier)
		{
			using std::swap;
			swap(m_trackers[index], m_trackers[index + 1]);
			if (m_last_working_tracker == index) ++m_last_working_tracker;
			else if (m_last_working_tracker == index + 1) --m_last_working_tracker;
			++index;
		}
		return index;
	}

	void torrent::files_checked()
	{
		TORRENT_ASSERT(is_single_thread());
		TORRENT_ASSERT(m_torrent_file->is_valid());

		if (m_abort)
		{
#ifndef TORRENT_DISABLE_LOGGING
			debug_log("files_checked(), paused");
#endif
			return;
		}

		// calling pause will also trigger the auto managed
		// recalculation
		// if we just got here by downloading the metadata,
		// just keep going, no need to disconnect all peers just
		// to restart the torrent in a second
		if (m_auto_managed)
		{
			// if this is an auto managed torrent, force a recalculation
			// of which torrents to have active
			m_ses.trigger_auto_manage();
		}

		if (!is_seed())
		{
			// turn off super seeding if we're not a seed
			if (m_super_seeding)
			{
				m_super_seeding = false;
				set_need_save_resume();
				state_updated();
			}

			if (m_state != torrent_status::finished && is_finished())
				finished();
		}
		else
		{
			for (auto& t : m_trackers)
				for (auto& aep : t.endpoints)
					aep.complete_sent = true;

			if (m_state != torrent_status::finished
				&& m_state != torrent_status::seeding)
				finished();
		}

		// we might be finished already, in which case we should
		// not switch to downloading mode. If all files are
		// filtered, we're finished when we start.
		if (m_state != torrent_status::finished
			&& m_state != torrent_status::seeding
			&& !m_seed_mode)
		{
			set_state(torrent_status::downloading);
		}

		INVARIANT_CHECK;

		if (m_ses.alerts().should_post<torrent_checked_alert>())
		{
			m_ses.alerts().emplace_alert<torrent_checked_alert>(
				get_handle());
		}

#ifndef TORRENT_DISABLE_EXTENSIONS
		for (auto& ext : m_extensions)
		{
			ext->on_files_checked();
		}
#endif

		bool const notify_initialized = !m_connections_initialized;
		m_connections_initialized = true;
		m_files_checked = true;

		update_want_tick();

		for (auto pc : m_connections)
		{
			TORRENT_INCREMENT(m_iterating_connections);
			// all peer connections have to initialize themselves now that the metadata
			// is available
			if (notify_initialized)
			{
				if (pc->is_disconnecting()) continue;
				pc->on_metadata_impl();
				if (pc->is_disconnecting()) continue;
				pc->init();
			}

#ifndef TORRENT_DISABLE_LOGGING
			pc->peer_log(peer_log_alert::info, "ON_FILES_CHECKED");
#endif
			if (pc->is_interesting() && !pc->has_peer_choked())
			{
				if (request_a_block(*this, *pc))
				{
					inc_stats_counter(counters::unchoke_piece_picks);
					pc->send_block_requests();
				}
			}
		}

		start_announcing();

		maybe_connect_web_seeds();
	}

	alert_manager& torrent::alerts() const
	{
		TORRENT_ASSERT(is_single_thread());
		return m_ses.alerts();
	}

	bool torrent::is_seed() const
	{
		if (!valid_metadata()) return false;
		if (m_seed_mode) return true;
		if (m_have_all) return true;
		if (m_picker && m_picker->num_passed() == m_picker->num_pieces()) return true;
		return m_state == torrent_status::seeding;
	}

	bool torrent::is_finished() const
	{
		if (is_seed()) return true;

		// this is slightly different from m_picker->is_finished()
		// because any piece that has *passed* is considered here,
		// which may be more than the piece we *have* (i.e. written to disk)
		// keep in mind that num_filtered() does not include pieces we
		// have that are filtered
		return valid_metadata() && has_picker()
			&& m_torrent_file->num_pieces() - m_picker->num_filtered() - m_picker->num_passed() == 0;
	}

	bool torrent::is_inactive() const
	{
		if (!settings().get_bool(settings_pack::dont_count_slow_torrents))
			return false;
		return m_inactive;
	}

	std::string torrent::save_path() const
	{
		return m_save_path;
	}

	void torrent::rename_file(file_index_t const index, std::string name)
	{
		INVARIANT_CHECK;

		file_storage const& fs = m_torrent_file->files();
		TORRENT_ASSERT(index >= file_index_t(0));
		TORRENT_ASSERT(index < fs.end_file());
		TORRENT_UNUSED(fs);

		// storage may be nullptr during shutdown
		if (!m_storage)
		{
			if (alerts().should_post<file_rename_failed_alert>())
				alerts().emplace_alert<file_rename_failed_alert>(get_handle()
					, index, errors::session_is_closing);
			return;
		}

		m_ses.disk_thread().async_rename_file(m_storage, index, std::move(name)
			, std::bind(&torrent::on_file_renamed, shared_from_this(), _1, _2, _3));
	}

	void torrent::move_storage(std::string const& save_path, move_flags_t const flags)
	{
		TORRENT_ASSERT(is_single_thread());
		INVARIANT_CHECK;

		if (m_abort)
		{
			if (alerts().should_post<storage_moved_failed_alert>())
				alerts().emplace_alert<storage_moved_failed_alert>(get_handle()
					, boost::asio::error::operation_aborted
					, "", operation_t::unknown);
			return;
		}

		// if we don't have metadata yet, we don't know anything about the file
		// structure and we have to assume we don't have any file.
		if (!valid_metadata())
		{
			if (alerts().should_post<storage_moved_alert>())
				alerts().emplace_alert<storage_moved_alert>(get_handle(), save_path);
#if TORRENT_USE_UNC_PATHS
			std::string path = canonicalize_path(save_path);
#else
			std::string const& path = save_path;
#endif
			m_save_path = complete(path);
			return;
		}

		// storage may be nullptr during shutdown
		if (m_storage)
		{
#if TORRENT_USE_UNC_PATHS
			std::string path = canonicalize_path(save_path);
#else
			std::string path = save_path;
#endif
			m_ses.disk_thread().async_move_storage(m_storage, std::move(path), flags
				, std::bind(&torrent::on_storage_moved, shared_from_this(), _1, _2, _3));
			m_moving_storage = true;
		}
		else
		{
#if TORRENT_USE_UNC_PATHS
			m_save_path = canonicalize_path(save_path);
#else

			m_save_path = save_path;
#endif
			set_need_save_resume();

			if (alerts().should_post<storage_moved_alert>())
			{
				alerts().emplace_alert<storage_moved_alert>(get_handle(), m_save_path);
			}
		}
	}

	void torrent::on_storage_moved(status_t const status, std::string const& path
		, storage_error const& error) try
	{
		TORRENT_ASSERT(is_single_thread());

		m_moving_storage = false;
		if (status == status_t::no_error
			|| status == status_t::need_full_check)
		{
			if (alerts().should_post<storage_moved_alert>())
				alerts().emplace_alert<storage_moved_alert>(get_handle(), path);
			m_save_path = path;
			set_need_save_resume();
			if (status == status_t::need_full_check)
				force_recheck();
		}
		else
		{
			if (alerts().should_post<storage_moved_failed_alert>())
				alerts().emplace_alert<storage_moved_failed_alert>(get_handle(), error.ec
					, resolve_filename(error.file()), error.operation);
		}
	}
	catch (...) { handle_exception(); }

	torrent_handle torrent::get_handle()
	{
		TORRENT_ASSERT(is_single_thread());
		return torrent_handle(shared_from_this());
	}

	aux::session_settings const& torrent::settings() const
	{
		TORRENT_ASSERT(is_single_thread());
		return m_ses.settings();
	}

#if TORRENT_USE_INVARIANT_CHECKS
	void torrent::check_invariant() const
	{
		// the piece picker and the file progress states are supposed to be
		// created in sync
		TORRENT_ASSERT(has_picker() == !m_file_progress.empty());
		TORRENT_ASSERT(current_stats_state() == int(m_current_gauge_state + counters::num_checking_torrents)
			|| m_current_gauge_state == no_gauge_state);

		TORRENT_ASSERT(m_sequence_number == no_pos
			|| m_ses.verify_queue_position(this, m_sequence_number));

		for (auto const& i : m_time_critical_pieces)
		{
			TORRENT_ASSERT(!is_seed());
			TORRENT_ASSERT(!has_picker() || !m_picker->have_piece(i.piece));
		}

		switch (current_stats_state())
		{
			case counters::num_error_torrents: TORRENT_ASSERT(has_error()); break;
			case counters::num_checking_torrents:
#if TORRENT_ABI_VERSION == 1
				TORRENT_ASSERT(state() == torrent_status::checking_files
					|| state() == torrent_status::queued_for_checking);
#else
				TORRENT_ASSERT(state() == torrent_status::checking_files);
#endif
				break;
			case counters::num_seeding_torrents: TORRENT_ASSERT(is_seed()); break;
			case counters::num_upload_only_torrents: TORRENT_ASSERT(is_upload_only()); break;
			case counters::num_stopped_torrents: TORRENT_ASSERT(!is_auto_managed()
				&& (m_paused || m_graceful_pause_mode));
				break;
			case counters::num_queued_seeding_torrents:
				TORRENT_ASSERT((m_paused || m_graceful_pause_mode) && is_seed()); break;
		}

		if (m_torrent_file)
		{
			TORRENT_ASSERT(m_info_hash == m_torrent_file->info_hash());
		}

#if TORRENT_USE_ASSERTS
		for (torrent_list_index_t i{}; i != m_links.end_index(); ++i)
		{
			if (!m_links[i].in_list()) continue;
			int const index = m_links[i].index;

			TORRENT_ASSERT(index >= 0);
			TORRENT_ASSERT(index < int(m_ses.torrent_list(i).size()));
		}
#endif

		TORRENT_ASSERT(want_peers_download() == m_links[aux::session_interface::torrent_want_peers_download].in_list());
		TORRENT_ASSERT(want_peers_finished() == m_links[aux::session_interface::torrent_want_peers_finished].in_list());
		TORRENT_ASSERT(want_tick() == m_links[aux::session_interface::torrent_want_tick].in_list());
		TORRENT_ASSERT((m_paused && m_auto_managed && !m_abort) == m_links[aux::session_interface::torrent_want_scrape].in_list());

		bool is_checking = false;
		bool is_downloading = false;
		bool is_seeding = false;

		if (is_auto_managed() && !has_error())
		{
			if (m_state == torrent_status::checking_files
				|| m_state == torrent_status::allocating)
			{
				is_checking = true;
			}
			else if (m_state == torrent_status::downloading_metadata
				|| m_state == torrent_status::downloading
				|| m_state == torrent_status::finished
				|| m_state == torrent_status::seeding)
			{
				if (is_finished())
					is_seeding = true;
				else
					is_downloading = true;
			}
		}

		TORRENT_ASSERT(m_links[aux::session_interface::torrent_checking_auto_managed].in_list()
			== is_checking);
		TORRENT_ASSERT(m_links[aux::session_interface::torrent_downloading_auto_managed].in_list()
			== is_downloading);
		TORRENT_ASSERT(m_links[aux::session_interface::torrent_seeding_auto_managed].in_list()
			== is_seeding);

		if (m_seed_mode)
		{
			TORRENT_ASSERT(is_seed());
		}

		TORRENT_ASSERT(is_single_thread());
		// this fires during disconnecting peers
		if (is_paused()) TORRENT_ASSERT(num_peers() == 0 || m_graceful_pause_mode);

		int seeds = 0;
		int num_uploads = 0;
		int num_connecting = 0;
		int num_connecting_seeds = 0;
		std::map<piece_block, int> num_requests;
		for (peer_connection const* peer : *this)
		{
			peer_connection const& p = *peer;

			if (p.is_connecting()) ++num_connecting;

			if (p.is_connecting() && p.peer_info_struct()->seed)
				++num_connecting_seeds;

			if (p.peer_info_struct() && p.peer_info_struct()->seed)
				++seeds;

			for (auto const& j : p.request_queue())
			{
				if (!j.not_wanted && !j.timed_out) ++num_requests[j.block];
			}

			for (auto const& j : p.download_queue())
			{
				if (!j.not_wanted && !j.timed_out) ++num_requests[j.block];
			}

			if (!p.is_choked() && !p.ignore_unchoke_slots()) ++num_uploads;
			torrent* associated_torrent = p.associated_torrent().lock().get();
			if (associated_torrent != this && associated_torrent != nullptr)
				TORRENT_ASSERT_FAIL();
		}
		TORRENT_ASSERT_VAL(num_uploads == int(m_num_uploads), int(m_num_uploads) - num_uploads);
		TORRENT_ASSERT_VAL(seeds == int(m_num_seeds), int(m_num_seeds) - seeds);
		TORRENT_ASSERT_VAL(num_connecting == int(m_num_connecting), int(m_num_connecting) - num_connecting);
		TORRENT_ASSERT_VAL(num_connecting_seeds == int(m_num_connecting_seeds)
			, int(m_num_connecting_seeds) - num_connecting_seeds);
		TORRENT_ASSERT_VAL(int(m_num_uploads) <= num_peers(), m_num_uploads - num_peers());
		TORRENT_ASSERT_VAL(int(m_num_seeds) <= num_peers(), m_num_seeds - num_peers());
		TORRENT_ASSERT_VAL(int(m_num_connecting) <= num_peers(), int(m_num_connecting) - num_peers());
		TORRENT_ASSERT_VAL(int(m_num_connecting_seeds) <= num_peers(), int(m_num_connecting_seeds) - num_peers());
		TORRENT_ASSERT_VAL(int(m_num_connecting) + int(m_num_seeds) >= int(m_num_connecting_seeds)
			, int(m_num_connecting_seeds) - (int(m_num_connecting) + int(m_num_seeds)));
		TORRENT_ASSERT_VAL(int(m_num_connecting) + int(m_num_seeds) - int(m_num_connecting_seeds) <= num_peers()
			, num_peers() - (int(m_num_connecting) + int(m_num_seeds) - int(m_num_connecting_seeds)));

		if (has_picker())
		{
			for (std::map<piece_block, int>::iterator i = num_requests.begin()
				, end(num_requests.end()); i != end; ++i)
			{
				piece_block b = i->first;
				int count = i->second;
				int picker_count = m_picker->num_peers(b);
				// if we're no longer downloading the piece
				// (for instance, it may be fully downloaded and waiting
				// for the hash check to return), the piece picker always
				// returns 0 requests, regardless of how many peers may still
				// have the block in their queue
				if (!m_picker->is_downloaded(b) && m_picker->is_downloading(b.piece_index))
				{
					if (picker_count != count)
					{
						std::fprintf(stderr, "picker count discrepancy: "
							"picker: %d != peerlist: %d\n", picker_count, count);

						for (const_peer_iterator j = this->begin(); j != this->end(); ++j)
						{
							peer_connection const& p = *(*j);
							std::fprintf(stderr, "peer: %s\n", print_endpoint(p.remote()).c_str());
							for (auto const& k : p.request_queue())
							{
								std::fprintf(stderr, "  rq: (%d, %d) %s %s %s\n"
									, static_cast<int>(k.block.piece_index)
									, k.block.block_index, k.not_wanted ? "not-wanted" : ""
									, k.timed_out ? "timed-out" : "", k.busy ? "busy": "");
							}
							for (auto const& k : p.download_queue())
							{
								std::fprintf(stderr, "  dq: (%d, %d) %s %s %s\n"
									, static_cast<int>(k.block.piece_index)
									, k.block.block_index, k.not_wanted ? "not-wanted" : ""
									, k.timed_out ? "timed-out" : "", k.busy ? "busy": "");
							}
						}
						TORRENT_ASSERT_FAIL();
					}
				}
			}
			TORRENT_ASSERT(num_have() >= m_picker->num_have_filtered());
		}

		if (valid_metadata())
		{
			TORRENT_ASSERT(m_abort || m_error || !m_picker || m_picker->num_pieces() == m_torrent_file->num_pieces());
		}
		else
		{
			TORRENT_ASSERT(m_abort || m_error || !m_picker || m_picker->num_pieces() == 0);
		}

#ifdef TORRENT_EXPENSIVE_INVARIANT_CHECKS
		// make sure we haven't modified the peer object
		// in a way that breaks the sort order
		if (m_peer_list && m_peer_list->begin() != m_peer_list->end())
		{
			auto i = m_peer_list->begin();
			auto p = i++;
			auto end(m_peer_list->end());
			peer_address_compare cmp;
			for (; i != end; ++i, ++p)
			{
				TORRENT_ASSERT(!cmp(*i, *p));
			}
		}
#endif

		std::int64_t total_done = quantized_bytes_done();
		if (m_torrent_file->is_valid())
		{
			if (is_seed())
				TORRENT_ASSERT(total_done == m_torrent_file->total_size());
			else
				TORRENT_ASSERT(total_done != m_torrent_file->total_size() || !m_files_checked);

			TORRENT_ASSERT(block_size() <= m_torrent_file->piece_length());
		}
		else
		{
			TORRENT_ASSERT(total_done == 0);
		}
/*
		if (m_picker && !m_abort)
		{
			// make sure that pieces that have completed the download
			// of all their blocks are in the disk io thread's queue
			// to be checked.
			std::vector<piece_picker::downloading_piece> dl_queue
				= m_picker->get_download_queue();
			for (std::vector<piece_picker::downloading_piece>::const_iterator i =
				dl_queue.begin(); i != dl_queue.end(); ++i)
			{
				const int blocks_per_piece = m_picker->blocks_in_piece(i->index);

				bool complete = true;
				for (int j = 0; j < blocks_per_piece; ++j)
				{
					if (i->info[j].state == piece_picker::block_info::state_finished)
						continue;
					complete = false;
					break;
				}
				TORRENT_ASSERT(complete);
			}
		}
*/
		if (m_files_checked && valid_metadata())
		{
			TORRENT_ASSERT(block_size() > 0);
		}
	}
#endif

	void torrent::set_sequential_download(bool const sd)
	{
		TORRENT_ASSERT(is_single_thread());
		if (m_sequential_download == sd) return;
		m_sequential_download = sd;
#ifndef TORRENT_DISABLE_LOGGING
		debug_log("*** set-sequential-download: %d", sd);
#endif

		set_need_save_resume();

		state_updated();
	}

	void torrent::queue_up()
	{
		// finished torrents may not change their queue positions, as it's set to
		// -1
		if (m_abort || is_finished()) return;

		set_queue_position(queue_position() == queue_position_t{0}
			? queue_position() : prev(queue_position()));
	}

	void torrent::queue_down()
	{
		set_queue_position(next(queue_position()));
	}

	void torrent::set_queue_position(queue_position_t const p)
	{
		TORRENT_ASSERT(is_single_thread());

		// finished torrents may not change their queue positions, as it's set to
		// -1
		if ((m_abort || is_finished()) && p != no_pos) return;

		TORRENT_ASSERT((p == no_pos) == is_finished()
			|| (!m_auto_managed && p == no_pos)
			|| (m_abort && p == no_pos)
			|| (!m_added && p == no_pos));
		if (p == m_sequence_number) return;

		TORRENT_ASSERT(p >= no_pos);

		state_updated();

		m_ses.set_queue_position(this, p);
	}

	void torrent::set_max_uploads(int limit, bool const state_update)
	{
		TORRENT_ASSERT(is_single_thread());
		TORRENT_ASSERT(limit >= -1);
		if (limit <= 0) limit = (1 << 24) - 1;
		if (int(m_max_uploads)!= limit && state_update) state_updated();
		m_max_uploads = aux::numeric_cast<std::uint32_t>(limit);
#ifndef TORRENT_DISABLE_LOGGING
		debug_log("*** set-max-uploads: %d", m_max_uploads);
#endif

		if (state_update)
			set_need_save_resume();
	}

	void torrent::set_max_connections(int limit, bool const state_update)
	{
		TORRENT_ASSERT(is_single_thread());
		TORRENT_ASSERT(limit >= -1);
		if (limit <= 0) limit = (1 << 24) - 1;
		if (int(m_max_connections) != limit && state_update) state_updated();
		m_max_connections = aux::numeric_cast<std::uint32_t>(limit);
		update_want_peers();

#ifndef TORRENT_DISABLE_LOGGING
		debug_log("*** set-max-connections: %d", m_max_connections);
#endif

		if (num_peers() > int(m_max_connections))
		{
			disconnect_peers(num_peers() - m_max_connections
				, errors::too_many_connections);
		}

		if (state_update)
			set_need_save_resume();
	}

	void torrent::set_upload_limit(int const limit)
	{
		set_limit_impl(limit, peer_connection::upload_channel);
		set_need_save_resume();
#ifndef TORRENT_DISABLE_LOGGING
		debug_log("*** set-upload-limit: %d", limit);
#endif
	}

	void torrent::set_download_limit(int const limit)
	{
		set_limit_impl(limit, peer_connection::download_channel);
		set_need_save_resume();
#ifndef TORRENT_DISABLE_LOGGING
		debug_log("*** set-download-limit: %d", limit);
#endif
	}

	void torrent::set_limit_impl(int limit, int const channel, bool const state_update)
	{
		TORRENT_ASSERT(is_single_thread());
		TORRENT_ASSERT(limit >= -1);
		if (limit <= 0) limit = 0;

		if (m_peer_class == peer_class_t{0})
		{
			if (limit == 0) return;
			setup_peer_class();
		}

		struct peer_class* tpc = m_ses.peer_classes().at(m_peer_class);
		TORRENT_ASSERT(tpc);
		if (tpc->channel[channel].throttle() != limit && state_update)
			state_updated();
		tpc->channel[channel].throttle(limit);
	}

	void torrent::setup_peer_class()
	{
		TORRENT_ASSERT(m_peer_class == peer_class_t{0});
		m_peer_class = m_ses.peer_classes().new_peer_class(name());
		add_class(m_ses.peer_classes(), m_peer_class);
	}

	int torrent::limit_impl(int const channel) const
	{
		TORRENT_ASSERT(is_single_thread());

		if (m_peer_class == peer_class_t{0}) return -1;
		int limit = m_ses.peer_classes().at(m_peer_class)->channel[channel].throttle();
		if (limit == std::numeric_limits<int>::max()) limit = -1;
		return limit;
	}

	int torrent::upload_limit() const
	{
		return limit_impl(peer_connection::upload_channel);
	}

	int torrent::download_limit() const
	{
		return limit_impl(peer_connection::download_channel);
	}

	bool torrent::delete_files(remove_flags_t const options)
	{
		TORRENT_ASSERT(is_single_thread());

#ifndef TORRENT_DISABLE_LOGGING
		log_to_all_peers("deleting files");
#endif

		disconnect_all(errors::torrent_removed, operation_t::bittorrent);
		stop_announcing();

		// storage may be nullptr during shutdown
		if (m_storage)
		{
			TORRENT_ASSERT(m_storage);
			m_ses.disk_thread().async_delete_files(m_storage, options
				, std::bind(&torrent::on_files_deleted, shared_from_this(), _1));
			m_deleted = true;
			return true;
		}
		return false;
	}

	void torrent::clear_error()
	{
		TORRENT_ASSERT(is_single_thread());
		if (!m_error) return;
		bool const checking_files = should_check_files();
		m_ses.trigger_auto_manage();
		m_error.clear();
		m_error_file = torrent_status::error_file_none;

		update_gauge();
		state_updated();
		update_want_peers();
		update_state_list();

#if TORRENT_ABI_VERSION == 1
		// deprecated in 1.2
		// if we haven't downloaded the metadata from m_url, try again
		if (!m_url.empty() && !m_torrent_file->is_valid())
		{
			start_download_url();
			return;
		}
#endif
		// if the error happened during initialization, try again now
		if (!m_connections_initialized && valid_metadata()) init();
		if (!checking_files && should_check_files())
			start_checking();
	}
	std::string torrent::resolve_filename(file_index_t const file) const
	{
		if (file == torrent_status::error_file_none) return "";
		if (file == torrent_status::error_file_ssl_ctx) return "SSL Context";
		if (file == torrent_status::error_file_exception) return "exception";
		if (file == torrent_status::error_file_partfile) return "partfile";
#if TORRENT_ABI_VERSION == 1
		if (file == torrent_status::error_file_url) return m_url;
		if (file == torrent_status::error_file_metadata) return "metadata (from user load function)";
#endif

		if (m_storage && file >= file_index_t(0))
		{
			file_storage const& st = m_torrent_file->files();
			return combine_path(m_save_path, st.file_path(file));
		}
		else
		{
			return m_save_path;
		}
	}

	void torrent::set_error(error_code const& ec, file_index_t const error_file)
	{
		TORRENT_ASSERT(is_single_thread());
		m_error = ec;
		m_error_file = error_file;

		update_gauge();

		if (alerts().should_post<torrent_error_alert>())
			alerts().emplace_alert<torrent_error_alert>(get_handle(), ec
				, resolve_filename(error_file));

#ifndef TORRENT_DISABLE_LOGGING
		if (ec)
		{
			char buf[1024];
			std::snprintf(buf, sizeof(buf), "error %s: %s", ec.message().c_str()
				, resolve_filename(error_file).c_str());
			log_to_all_peers(buf);
		}
#endif

		state_updated();
		update_state_list();
	}

	void torrent::auto_managed(bool a)
	{
		TORRENT_ASSERT(is_single_thread());
		INVARIANT_CHECK;

		if (m_auto_managed == a) return;
		bool const checking_files = should_check_files();
		m_auto_managed = a;
		update_gauge();
		update_want_scrape();
		update_state_list();

		state_updated();

		// we need to save this new state as well
		set_need_save_resume();

		// recalculate which torrents should be
		// paused
		m_ses.trigger_auto_manage();

		if (!checking_files && should_check_files())
		{
			start_checking();
		}
	}

	namespace {

	std::uint16_t clamped_subtract_u16(int const a, int const b)
	{
		if (a < b) return 0;
		return std::uint16_t(a - b);
	}

	} // anonymous namespace

	// this is called every time the session timer takes a step back. Since the
	// session time is meant to fit in 16 bits, it only covers a range of
	// about 18 hours. This means every few hours the whole epoch of this
	// clock is shifted forward. All timestamp in this clock must then be
	// shifted backwards to remain the same. Anything that's shifted back
	// beyond the new epoch is clamped to 0 (to represent the oldest timestamp
	// currently representable by the session_time)
	void torrent::step_session_time(int const seconds)
	{
		if (m_peer_list)
		{
			for (auto pe : *m_peer_list)
			{
				pe->last_optimistically_unchoked
					= clamped_subtract_u16(pe->last_optimistically_unchoked, seconds);
				pe->last_connected = clamped_subtract_u16(pe->last_connected, seconds);
			}
		}
	}

	// the higher seed rank, the more important to seed
	int torrent::seed_rank(aux::session_settings const& s) const
	{
		TORRENT_ASSERT(is_single_thread());
		enum flags
		{
			seed_ratio_not_met = 0x40000000,
			no_seeds           = 0x20000000,
			recently_started   = 0x10000000,
			prio_mask          = 0x0fffffff
		};

		if (!is_finished()) return 0;

		int scale = 1000;
		if (!is_seed()) scale = 500;

		int ret = 0;

		seconds32 const act_time = active_time();
		seconds32 const fin_time = finished_time();
		seconds32 const download_time = act_time - fin_time;

		// if we haven't yet met the seed limits, set the seed_ratio_not_met
		// flag. That will make this seed prioritized
		// downloaded may be 0 if the torrent is 0-sized
		std::int64_t const downloaded = std::max(m_total_downloaded, m_torrent_file->total_size());
		if (fin_time < seconds(s.get_int(settings_pack::seed_time_limit))
			&& (download_time.count() > 1
				&& fin_time * 100 / download_time < s.get_int(settings_pack::seed_time_ratio_limit))
			&& downloaded > 0
			&& m_total_uploaded * 100 / downloaded < s.get_int(settings_pack::share_ratio_limit))
			ret |= seed_ratio_not_met;

		// if this torrent is running, and it was started less
		// than 30 minutes ago, give it priority, to avoid oscillation
		if (!is_paused() && act_time < minutes(30))
			ret |= recently_started;

		// if we have any scrape data, use it to calculate
		// seed rank
		int seeds = 0;
		int downloaders = 0;

		if (m_complete != 0xffffff) seeds = m_complete;
		else seeds = m_peer_list ? m_peer_list->num_seeds() : 0;

		if (m_incomplete != 0xffffff) downloaders = m_incomplete;
		else downloaders = m_peer_list ? m_peer_list->num_peers() - m_peer_list->num_seeds() : 0;

		if (seeds == 0)
		{
			ret |= no_seeds;
			ret |= downloaders & prio_mask;
		}
		else
		{
			ret |= ((1 + downloaders) * scale / seeds) & prio_mask;
		}

		return ret;
	}

	// this is an async operation triggered by the client
	// TODO: add a flag to ignore stats, and only care about resume data for
	// content. For unchanged files, don't trigger a load of the metadata
	// just to save an empty resume data file
	void torrent::save_resume_data(resume_data_flags_t const flags)
	{
		TORRENT_ASSERT(is_single_thread());
		INVARIANT_CHECK;

		if (!valid_metadata())
		{
			alerts().emplace_alert<save_resume_data_failed_alert>(get_handle()
				, errors::no_metadata);
			return;
		}

		if ((flags & torrent_handle::only_if_modified) && !m_need_save_resume_data)
		{
			alerts().emplace_alert<save_resume_data_failed_alert>(get_handle()
				, errors::resume_data_not_modified);
			return;
		}

		m_need_save_resume_data = false;
		m_save_resume_flags = flags;
		state_updated();

		if ((flags & torrent_handle::flush_disk_cache) && m_storage)
			m_ses.disk_thread().async_release_files(m_storage);

		state_updated();

		add_torrent_params atp;
		write_resume_data(atp);
		alerts().emplace_alert<save_resume_data_alert>(std::move(atp), get_handle());
	}

	bool torrent::should_check_files() const
	{
		TORRENT_ASSERT(is_single_thread());
		return m_state == torrent_status::checking_files
			&& !m_paused
			&& !has_error()
			&& !m_abort
			&& !m_session_paused;
	}

	void torrent::flush_cache()
	{
		TORRENT_ASSERT(is_single_thread());

		// storage may be nullptr during shutdown
		if (!m_storage)
		{
			TORRENT_ASSERT(m_abort);
			return;
		}
<<<<<<< HEAD
		m_ses.disk_thread().async_release_files(m_storage
			, std::bind(&torrent::on_cache_flushed, shared_from_this()));
	}

	void torrent::on_cache_flushed() try
=======
		inc_refcount("release_files");
		m_ses.disk_thread().async_release_files(m_storage.get()
			, boost::bind(&torrent::on_cache_flushed, shared_from_this(), _1, true));
	}

	void torrent::on_cache_flushed(disk_io_job const*, bool const manually_triggered)
>>>>>>> d2d35b69
	{
		TORRENT_ASSERT(is_single_thread());

		if (m_ses.is_aborted()) return;

		if (manually_triggered || alerts().should_post<cache_flushed_alert>())
			alerts().emplace_alert<cache_flushed_alert>(get_handle());
	}
	catch (...) { handle_exception(); }

	void torrent::on_torrent_aborted()
	{
		TORRENT_ASSERT(is_single_thread());

		// there should be no more disk activity for this torrent now, we can
		// release the disk io handle
		m_storage.reset();
	}

	bool torrent::is_paused() const
	{
		return m_paused || m_session_paused;
	}

	void torrent::pause(bool const graceful)
	{
		TORRENT_ASSERT(is_single_thread());
		INVARIANT_CHECK;

		if (!m_paused)
		{
			// we need to save this new state
			set_need_save_resume();
		}

		int const flags = graceful ? flag_graceful_pause : 0;
		set_paused(true, flags | flag_clear_disk_cache);
	}

	void torrent::do_pause(bool const clear_disk_cache)
	{
		TORRENT_ASSERT(is_single_thread());
		if (!is_paused()) return;

		// this torrent may be about to consider itself inactive. If so, we want
		// to prevent it from doing so, since it's being paused unconditionally
		// now. An illustrative example of this is a torrent that completes
		// downloading when active_seeds = 0. It completes, it gets paused and it
		// should not come back to life again.
		if (m_pending_active_change)
		{
			m_inactivity_timer.cancel();
		}

#ifndef TORRENT_DISABLE_EXTENSIONS
		for (auto& ext : m_extensions)
		{
			if (ext->on_pause()) return;
		}
#endif

		m_need_connect_boost = true;
		m_inactive = false;

		update_state_list();
		update_want_tick();

		const time_point now = aux::time_now();

		m_active_time +=
			duration_cast<seconds32>(now - m_started);

		if (is_seed()) m_seeding_time +=
			duration_cast<seconds32>(now - m_became_seed);

		if (is_finished()) m_finished_time +=
			duration_cast<seconds32>(now - m_became_finished);

		m_announce_to_dht = false;
		m_announce_to_trackers = false;
		m_announce_to_lsd = false;

		state_updated();
		update_want_peers();
		update_want_scrape();
		update_gauge();
		update_state_list();

#ifndef TORRENT_DISABLE_LOGGING
		log_to_all_peers("pausing");
#endif

		// when checking and being paused in graceful pause mode, we
		// post the paused alert when the last outstanding disk job completes
		if (m_state == torrent_status::checking_files)
		{
			if (m_checking_piece == m_num_checked_pieces)
			{
				if (alerts().should_post<torrent_paused_alert>())
					alerts().emplace_alert<torrent_paused_alert>(get_handle());
			}
			disconnect_all(errors::torrent_paused, operation_t::bittorrent);
			return;
		}

		if (!m_graceful_pause_mode)
		{
			// this will make the storage close all
			// files and flush all cached data
			if (m_storage && clear_disk_cache)
			{
				// the torrent_paused alert will be posted from on_torrent_paused
				m_ses.disk_thread().async_stop_torrent(m_storage
					, std::bind(&torrent::on_torrent_paused, shared_from_this()));
			}
			else
			{
				if (alerts().should_post<torrent_paused_alert>())
					alerts().emplace_alert<torrent_paused_alert>(get_handle());
			}

			disconnect_all(errors::torrent_paused, operation_t::bittorrent);
		}
		else
		{
			// disconnect all peers with no outstanding data to receive
			// and choke all remaining peers to prevent responding to new
			// requests
			for (auto p : m_connections)
			{
				TORRENT_INCREMENT(m_iterating_connections);
				TORRENT_ASSERT(p->associated_torrent().lock().get() == this);

				if (p->is_disconnecting()) continue;

				if (p->outstanding_bytes() > 0)
				{
#ifndef TORRENT_DISABLE_LOGGING
					p->peer_log(peer_log_alert::info, "CHOKING_PEER", "torrent graceful paused");
#endif
					// remove any un-sent requests from the queue
					p->clear_request_queue();
					// don't accept new requests from the peer
					p->choke_this_peer();
					continue;
				}

				// since we're currently in graceful pause mode, the last peer to
				// disconnect (assuming all peers end up begin disconnected here)
				// will post the torrent_paused_alert
#ifndef TORRENT_DISABLE_LOGGING
				p->peer_log(peer_log_alert::info, "CLOSING_CONNECTION", "torrent_paused");
#endif
				p->disconnect(errors::torrent_paused, operation_t::bittorrent);
			}
		}

		stop_announcing();
	}

#ifndef TORRENT_DISABLE_LOGGING
	void torrent::log_to_all_peers(char const* message)
	{
		TORRENT_ASSERT(is_single_thread());

		bool const log_peers = !m_connections.empty()
			&& m_connections.front()->should_log(peer_log_alert::info);

		if (log_peers)
		{
			for (auto const p : m_connections)
			{
				TORRENT_INCREMENT(m_iterating_connections);
				p->peer_log(peer_log_alert::info, "TORRENT", "%s", message);
			}
		}

		debug_log("%s", message);
	}
#endif

	// add or remove a url that will be attempted for
	// finding the file(s) in this torrent.
	web_seed_t* torrent::add_web_seed(std::string const& url
		, web_seed_entry::type_t const type
		, std::string const& auth
		, web_seed_entry::headers_t const& extra_headers
		, bool const ephemeral)
	{
		web_seed_t ent(url, type, auth, extra_headers);
		ent.ephemeral = ephemeral;

		// don't add duplicates
		auto const it = std::find(m_web_seeds.begin(), m_web_seeds.end(), ent);
		if (it != m_web_seeds.end()) return &*it;
		m_web_seeds.push_back(ent);
		set_need_save_resume();
		return &m_web_seeds.back();
	}

	void torrent::set_session_paused(bool const b)
	{
		if (m_session_paused == b) return;
		bool const paused_before = is_paused();
		m_session_paused = b;

		if (paused_before == is_paused()) return;

		if (b) do_pause();
		else do_resume();
	}

	void torrent::set_paused(bool const b, int flags)
	{
		TORRENT_ASSERT(is_single_thread());

		// if there are no peers, there is no point in a graceful pause mode. In
		// fact, the promise to post the torrent_paused_alert exactly once is
		// maintained by the last peer to be disconnected in graceful pause mode,
		// if there are no peers, we must not enter graceful pause mode, and post
		// the torrent_paused_alert immediately instead.
		if (num_peers() == 0)
			flags &= ~flag_graceful_pause;

		if (m_paused == b)
		{
			// there is one special case here. If we are
			// currently in graceful pause mode, and we just turned into regular
			// paused mode, we need to actually pause the torrent properly
			if (m_paused == true
				&& m_graceful_pause_mode == true
				&& (flags & flag_graceful_pause) == 0)
			{
				m_graceful_pause_mode = false;
				update_gauge();
				do_pause();
			}
			return;
		}

		bool const paused_before = is_paused();

		m_paused = b;

		// the session may still be paused, in which case
		// the effective state of the torrent did not change
		if (paused_before == is_paused()) return;

		m_graceful_pause_mode = (flags & flag_graceful_pause) ? true : false;

		if (b) do_pause((flags & flag_clear_disk_cache) != 0);
		else do_resume();
	}

	void torrent::resume()
	{
		TORRENT_ASSERT(is_single_thread());
		INVARIANT_CHECK;

		if (!m_paused
			&& m_announce_to_dht
			&& m_announce_to_trackers
			&& m_announce_to_lsd) return;

		m_announce_to_dht = true;
		m_announce_to_trackers = true;
		m_announce_to_lsd = true;
		m_paused = false;
		if (!m_session_paused) m_graceful_pause_mode = false;

		update_gauge();

		// we need to save this new state
		set_need_save_resume();

		do_resume();
	}

	void torrent::do_resume()
	{
		TORRENT_ASSERT(is_single_thread());
		if (is_paused())
		{
			update_want_tick();
			return;
		}

#ifndef TORRENT_DISABLE_EXTENSIONS
		for (auto& ext : m_extensions)
		{
			if (ext->on_resume()) return;
		}
#endif

		if (alerts().should_post<torrent_resumed_alert>())
			alerts().emplace_alert<torrent_resumed_alert>(get_handle());

		m_started = aux::time_now32();
		if (is_seed()) m_became_seed = m_started;
		if (is_finished()) m_became_finished = m_started;

		clear_error();

		if (m_state == torrent_status::checking_files)
		{
			if (m_auto_managed) m_ses.trigger_auto_manage();
			if (should_check_files()) start_checking();
		}

		state_updated();
		update_want_peers();
		update_want_tick();
		update_want_scrape();
		update_gauge();

		if (should_check_files()) start_checking();

		if (m_state == torrent_status::checking_files) return;

		start_announcing();

		do_connect_boost();
	}

	namespace
	{
		struct timer_state
		{
			explicit timer_state(aux::listen_socket_handle const& s)
				: socket(s) {}

			aux::listen_socket_handle socket;

			int tier = INT_MAX;
			bool found_working = false;
			bool done = false;
		};
	}

	void torrent::update_tracker_timer(time_point32 const now)
	{
		TORRENT_ASSERT(is_single_thread());
		if (!m_announcing)
		{
#ifndef TORRENT_DISABLE_LOGGING
			debug_log("*** update tracker timer: not announcing");
#endif
			return;
		}

		time_point32 next_announce = time_point32::max();

		std::vector<timer_state> listen_socket_states;

		for (auto const& t : m_trackers)
		{
			for (auto const& aep : t.endpoints)
			{
				auto aep_state_iter = std::find_if(listen_socket_states.begin(), listen_socket_states.end()
					, [&](timer_state const& s) { return s.socket == aep.socket; });
				if (aep_state_iter == listen_socket_states.end())
				{
					listen_socket_states.emplace_back(aep.socket);
					aep_state_iter = listen_socket_states.end() - 1;
				}
				timer_state& state = *aep_state_iter;

				if (state.done) continue;

#ifndef TORRENT_DISABLE_LOGGING
			if (should_log())
			{
				debug_log("*** tracker: \"%s\" "
					"[ tiers: %d trackers: %d"
					" found: %d i->tier: %d tier: %d"
					" working: %d fails: %d limit: %d upd: %d ]"
					, t.url.c_str(), settings().get_bool(settings_pack::announce_to_all_tiers)
					, settings().get_bool(settings_pack::announce_to_all_trackers), state.found_working
					, t.tier, state.tier, aep.is_working(), aep.fails, t.fail_limit
					, aep.updating);
			}
#endif

			if (settings().get_bool(settings_pack::announce_to_all_tiers)
				&& state.found_working
				&& t.tier <= state.tier
				&& state.tier != INT_MAX)
				continue;

			if (t.tier > state.tier && !settings().get_bool(settings_pack::announce_to_all_tiers)) break;
			if (aep.is_working()) { state.tier = t.tier; state.found_working = false; }
			if (aep.fails >= t.fail_limit && t.fail_limit != 0) continue;
			if (aep.updating)
			{
				state.found_working = true;
			}
			else
			{
				time_point32 const next_tracker_announce = std::max(aep.next_announce, aep.min_announce);
				if (next_tracker_announce < next_announce
					&& (!state.found_working || aep.is_working()))
					next_announce = next_tracker_announce;
			}
				if (aep.is_working()) state.found_working = true;
				if (state.found_working
					&& !settings().get_bool(settings_pack::announce_to_all_trackers)
					&& !settings().get_bool(settings_pack::announce_to_all_tiers))
					state.done = true;
			}

			if (std::all_of(listen_socket_states.begin(), listen_socket_states.end()
				, [](timer_state const& s) { return s.done; }))
				break;
		}

		if (next_announce <= now) next_announce = now;

#ifndef TORRENT_DISABLE_LOGGING
		debug_log("*** update tracker timer: next_announce < now %d"
			" m_waiting_tracker: %d next_announce_in: %d"
			, next_announce <= now, m_waiting_tracker
			, int(total_seconds(now - next_announce)));
#endif

		// don't re-issue the timer if it's the same expiration time as last time
		// if m_waiting_tracker is 0, expires_at() is undefined
		if (m_waiting_tracker && m_tracker_timer.expires_at() == next_announce) return;

		error_code ec;
		auto self = shared_from_this();

		m_tracker_timer.expires_at(next_announce, ec);
		ADD_OUTSTANDING_ASYNC("tracker::on_tracker_announce");
		++m_waiting_tracker;
		m_tracker_timer.async_wait([self](error_code const& e)
			{ self->wrap(&torrent::on_tracker_announce, e); });
	}

	void torrent::start_announcing()
	{
		TORRENT_ASSERT(is_single_thread());
		TORRENT_ASSERT(state() != torrent_status::checking_files);
		if (is_paused())
		{
#ifndef TORRENT_DISABLE_LOGGING
			debug_log("start_announcing(), paused");
#endif
			return;
		}
		// if we don't have metadata, we need to announce
		// before checking files, to get peers to
		// request the metadata from
		if (!m_files_checked && valid_metadata())
		{
#ifndef TORRENT_DISABLE_LOGGING
			debug_log("start_announcing(), files not checked (with valid metadata)");
#endif
			return;
		}
#if TORRENT_ABI_VERSION == 1
		// deprecated in 1.2
		if (!m_torrent_file->is_valid() && !m_url.empty())
		{
#ifndef TORRENT_DISABLE_LOGGING
			debug_log("start_announcing(), downloading URL");
#endif
			return;
		}
#endif
		if (m_announcing) return;

		m_announcing = true;

#ifndef TORRENT_DISABLE_DHT
		if ((!m_peer_list || m_peer_list->num_peers() < 50) && m_ses.dht())
		{
			// we don't have any peers, prioritize
			// announcing this torrent with the DHT
			m_ses.prioritize_dht(shared_from_this());
		}
#endif

		if (!m_trackers.empty())
		{
			// tell the tracker that we're back
			for (auto& t : m_trackers) t.reset();
		}

		// reset the stats, since from the tracker's
		// point of view, this is a new session
		m_total_failed_bytes = 0;
		m_total_redundant_bytes = 0;
		m_stat.clear();

		update_want_tick();

		announce_with_tracker();

		lsd_announce();
	}

	void torrent::stop_announcing()
	{
		TORRENT_ASSERT(is_single_thread());
		if (!m_announcing) return;

		error_code ec;
		m_tracker_timer.cancel(ec);

		m_announcing = false;

		time_point32 const now = aux::time_now32();
		for (auto& t : m_trackers)
		{
			for (auto& aep : t.endpoints)
			{
				aep.next_announce = now;
				aep.min_announce = now;
			}
		}
		announce_with_tracker(tracker_request::stopped);
	}

	seconds32 torrent::finished_time() const
	{
		if(!is_finished() || is_paused())
			return m_finished_time;

		return m_finished_time + duration_cast<seconds32>(
			aux::time_now() - m_became_finished);
	}

	seconds32 torrent::active_time() const
	{
		if(is_paused())
			return m_active_time;

		// m_active_time does not account for the current "session", just the
		// time before we last started this torrent. To get the current time, we
		// need to add the time since we started it
		return m_active_time + duration_cast<seconds32>(
			aux::time_now() - m_started);
	}

	seconds32 torrent::seeding_time() const
	{
		if(!is_seed() || is_paused())
			return m_seeding_time;
		// m_seeding_time does not account for the current "session", just the
		// time before we last started this torrent. To get the current time, we
		// need to add the time since we started it
		return m_seeding_time + duration_cast<seconds32>(
			aux::time_now() - m_became_seed);
	}

	seconds32 torrent::upload_mode_time() const
	{
		if(!m_upload_mode)
			return seconds32(0);

		return aux::time_now32() - m_upload_mode_time;
	}

	void torrent::second_tick(int const tick_interval_ms)
	{
		TORRENT_ASSERT(want_tick());
		TORRENT_ASSERT(is_single_thread());
		INVARIANT_CHECK;

		auto self = shared_from_this();

#ifndef TORRENT_DISABLE_EXTENSIONS
		for (auto const& ext : m_extensions)
		{
			ext->tick();
		}

		if (m_abort) return;
#endif

		// if we're in upload only mode and we're auto-managed
		// leave upload mode every 10 minutes hoping that the error
		// condition has been fixed
		if (m_upload_mode && m_auto_managed && upload_mode_time() >=
			seconds(settings().get_int(settings_pack::optimistic_disk_retry)))
		{
			set_upload_mode(false);
		}

		if (is_paused() && !m_graceful_pause_mode)
		{
			// let the stats fade out to 0
			// check the rate before ticking the stats so that the last update is sent
			// with the rate equal to zero
			if (m_stat.low_pass_upload_rate() > 0 || m_stat.low_pass_download_rate() > 0)
				state_updated();
			m_stat.second_tick(tick_interval_ms);
			// if the rate is 0, there's no update because of network transfers
			if (!(m_stat.low_pass_upload_rate() > 0 || m_stat.low_pass_download_rate() > 0))
				update_want_tick();

			return;
		}

		if (settings().get_bool(settings_pack::rate_limit_ip_overhead))
		{
			int const up_limit = upload_limit();
			int const down_limit = download_limit();

			if (down_limit > 0
				&& m_stat.download_ip_overhead() >= down_limit
				&& alerts().should_post<performance_alert>())
			{
				alerts().emplace_alert<performance_alert>(get_handle()
					, performance_alert::download_limit_too_low);
			}

			if (up_limit > 0
				&& m_stat.upload_ip_overhead() >= up_limit
				&& alerts().should_post<performance_alert>())
			{
				alerts().emplace_alert<performance_alert>(get_handle()
					, performance_alert::upload_limit_too_low);
			}
		}

		// ---- TIME CRITICAL PIECES ----

#if TORRENT_DEBUG_STREAMING > 0
		std::vector<partial_piece_info> queue;
		get_download_queue(&queue);

		std::vector<peer_info> peer_list;
		get_peer_info(peer_list);

		std::sort(queue.begin(), queue.end(), std::bind(&partial_piece_info::piece_index, _1)
			< std::bind(&partial_piece_info::piece_index, _2));

		std::printf("average piece download time: %.2f s (+/- %.2f s)\n"
			, m_average_piece_time / 1000.f
			, m_piece_time_deviation / 1000.f);
		for (auto& i : queue)
		{
			extern void print_piece(libtorrent::partial_piece_info* pp
				, std::vector<libtorrent::peer_info> const& peers
				, std::vector<time_critical_piece> const& time_critical);

			print_piece(&i, peer_list, m_time_critical_pieces);
		}
#endif // TORRENT_DEBUG_STREAMING

		if (!m_time_critical_pieces.empty() && !upload_mode())
		{
			request_time_critical_pieces();
		}

		// ---- WEB SEEDS ----

		maybe_connect_web_seeds();

		m_swarm_last_seen_complete = m_last_seen_complete;
		for (auto p : m_connections)
		{
			TORRENT_INCREMENT(m_iterating_connections);

			// look for the peer that saw a seed most recently
			m_swarm_last_seen_complete = std::max(p->last_seen_complete(), m_swarm_last_seen_complete);

			// updates the peer connection's ul/dl bandwidth
			// resource requests
			p->second_tick(tick_interval_ms);
		}
		if (m_ses.alerts().should_post<stats_alert>())
			m_ses.alerts().emplace_alert<stats_alert>(get_handle(), tick_interval_ms, m_stat);

		m_total_uploaded += m_stat.last_payload_uploaded();
		m_total_downloaded += m_stat.last_payload_downloaded();
		m_stat.second_tick(tick_interval_ms);

		// these counters are saved in the resume data, since they updated
		// we need to save the resume data too
		m_need_save_resume_data = true;

		// if the rate is 0, there's no update because of network transfers
		if (m_stat.low_pass_upload_rate() > 0 || m_stat.low_pass_download_rate() > 0)
			state_updated();

		// this section determines whether the torrent is active or not. When it
		// changes state, it may also trigger the auto-manage logic to reconsider
		// which torrents should be queued and started. There is a low pass
		// filter in order to avoid flapping (auto_manage_startup).
		bool is_inactive = is_inactive_internal();

		if (settings().get_bool(settings_pack::dont_count_slow_torrents))
		{
			if (is_inactive != m_inactive && !m_pending_active_change)
			{
				int const delay = settings().get_int(settings_pack::auto_manage_startup);
				m_inactivity_timer.expires_from_now(seconds(delay));
				m_inactivity_timer.async_wait([self](error_code const& ec) {
					self->wrap(&torrent::on_inactivity_tick, ec); });
				m_pending_active_change = true;
			}
			else if (is_inactive == m_inactive
				&& m_pending_active_change)
			{
				m_inactivity_timer.cancel();
			}
		}

		update_want_tick();
	}

	bool torrent::is_inactive_internal() const
	{
		if (is_finished())
			return m_stat.upload_payload_rate()
				< settings().get_int(settings_pack::inactive_up_rate);
		else
			return m_stat.download_payload_rate()
				< settings().get_int(settings_pack::inactive_down_rate);
	}

	void torrent::on_inactivity_tick(error_code const& ec) try
	{
		m_pending_active_change = false;

		if (ec) return;

		bool const is_inactive = is_inactive_internal();
		if (is_inactive == m_inactive) return;

		m_inactive = is_inactive;

		update_state_list();
		update_want_tick();

		if (settings().get_bool(settings_pack::dont_count_slow_torrents))
			m_ses.trigger_auto_manage();
	}
	catch (...) { handle_exception(); }

	namespace {
		int zero_or(int const val, int const def_val)
		{ return (val <= 0) ? def_val : val; }
	}

	void torrent::maybe_connect_web_seeds()
	{
		if (m_abort) return;

		// if we have everything we want we don't need to connect to any web-seed
		if (m_web_seeds.empty()
			|| is_finished()
			|| !m_files_checked
			|| num_peers() >= int(m_max_connections)
			|| m_ses.num_connections() >= settings().get_int(settings_pack::connections_limit))
		{
			return;
		}

		// when set to unlimited, use 100 as the limit
		int limit = zero_or(settings().get_int(settings_pack::max_web_seed_connections)
			, 100);

		auto const now = aux::time_now();

		// keep trying web-seeds if there are any
		// first find out which web seeds we are connected to
		for (auto i = m_web_seeds.begin(); i != m_web_seeds.end() && limit > 0;)
		{
			auto const w = i++;
			if (w->removed || w->retry > now)
				continue;

			--limit;
			if (w->peer_info.connection || w->resolving)
				continue;

			connect_to_url_seed(w);
		}
	}

	void torrent::recalc_share_mode()
	{
		TORRENT_ASSERT(share_mode());
		if (is_seed()) return;

		int pieces_in_torrent = m_torrent_file->num_pieces();
		int num_seeds = 0;
		int num_peers = 0;
		int num_downloaders = 0;
		int missing_pieces = 0;
		int num_interested = 0;
		for (auto const p : m_connections)
		{
			TORRENT_INCREMENT(m_iterating_connections);
			if (p->is_connecting()) continue;
			if (p->is_disconnecting()) continue;
			++num_peers;
			if (p->is_seed())
			{
				++num_seeds;
				continue;
			}

			if (p->share_mode()) continue;
			if (p->upload_only()) continue;

			if (p->is_peer_interested()) ++num_interested;

			++num_downloaders;
			missing_pieces += pieces_in_torrent - p->num_have_pieces();
		}

		if (num_peers == 0) return;

		if (num_seeds * 100 / num_peers > 50
			&& (num_peers * 100 / m_max_connections > 90
				|| num_peers > 20))
		{
			// we are connected to more than 90% seeds (and we're beyond
			// 90% of the max number of connections). That will
			// limit our ability to upload. We need more downloaders.
			// disconnect some seeds so that we don't have more than 50%
			int const to_disconnect = num_seeds - num_peers / 2;
			aux::vector<peer_connection*> seeds;
			seeds.reserve(num_seeds);
			for (auto const p : m_connections)
			{
				if (p->is_seed()) seeds.push_back(p);
			}

			aux::random_shuffle(seeds.begin(), seeds.end());
			TORRENT_ASSERT(to_disconnect <= seeds.end_index());
			for (int i = 0; i < to_disconnect; ++i)
				seeds[i]->disconnect(errors::upload_upload_connection
					, operation_t::bittorrent);
		}

		if (num_downloaders == 0) return;

		// assume that the seeds are about as fast as us. During the time
		// we can download one piece, and upload one piece, each seed
		// can upload two pieces.
		missing_pieces -= 2 * num_seeds;

		if (missing_pieces <= 0) return;

		// missing_pieces represents our opportunity to download pieces
		// and share them more than once each

		// now, download at least one piece, otherwise download one more
		// piece if our downloaded (and downloading) pieces is less than 50%
		// of the uploaded bytes
		int const num_downloaded_pieces = std::max(m_picker->num_have()
			, pieces_in_torrent - m_picker->num_filtered());

		if (std::int64_t(num_downloaded_pieces) * m_torrent_file->piece_length()
			* settings().get_int(settings_pack::share_mode_target) > m_total_uploaded
			&& num_downloaded_pieces > 0)
			return;

		// don't have more pieces downloading in parallel than 5% of the total
		// number of pieces we have downloaded
		if (m_picker->get_download_queue_size() > num_downloaded_pieces / 20)
			return;

		// one more important property is that there are enough pieces
		// that more than one peer wants to download
		// make sure that there are enough downloaders for the rarest
		// piece. Go through all pieces, figure out which one is the rarest
		// and how many peers that has that piece

		aux::vector<piece_index_t> rarest_pieces;

		int const num_pieces = m_torrent_file->num_pieces();
		int rarest_rarity = INT_MAX;
		for (piece_index_t i(0); i < piece_index_t(num_pieces); ++i)
		{
			piece_picker::piece_stats_t ps = m_picker->piece_stats(i);
			if (ps.peer_count == 0) continue;
			if (ps.priority == 0 && (ps.have || ps.downloading))
			{
				m_picker->set_piece_priority(i, default_priority);
				continue;
			}
			// don't count pieces we already have or are trying to download
			if (ps.priority > 0 || ps.have) continue;
			if (ps.peer_count > rarest_rarity) continue;
			if (ps.peer_count == rarest_rarity)
			{
				rarest_pieces.push_back(i);
				continue;
			}

			rarest_pieces.clear();
			rarest_rarity = ps.peer_count;
			rarest_pieces.push_back(i);
		}

		update_gauge();
		update_want_peers();

		// now, rarest_pieces is a list of all pieces that are the rarest ones.
		// and rarest_rarity is the number of peers that have the rarest pieces

		// if there's only a single peer that doesn't have the rarest piece
		// it's impossible for us to download one piece and upload it
		// twice. i.e. we cannot get a positive share ratio
		if (num_peers - rarest_rarity
			< settings().get_int(settings_pack::share_mode_target))
			return;

		// now, pick one of the rarest pieces to download
		int const pick = int(random(aux::numeric_cast<std::uint32_t>(rarest_pieces.end_index() - 1)));
		bool const was_finished = is_finished();
		m_picker->set_piece_priority(rarest_pieces[pick], default_priority);
		update_gauge();
		update_peer_interest(was_finished);
		update_want_peers();
	}

	void torrent::sent_bytes(int const bytes_payload, int const bytes_protocol)
	{
		m_stat.sent_bytes(bytes_payload, bytes_protocol);
		m_ses.sent_bytes(bytes_payload, bytes_protocol);
	}

	void torrent::received_bytes(int const bytes_payload, int const bytes_protocol)
	{
		m_stat.received_bytes(bytes_payload, bytes_protocol);
		m_ses.received_bytes(bytes_payload, bytes_protocol);
	}

	void torrent::trancieve_ip_packet(int const bytes, bool const ipv6)
	{
		m_stat.trancieve_ip_packet(bytes, ipv6);
		m_ses.trancieve_ip_packet(bytes, ipv6);
	}

	void torrent::sent_syn(bool const ipv6)
	{
		m_stat.sent_syn(ipv6);
		m_ses.sent_syn(ipv6);
	}

	void torrent::received_synack(bool const ipv6)
	{
		m_stat.received_synack(ipv6);
		m_ses.received_synack(ipv6);
	}

#if TORRENT_DEBUG_STREAMING > 0
	char const* esc(char const* code)
	{
		// this is a silly optimization
		// to avoid copying of strings
		int const num_strings = 200;
		static char buf[num_strings][20];
		static int round_robin = 0;
		char* ret = buf[round_robin];
		++round_robin;
		if (round_robin >= num_strings) round_robin = 0;
		ret[0] = '\033';
		ret[1] = '[';
		int i = 2;
		int j = 0;
		while (code[j]) ret[i++] = code[j++];
		ret[i++] = 'm';
		ret[i++] = 0;
		return ret;
	}

	int peer_index(libtorrent::tcp::endpoint addr
		, std::vector<libtorrent::peer_info> const& peers)
	{
		std::vector<peer_info>::const_iterator i = std::find_if(peers.begin()
			, peers.end(), std::bind(&peer_info::ip, _1) == addr);
		if (i == peers.end()) return -1;

		return i - peers.begin();
	}

	void print_piece(libtorrent::partial_piece_info* pp
		, std::vector<libtorrent::peer_info> const& peers
		, std::vector<time_critical_piece> const& time_critical)
	{
		time_point const now = clock_type::now();

		float deadline = 0.f;
		float last_request = 0.f;
		int timed_out = -1;

		int piece = pp->piece_index;
		std::vector<time_critical_piece>::const_iterator i
			= std::find_if(time_critical.begin(), time_critical.end()
				, std::bind(&time_critical_piece::piece, _1) == piece);
		if (i != time_critical.end())
		{
			deadline = total_milliseconds(i->deadline - now) / 1000.f;
			if (i->last_requested == min_time())
				last_request = -1;
			else
				last_request = total_milliseconds(now - i->last_requested) / 1000.f;
			timed_out = i->timed_out;
		}

		int num_blocks = pp->blocks_in_piece;

		std::printf("%5d: [", piece);
		for (int j = 0; j < num_blocks; ++j)
		{
			int index = pp ? peer_index(pp->blocks[j].peer(), peers) % 36 : -1;
			char chr = '+';
			if (index >= 0)
				chr = (index < 10)?'0' + index:'A' + index - 10;

			char const* color = "";
			char const* multi_req = "";

			if (pp->blocks[j].num_peers > 1)
				multi_req = esc("1");

			if (pp->blocks[j].bytes_progress > 0
				&& pp->blocks[j].state == block_info::requested)
			{
				color = esc("33;7");
				chr = '0' + (pp->blocks[j].bytes_progress * 10 / pp->blocks[j].block_size);
			}
			else if (pp->blocks[j].state == block_info::finished) color = esc("32;7");
			else if (pp->blocks[j].state == block_info::writing) color = esc("36;7");
			else if (pp->blocks[j].state == block_info::requested) color = esc("0");
			else { color = esc("0"); chr = ' '; }

			std::printf("%s%s%c%s", color, multi_req, chr, esc("0"));
		}
		std::printf("%s]", esc("0"));
		if (deadline != 0.f)
			std::printf(" deadline: %f last-req: %f timed_out: %d\n"
				, deadline, last_request, timed_out);
		else
			std::printf("\n");
	}
#endif // TORRENT_DEBUG_STREAMING

	namespace {

	struct busy_block_t
	{
		int peers;
		int index;
		bool operator<(busy_block_t rhs) const { return peers < rhs.peers; }
	};

	void pick_busy_blocks(piece_picker const* picker
		, piece_index_t const piece
		, int const blocks_in_piece
		, int const timed_out
		, std::vector<piece_block>& interesting_blocks
		, piece_picker::downloading_piece const& pi)
	{
		// if there aren't any free blocks in the piece, and the piece is
		// old enough, we may switch into busy mode for this piece. In this
		// case busy_blocks and busy_count are set to contain the eligible
		// busy blocks we may pick
		// first, figure out which blocks are eligible for picking
		// in "busy-mode"
		TORRENT_ALLOCA(busy_blocks, busy_block_t, blocks_in_piece);
		int busy_count = 0;

		// pick busy blocks from the piece
		int idx = -1;
		for (auto const& info : picker->blocks_for_piece(pi))
		{
			++idx;
			// only consider blocks that have been requested
			// and we're still waiting for them
			if (info.state != piece_picker::block_info::state_requested)
				continue;

			piece_block b(piece, idx);

			// only allow a single additional request per block, in order
			// to spread it out evenly across all stalled blocks
			if (int(info.num_peers) > timed_out)
				continue;

			busy_blocks[busy_count].peers = info.num_peers;
			busy_blocks[busy_count].index = idx;
			++busy_count;

#if TORRENT_DEBUG_STREAMING > 1
			std::printf(" [%d (%d)]", b.block_index, info.num_peers);
#endif
		}
#if TORRENT_DEBUG_STREAMING > 1
		std::printf("\n");
#endif

		busy_blocks = busy_blocks.first(busy_count);

		// then sort blocks by the number of peers with requests
		// to the blocks (request the blocks with the fewest peers
		// first)
		std::sort(busy_blocks.begin(), busy_blocks.end());

		// then insert them into the interesting_blocks vector
		for (auto const& block : busy_blocks)
		{
			interesting_blocks.emplace_back(piece, block.index);
		}
	}

	void pick_time_critical_block(std::vector<peer_connection*>& peers
		, std::vector<peer_connection*>& ignore_peers
		, std::set<peer_connection*>& peers_with_requests
		, piece_picker::downloading_piece const& pi
		, time_critical_piece* i
		, piece_picker const* picker
		, int const blocks_in_piece
		, int const timed_out)
	{
		std::vector<piece_block> interesting_blocks;
		std::vector<piece_block> backup1;
		std::vector<piece_block> backup2;
		std::vector<piece_index_t> ignore;

		time_point const now = aux::time_now();

		// loop until every block has been requested from this piece (i->piece)
		do
		{
			// if this peer's download time exceeds 2 seconds, we're done.
			// We don't want to build unreasonably long request queues
			if (!peers.empty() && peers[0]->download_queue_time() > milliseconds(2000))
			{
#if TORRENT_DEBUG_STREAMING > 1
				std::printf("queue time: %d ms, done\n"
					, int(total_milliseconds(peers[0]->download_queue_time())));
#endif
				break;
			}

			// pick the peer with the lowest download_queue_time that has i->piece
			auto p = std::find_if(peers.begin(), peers.end()
				, std::bind(&peer_connection::has_piece, _1, i->piece));

			// obviously we'll have to skip it if we don't have a peer that has
			// this piece
			if (p == peers.end())
			{
#if TORRENT_DEBUG_STREAMING > 1
				std::printf("out of peers, done\n");
#endif
				break;
			}
			peer_connection& c = **p;

			interesting_blocks.clear();
			backup1.clear();
			backup2.clear();

			// specifically request blocks with no affinity towards fast or slow
			// pieces. If we would, the picked block might end up in one of
			// the backup lists
			picker->add_blocks(i->piece, c.get_bitfield(), interesting_blocks
				, backup1, backup2, blocks_in_piece, 0, c.peer_info_struct()
				, ignore, {});

			interesting_blocks.insert(interesting_blocks.end()
				, backup1.begin(), backup1.end());
			interesting_blocks.insert(interesting_blocks.end()
				, backup2.begin(), backup2.end());

			bool busy_mode = false;

			if (interesting_blocks.empty())
			{
				busy_mode = true;

#if TORRENT_DEBUG_STREAMING > 1
				std::printf("interesting_blocks.empty()\n");
#endif

				// there aren't any free blocks to pick, and the piece isn't
				// old enough to pick busy blocks yet. break to continue to
				// the next piece.
				if (timed_out == 0)
				{
#if TORRENT_DEBUG_STREAMING > 1
					std::printf("not timed out, moving on to next piece\n");
#endif
					break;
				}

#if TORRENT_DEBUG_STREAMING > 1
				std::printf("pick busy blocks\n");
#endif

				pick_busy_blocks(picker, i->piece, blocks_in_piece, timed_out
					, interesting_blocks, pi);
			}

			// we can't pick anything from this piece, we're done with it.
			// move on to the next one
			if (interesting_blocks.empty()) break;

			piece_block b = interesting_blocks.front();

			// in busy mode we need to make sure we don't do silly
			// things like requesting the same block twice from the
			// same peer
			std::vector<pending_block> const& dq = c.download_queue();

			bool const already_requested = std::find_if(dq.begin(), dq.end()
				, aux::has_block(b)) != dq.end();

			if (already_requested)
			{
				// if the piece is stalled, we may end up picking a block
				// that we've already requested from this peer. If so, we should
				// simply disregard this peer from this piece, since this peer
				// is likely to be causing the stall. We should request it
				// from the next peer in the list
				// the peer will be put back in the set for the next piece
				ignore_peers.push_back(*p);
				peers.erase(p);
#if TORRENT_DEBUG_STREAMING > 1
				std::printf("piece already requested by peer, try next peer\n");
#endif
				// try next peer
				continue;
			}

			std::vector<pending_block> const& rq = c.request_queue();

			bool const already_in_queue = std::find_if(rq.begin(), rq.end()
				, aux::has_block(b)) != rq.end();

			if (already_in_queue)
			{
				if (!c.make_time_critical(b))
				{
#if TORRENT_DEBUG_STREAMING > 1
					std::printf("piece already time-critical and in queue for peer, trying next peer\n");
#endif
					ignore_peers.push_back(*p);
					peers.erase(p);
					continue;
				}
				i->last_requested = now;

#if TORRENT_DEBUG_STREAMING > 1
				std::printf("piece already in queue for peer, making time-critical\n");
#endif

				// we inserted a new block in the request queue, this
				// makes us actually send it later
				peers_with_requests.insert(peers_with_requests.begin(), &c);
			}
			else
			{
				if (!c.add_request(b, peer_connection::time_critical
					| (busy_mode ? peer_connection::busy : request_flags_t{})))
				{
#if TORRENT_DEBUG_STREAMING > 1
					std::printf("failed to request block [%d, %d]\n"
						, b.piece_index, b.block_index);
#endif
					ignore_peers.push_back(*p);
					peers.erase(p);
					continue;
				}

#if TORRENT_DEBUG_STREAMING > 1
				std::printf("requested block [%d, %d]\n"
					, b.piece_index, b.block_index);
#endif
				peers_with_requests.insert(peers_with_requests.begin(), &c);
			}

			if (!busy_mode) i->last_requested = now;

			if (i->first_requested == min_time()) i->first_requested = now;

			if (!c.can_request_time_critical())
			{
#if TORRENT_DEBUG_STREAMING > 1
				std::printf("peer cannot pick time critical pieces\n");
#endif
				peers.erase(p);
				// try next peer
				continue;
			}

			// resort p, since it will have a higher download_queue_time now
			while (p != peers.end()-1 && (*p)->download_queue_time()
				> (*(p+1))->download_queue_time())
			{
				std::iter_swap(p, p+1);
				++p;
			}
		} while (!interesting_blocks.empty());
	}

	} // anonymous namespace

	void torrent::request_time_critical_pieces()
	{
		TORRENT_ASSERT(is_single_thread());
		TORRENT_ASSERT(!upload_mode());

		// build a list of peers and sort it by download_queue_time
		// we use this sorted list to determine which peer we should
		// request a block from. The earlier a peer is in the list,
		// the sooner we will fully download the block we request.
		aux::vector<peer_connection*> peers;
		peers.reserve(num_peers());

		// some peers are marked as not being able to request time critical
		// blocks from. For instance, peers that have choked us, peers that are
		// on parole (i.e. they are believed to have sent us bad data), peers
		// that are being disconnected, in upload mode etc.
		std::remove_copy_if(m_connections.begin(), m_connections.end()
			, std::back_inserter(peers), [] (peer_connection* p)
			{ return !p->can_request_time_critical(); });

		// sort by the time we believe it will take this peer to send us all
		// blocks we've requested from it. The shorter time, the better candidate
		// it is to request a time critical block from.
		std::sort(peers.begin(), peers.end()
			, [] (peer_connection const* lhs, peer_connection const* rhs)
			{ return lhs->download_queue_time(16*1024) < rhs->download_queue_time(16*1024); });

		// remove the bottom 10% of peers from the candidate set.
		// this is just to remove outliers that might stall downloads
		int const new_size = (peers.end_index() * 9 + 9) / 10;
		TORRENT_ASSERT(new_size <= peers.end_index());
		peers.resize(new_size);

		// remember all the peers we issued requests to, so we can commit them
		// at the end of this function. Instead of sending the requests right
		// away, we batch them up and send them in a single write to the TCP
		// socket, increasing the chance that they will all be sent in the same
		// packet.
		std::set<peer_connection*> peers_with_requests;

		// peers that should be temporarily ignored for a specific piece
		// in order to give priority to other peers. They should be used for
		// subsequent pieces, so they are stored in this vector until the
		// piece is done
		std::vector<peer_connection*> ignore_peers;

		time_point const now = clock_type::now();

		// now, iterate over all time critical pieces, in order of importance, and
		// request them from the peers, in order of responsiveness. i.e. request
		// the most time critical pieces from the fastest peers.
		bool first_piece{true};
		for (auto& i : m_time_critical_pieces)
		{
#if TORRENT_DEBUG_STREAMING > 1
			std::printf("considering %d\n", i->piece);
#endif

			if (peers.empty())
			{
#if TORRENT_DEBUG_STREAMING > 1
				std::printf("out of peers, done\n");
#endif
				break;
			}

			// the +1000 is to compensate for the fact that we only call this
			// function once per second, so if we need to request it 500 ms from
			// now, we should request it right away
			if (!first_piece && i.deadline > now
				+ milliseconds(m_average_piece_time + m_piece_time_deviation * 4 + 1000))
			{
				// don't request pieces whose deadline is too far in the future
				// this is one of the termination conditions. We don't want to
				// send requests for all pieces in the torrent right away
#if TORRENT_DEBUG_STREAMING > 0
				std::printf("reached deadline horizon [%f + %f * 4 + 1]\n"
					, m_average_piece_time / 1000.f
					, m_piece_time_deviation / 1000.f);
#endif
				break;
			}
			first_piece = false;

			piece_picker::downloading_piece pi;
			m_picker->piece_info(i.piece, pi);

			// the number of "times" this piece has timed out.
			int timed_out = 0;

			int const blocks_in_piece = m_picker->blocks_in_piece(i.piece);

#if TORRENT_DEBUG_STREAMING > 0
			i.timed_out = timed_out;
#endif
			int const free_to_request = blocks_in_piece
				- pi.finished - pi.writing - pi.requested;

			if (free_to_request == 0)
			{
				if (i.last_requested == min_time())
					i.last_requested = now;

				// if it's been more than half of the typical download time
				// of a piece since we requested the last block, allow
				// one more request per block
				if (m_average_piece_time > 0)
					timed_out = int(total_milliseconds(now - i.last_requested)
						/ std::max(int(m_average_piece_time + m_piece_time_deviation / 2), 1));

#if TORRENT_DEBUG_STREAMING > 0
				i.timed_out = timed_out;
#endif
				// every block in this piece is already requested
				// there's no need to consider this piece, unless it
				// appears to be stalled.
				if (pi.requested == 0 || timed_out == 0)
				{
#if TORRENT_DEBUG_STREAMING > 1
					std::printf("skipping %d (full) [req: %d timed_out: %d ]\n"
						, i.piece, pi.requested
						, timed_out);
#endif

					// if requested is 0, it means all blocks have been received, and
					// we're just waiting for it to flush them to disk.
					// if last_requested is recent enough, we should give it some
					// more time
					// skip to the next piece
					continue;
				}

				// it's been too long since we requested the last block from
				// this piece. Allow re-requesting blocks from this piece
#if TORRENT_DEBUG_STREAMING > 1
				std::printf("timed out [average-piece-time: %d ms ]\n"
					, m_average_piece_time);
#endif
			}

			// pick all blocks for this piece. the peers list is kept up to date
			// and sorted. when we issue a request to a peer, its download queue
			// time will increase and it may need to be bumped in the peers list,
			// since it's ordered by download queue time
			pick_time_critical_block(peers, ignore_peers
				, peers_with_requests
				, pi, &i, m_picker.get()
				, blocks_in_piece, timed_out);

			// put back the peers we ignored into the peer list for the next piece
			if (!ignore_peers.empty())
			{
				peers.insert(peers.begin(), ignore_peers.begin(), ignore_peers.end());
				ignore_peers.clear();

				// TODO: instead of resorting the whole list, insert the peers
				// directly into the right place
				std::sort(peers.begin(), peers.end()
					, [] (peer_connection const* lhs, peer_connection const* rhs)
					{ return lhs->download_queue_time(16*1024) < rhs->download_queue_time(16*1024); });
			}

			// if this peer's download time exceeds 2 seconds, we're done.
			// We don't want to build unreasonably long request queues
			if (!peers.empty() && peers[0]->download_queue_time() > milliseconds(2000))
				break;
		}

		// commit all the time critical requests
		for (auto p : peers_with_requests)
		{
			p->send_block_requests();
		}
	}

	std::set<std::string> torrent::web_seeds(web_seed_entry::type_t const type) const
	{
		TORRENT_ASSERT(is_single_thread());
		std::set<std::string> ret;
		for (auto const& s : m_web_seeds)
		{
			if (s.peer_info.banned) continue;
			if (s.removed) continue;
			if (s.type != type) continue;
			ret.insert(s.url);
		}
		return ret;
	}

	void torrent::remove_web_seed(std::string const& url, web_seed_entry::type_t const type)
	{
		auto const i = std::find_if(m_web_seeds.begin(), m_web_seeds.end()
			, [&] (web_seed_t const& w) { return w.url == url && w.type == type; });

		if (i != m_web_seeds.end())
		{
			remove_web_seed_iter(i);
			set_need_save_resume();
		}
	}

	void torrent::disconnect_web_seed(peer_connection* p)
	{
		auto const i = std::find_if(m_web_seeds.begin(), m_web_seeds.end()
			, [p] (web_seed_t const& ws) { return ws.peer_info.connection == p; });

		// this happens if the web server responded with a redirect
		// or with something incorrect, so that we removed the web seed
		// immediately, before we disconnected
		if (i == m_web_seeds.end()) return;

		TORRENT_ASSERT(i->resolving == false);

		TORRENT_ASSERT(i->peer_info.connection);
		i->peer_info.connection = nullptr;
	}

	void torrent::remove_web_seed_conn(peer_connection* p, error_code const& ec
		, operation_t const op, int const error)
	{
		auto const i = std::find_if(m_web_seeds.begin(), m_web_seeds.end()
			, [p] (web_seed_t const& ws) { return ws.peer_info.connection == p; });

		TORRENT_ASSERT(i != m_web_seeds.end());
		if (i == m_web_seeds.end()) return;

		auto* peer = static_cast<peer_connection*>(i->peer_info.connection);
		if (peer != nullptr)
		{
			// if we have a connection for this web seed, we also need to
			// disconnect it and clear its reference to the peer_info object
			// that's part of the web_seed_t we're about to remove
			TORRENT_ASSERT(peer->m_in_use == 1337);
			peer->disconnect(ec, op, error);
			peer->set_peer_info(nullptr);
		}
		remove_web_seed_iter(i);
	}

	void torrent::retry_web_seed(peer_connection* p, boost::optional<seconds32> const retry)
	{
		TORRENT_ASSERT(is_single_thread());
		auto const i = std::find_if(m_web_seeds.begin(), m_web_seeds.end()
			, [p] (web_seed_t const& ws) { return ws.peer_info.connection == p; });

		TORRENT_ASSERT(i != m_web_seeds.end());
		if (i == m_web_seeds.end()) return;
		if (i->removed) return;
		i->retry = aux::time_now32() + value_or(retry, seconds32(
			settings().get_int(settings_pack::urlseed_wait_retry)));
	}

	torrent_state torrent::get_peer_list_state()
	{
		torrent_state ret;
		ret.is_paused = is_paused();
		ret.is_finished = is_finished();
		ret.allow_multiple_connections_per_ip = settings().get_bool(settings_pack::allow_multiple_connections_per_ip);
		ret.max_peerlist_size = is_paused()
			? settings().get_int(settings_pack::max_paused_peerlist_size)
			: settings().get_int(settings_pack::max_peerlist_size);
		ret.min_reconnect_time = settings().get_int(settings_pack::min_reconnect_time);

		ret.ip = m_ses.external_address();
		ret.port = m_ses.listen_port();
		ret.max_failcount = settings().get_int(settings_pack::max_failcount);
		return ret;
	}

	bool torrent::try_connect_peer()
	{
		TORRENT_ASSERT(is_single_thread());
		TORRENT_ASSERT(want_peers());

		torrent_state st = get_peer_list_state();
		need_peer_list();
		torrent_peer* p = m_peer_list->connect_one_peer(m_ses.session_time(), &st);
		peers_erased(st.erased);
		inc_stats_counter(counters::connection_attempt_loops, st.loop_counter);

		if (p == nullptr)
		{
			update_want_peers();
			return false;
		}

		if (!connect_to_peer(p))
		{
			m_peer_list->inc_failcount(p);
			update_want_peers();
			return false;
		}
		update_want_peers();

		return true;
	}

	torrent_peer* torrent::add_peer(tcp::endpoint const& adr
		, peer_source_flags_t const source, pex_flags_t const flags)
	{
		TORRENT_ASSERT(is_single_thread());

#if !TORRENT_USE_IPV6
		if (!is_v4(adr))
		{
#ifndef TORRENT_DISABLE_LOGGING
			error_code ec;
			debug_log("add_peer() %s unsupported address family"
				, adr.address().to_string(ec).c_str());
#endif
			return nullptr;
		}
#endif

#ifndef TORRENT_DISABLE_DHT
		if (source != peer_info::resume_data)
		{
			// try to send a DHT ping to this peer
			// as well, to figure out if it supports
			// DHT (uTorrent and BitComet don't
			// advertise support)
			session().add_dht_node({adr.address(), adr.port()});
		}
#endif

		if (m_apply_ip_filter
			&& m_ip_filter
			&& m_ip_filter->access(adr.address()) & ip_filter::blocked)
		{
			if (alerts().should_post<peer_blocked_alert>())
				alerts().emplace_alert<peer_blocked_alert>(get_handle()
					, adr, peer_blocked_alert::ip_filter);

#ifndef TORRENT_DISABLE_EXTENSIONS
			notify_extension_add_peer(adr, source, torrent_plugin::filtered);
#endif
			return nullptr;
		}

		if (m_ses.get_port_filter().access(adr.port()) & port_filter::blocked)
		{
			if (alerts().should_post<peer_blocked_alert>())
				alerts().emplace_alert<peer_blocked_alert>(get_handle()
					, adr, peer_blocked_alert::port_filter);
#ifndef TORRENT_DISABLE_EXTENSIONS
			notify_extension_add_peer(adr, source, torrent_plugin::filtered);
#endif
			return nullptr;
		}

#if TORRENT_USE_I2P
		// if this is an i2p torrent, and we don't allow mixed mode
		// no regular peers should ever be added!
		if (!settings().get_bool(settings_pack::allow_i2p_mixed) && is_i2p())
		{
			if (alerts().should_post<peer_blocked_alert>())
				alerts().emplace_alert<peer_blocked_alert>(get_handle()
					, adr, peer_blocked_alert::i2p_mixed);
			return nullptr;
		}
#endif

		if (settings().get_bool(settings_pack::no_connect_privileged_ports) && adr.port() < 1024)
		{
			if (alerts().should_post<peer_blocked_alert>())
				alerts().emplace_alert<peer_blocked_alert>(get_handle()
					, adr, peer_blocked_alert::privileged_ports);
#ifndef TORRENT_DISABLE_EXTENSIONS
			notify_extension_add_peer(adr, source, torrent_plugin::filtered);
#endif
			return nullptr;
		}

		need_peer_list();
		torrent_state st = get_peer_list_state();
		torrent_peer* p = m_peer_list->add_peer(adr, source, flags, &st);
		peers_erased(st.erased);

#ifndef TORRENT_DISABLE_LOGGING
		if (should_log())
		{
			error_code ec;
			debug_log("add_peer() %s connect-candidates: %d"
				, adr.address().to_string(ec).c_str(), m_peer_list->num_connect_candidates());
		}
#endif

		if (p)
		{
			state_updated();
#ifndef TORRENT_DISABLE_EXTENSIONS
			notify_extension_add_peer(adr, source
				, st.first_time_seen
					? torrent_plugin::first_time
					: add_peer_flags_t{});
#endif
		}
		else
		{
#ifndef TORRENT_DISABLE_EXTENSIONS
			notify_extension_add_peer(adr, source, torrent_plugin::filtered);
#endif
		}
		update_want_peers();
		state_updated();
		return p;
	}

	bool torrent::ban_peer(torrent_peer* tp)
	{
		if (!settings().get_bool(settings_pack::ban_web_seeds) && tp->web_seed)
			return false;

		need_peer_list();
		if (!m_peer_list->ban_peer(tp)) return false;
		update_want_peers();

		inc_stats_counter(counters::num_banned_peers);
		return true;
	}

	void torrent::set_seed(torrent_peer* p, bool const s)
	{
		if (p->seed != s)
		{
			if (s)
			{
				TORRENT_ASSERT(m_num_seeds < 0xffff);
				++m_num_seeds;
			}
			else
			{
				TORRENT_ASSERT(m_num_seeds > 0);
				--m_num_seeds;
			}
		}

		need_peer_list();
		m_peer_list->set_seed(p, s);
		update_auto_sequential();
	}

	void torrent::clear_failcount(torrent_peer* p)
	{
		need_peer_list();
		m_peer_list->set_failcount(p, 0);
		update_want_peers();
	}

	std::pair<peer_list::iterator, peer_list::iterator> torrent::find_peers(address const& a)
	{
		need_peer_list();
		return m_peer_list->find_peers(a);
	}

	void torrent::update_peer_port(int const port, torrent_peer* p
		, peer_source_flags_t const src)
	{
		need_peer_list();
		torrent_state st = get_peer_list_state();
		m_peer_list->update_peer_port(port, p, src, &st);
		peers_erased(st.erased);
		update_want_peers();
	}

	// verify piece is used when checking resume data or when the user
	// adds a piece
	void torrent::verify_piece(piece_index_t const piece)
	{
//		picker().mark_as_checking(piece);

		TORRENT_ASSERT(m_storage);

		m_ses.disk_thread().async_hash(m_storage, piece, {}
			, std::bind(&torrent::on_piece_verified, shared_from_this(), _1, _2, _3));
	}

	announce_entry* torrent::find_tracker(std::string const& url)
	{
		auto i = std::find_if(m_trackers.begin(), m_trackers.end()
			, [&url](announce_entry const& ae) { return ae.url == url; });
		if (i == m_trackers.end()) return nullptr;
		return &*i;
	}

	void torrent::ip_filter_updated()
	{
		if (!m_apply_ip_filter) return;
		if (!m_peer_list) return;
		if (!m_ip_filter) return;

		torrent_state st = get_peer_list_state();
		std::vector<address> banned;
		m_peer_list->apply_ip_filter(*m_ip_filter, &st, banned);

		if (alerts().should_post<peer_blocked_alert>())
		{
			for (auto const& addr : banned)
				alerts().emplace_alert<peer_blocked_alert>(get_handle()
					, tcp::endpoint(addr, 0)
					, peer_blocked_alert::ip_filter);
		}

		peers_erased(st.erased);
	}

	void torrent::port_filter_updated()
	{
		if (!m_apply_ip_filter) return;
		if (!m_peer_list) return;

		torrent_state st = get_peer_list_state();
		std::vector<address> banned;
		m_peer_list->apply_port_filter(m_ses.get_port_filter(), &st, banned);

		if (alerts().should_post<peer_blocked_alert>())
		{
			for (auto const& addr : banned)
				alerts().emplace_alert<peer_blocked_alert>(get_handle()
					, tcp::endpoint(addr, 0)
					, peer_blocked_alert::port_filter);
		}

		peers_erased(st.erased);
	}

	// this is called when torrent_peers are removed from the peer_list
	// (peer-list). It removes any references we may have to those torrent_peers,
	// so we don't leave then dangling
	void torrent::peers_erased(std::vector<torrent_peer*> const& peers)
	{
		if (!has_picker()) return;

		for (auto const p : peers)
		{
			m_picker->clear_peer(p);
		}
#if TORRENT_USE_INVARIANT_CHECKS
		m_picker->check_peers();
#endif
	}

#if TORRENT_ABI_VERSION == 1
#if !TORRENT_NO_FPU
	void torrent::file_progress_float(aux::vector<float, file_index_t>& fp)
	{
		TORRENT_ASSERT(is_single_thread());
		if (!valid_metadata())
		{
			fp.clear();
			return;
		}

		fp.resize(m_torrent_file->num_files(), 1.f);
		if (is_seed()) return;

		aux::vector<std::int64_t, file_index_t> progress;
		file_progress(progress);
		file_storage const& fs = m_torrent_file->files();
		for (auto const i : fs.file_range())
		{
			std::int64_t file_size = m_torrent_file->files().file_size(i);
			if (file_size == 0) fp[i] = 1.f;
			else fp[i] = float(progress[i]) / file_size;
		}
	}
#endif
#endif // TORRENT_ABI_VERSION

	void torrent::file_progress(aux::vector<std::int64_t, file_index_t>& fp, int const flags)
	{
		TORRENT_ASSERT(is_single_thread());
		if (!valid_metadata())
		{
			fp.clear();
			return;
		}

		// if we're a seed, we don't have an m_file_progress anyway
		// since we don't need one. We know we have all files
		// just fill in the full file sizes as a shortcut
		if (is_seed())
		{
			fp.resize(m_torrent_file->num_files());
			file_storage const& fs = m_torrent_file->files();
			for (auto const i : fs.file_range())
				fp[i] = fs.file_size(i);
			return;
		}

		if (num_have() == 0 || m_file_progress.empty())
		{
			// if we don't have any pieces, just return zeroes
			fp.clear();
			fp.resize(m_torrent_file->num_files(), 0);
			return;
		}

		m_file_progress.export_progress(fp);

		if (flags & torrent_handle::piece_granularity)
			return;

		TORRENT_ASSERT(has_picker());

		std::vector<piece_picker::downloading_piece> q = m_picker->get_download_queue();

		file_storage const& fs = m_torrent_file->files();
		for (auto const& dp : q)
		{
			std::int64_t offset = std::int64_t(static_cast<int>(dp.index))
				* m_torrent_file->piece_length();
			file_index_t file = fs.file_index_at_offset(offset);
			int idx = -1;
			for (auto const& info : m_picker->blocks_for_piece(dp))
			{
				++idx;
				TORRENT_ASSERT(file < fs.end_file());
				TORRENT_ASSERT(offset == std::int64_t(static_cast<int>(dp.index))
					* m_torrent_file->piece_length()
					+ idx * block_size());
				TORRENT_ASSERT(offset < m_torrent_file->total_size());
				while (offset >= fs.file_offset(file) + fs.file_size(file))
				{
					++file;
				}
				TORRENT_ASSERT(file < fs.end_file());

				std::int64_t block = block_size();

				if (info.state == piece_picker::block_info::state_none)
				{
					offset += block;
					continue;
				}

				if (info.state == piece_picker::block_info::state_requested)
				{
					block = 0;
					torrent_peer* p = info.peer;
					if (p != nullptr && p->connection)
					{
						auto* peer = static_cast<peer_connection*>(p->connection);
						auto pbp = peer->downloading_piece_progress();
						if (pbp.piece_index == dp.index && pbp.block_index == idx)
							block = pbp.bytes_downloaded;
						TORRENT_ASSERT(block <= block_size());
					}

					if (block == 0)
					{
						offset += block_size();
						continue;
					}
				}

				if (offset + block > fs.file_offset(file) + fs.file_size(file))
				{
					std::int64_t left_over = block_size() - block;
					// split the block on multiple files
					while (block > 0)
					{
						TORRENT_ASSERT(offset <= fs.file_offset(file) + fs.file_size(file));
						std::int64_t const slice = std::min(fs.file_offset(file) + fs.file_size(file) - offset
							, block);
						fp[file] += slice;
						offset += slice;
						block -= slice;
						TORRENT_ASSERT(offset <= fs.file_offset(file) + fs.file_size(file));
						if (offset == fs.file_offset(file) + fs.file_size(file))
						{
							++file;
							if (file == fs.end_file())
							{
								offset += block;
								break;
							}
						}
					}
					offset += left_over;
					TORRENT_ASSERT(offset == std::int64_t(static_cast<int>(dp.index))
						* m_torrent_file->piece_length()
						+ (idx + 1) * block_size());
				}
				else
				{
					fp[file] += block;
					offset += block_size();
				}
				TORRENT_ASSERT(file <= fs.end_file());
			}
		}
	}

	void torrent::new_external_ip()
	{
		if (m_peer_list) m_peer_list->clear_peer_prio();
	}

	void torrent::stop_when_ready(bool const b)
	{
		m_stop_when_ready = b;

		// to avoid race condition, if we're already in a downloading state,
		// trigger the stop-when-ready logic immediately.
		if (m_stop_when_ready
			&& is_downloading_state(m_state))
		{
#ifndef TORRENT_DISABLE_LOGGING
			debug_log("stop_when_ready triggered");
#endif
			auto_managed(false);
			pause();
			m_stop_when_ready = false;
		}
	}

	void torrent::set_state(torrent_status::state_t const s)
	{
		TORRENT_ASSERT(is_single_thread());
		TORRENT_ASSERT(s != 0); // this state isn't used anymore

#if TORRENT_USE_ASSERTS

		if (s == torrent_status::seeding)
		{
			TORRENT_ASSERT(is_seed());
			TORRENT_ASSERT(is_finished());
		}
		if (s == torrent_status::finished)
			TORRENT_ASSERT(is_finished());
		if (s == torrent_status::downloading && m_state == torrent_status::finished)
			TORRENT_ASSERT(!is_finished());
#endif

		if (int(m_state) == s) return;

		if (m_ses.alerts().should_post<state_changed_alert>())
		{
			m_ses.alerts().emplace_alert<state_changed_alert>(get_handle()
				, s, static_cast<torrent_status::state_t>(m_state));
		}

		if (s == torrent_status::finished
			&& alerts().should_post<torrent_finished_alert>())
		{
			alerts().emplace_alert<torrent_finished_alert>(
				get_handle());
		}

		if (m_stop_when_ready
			&& !is_downloading_state(m_state)
			&& is_downloading_state(s))
		{
#ifndef TORRENT_DISABLE_LOGGING
			debug_log("stop_when_ready triggered");
#endif
			// stop_when_ready is set, and we're transitioning from a downloading
			// state to a non-downloading state. pause the torrent. Note that
			// "downloading" is defined broadly to include any state where we
			// either upload or download (for the purpose of this flag).
			auto_managed(false);
			pause();
			m_stop_when_ready = false;
		}

		m_state = s;

#ifndef TORRENT_DISABLE_LOGGING
		debug_log("set_state() %d", m_state);
#endif

		update_gauge();
		update_want_peers();
		update_state_list();

		state_updated();

#ifndef TORRENT_DISABLE_EXTENSIONS
		for (auto& ext : m_extensions)
		{
			ext->on_state(state());
		}
#endif
	}

#ifndef TORRENT_DISABLE_EXTENSIONS
	void torrent::notify_extension_add_peer(tcp::endpoint const& ip
		, peer_source_flags_t const src, add_peer_flags_t const flags)
	{
		for (auto& ext : m_extensions)
		{
			ext->on_add_peer(ip, src, flags);
		}
	}
#endif

	void torrent::state_updated()
	{
		// if this fails, this function is probably called
		// from within the torrent constructor, which it
		// shouldn't be. Whichever function ends up calling
		// this should probably be moved to torrent::start()
		TORRENT_ASSERT(shared_from_this());

		// we can't call state_updated() while the session
		// is building the status update alert
		TORRENT_ASSERT(!m_ses.is_posting_torrent_updates());

		// we're not subscribing to this torrent, don't add it
		if (!m_state_subscription) return;

		aux::vector<torrent*>& list = m_ses.torrent_list(aux::session_interface::torrent_state_updates);

		// if it has already been updated this round, no need to
		// add it to the list twice
		if (m_links[aux::session_interface::torrent_state_updates].in_list())
		{
#ifdef TORRENT_EXPENSIVE_INVARIANT_CHECKS
			TORRENT_ASSERT(find(list.begin(), list.end(), this) != list.end());
#endif
			return;
		}

#ifdef TORRENT_EXPENSIVE_INVARIANT_CHECKS
		TORRENT_ASSERT(find(list.begin(), list.end(), this) == list.end());
#endif

		m_links[aux::session_interface::torrent_state_updates].insert(list, this);
	}

	void torrent::status(torrent_status* st, status_flags_t const flags)
	{
		INVARIANT_CHECK;

		time_point32 const now = aux::time_now32();

		st->handle = get_handle();
		st->info_hash = info_hash();
#if TORRENT_ABI_VERSION == 1
		st->is_loaded = true;
#endif

		if (flags & torrent_handle::query_name)
			st->name = name();

		if (flags & torrent_handle::query_save_path)
			st->save_path = save_path();

		if (flags & torrent_handle::query_torrent_file)
			st->torrent_file = m_torrent_file;

		st->has_incoming = m_has_incoming;
		st->errc = m_error;
		st->error_file = m_error_file;

#if TORRENT_ABI_VERSION == 1
		if (m_error) st->error = convert_from_native(m_error.message())
			+ ": " + resolve_filename(m_error_file);
		st->seed_mode = m_seed_mode;
#endif
		st->moving_storage = m_moving_storage;

		st->announcing_to_trackers = m_announce_to_trackers;
		st->announcing_to_lsd = m_announce_to_lsd;
		st->announcing_to_dht = m_announce_to_dht;
#if TORRENT_ABI_VERSION == 1
		st->stop_when_ready = m_stop_when_ready;
#endif

		st->added_time = m_added_time;
		st->completed_time = m_completed_time;

#if TORRENT_ABI_VERSION == 1
		st->last_scrape = static_cast<int>(total_seconds(aux::time_now32() - m_last_scrape));
#endif

#if TORRENT_ABI_VERSION == 1
		st->share_mode = m_share_mode;
		st->upload_mode = m_upload_mode;
#endif
		st->up_bandwidth_queue = 0;
		st->down_bandwidth_queue = 0;
#if TORRENT_ABI_VERSION == 1
		st->priority = priority();
#endif

		st->num_peers = num_peers() - m_num_connecting;

		st->list_peers = m_peer_list ? m_peer_list->num_peers() : 0;
		st->list_seeds = m_peer_list ? m_peer_list->num_seeds() : 0;
		st->connect_candidates = m_peer_list ? m_peer_list->num_connect_candidates() : 0;
		st->seed_rank = seed_rank(settings());

		st->all_time_upload = m_total_uploaded;
		st->all_time_download = m_total_downloaded;

		// activity time
#if TORRENT_ABI_VERSION == 1
		st->finished_time = int(total_seconds(finished_time()));
		st->active_time = int(total_seconds(active_time()));
		st->seeding_time = int(total_seconds(seeding_time()));

		time_point32 const unset{seconds32(0)};

		st->time_since_upload = m_last_upload == unset ? -1
			: static_cast<int>(total_seconds(aux::time_now32() - m_last_upload));
		st->time_since_download = m_last_download == unset ? -1
			: static_cast<int>(total_seconds(aux::time_now32() - m_last_download));
#endif

		st->finished_duration = finished_time();
		st->active_duration = active_time();
		st->seeding_duration = seeding_time();

		st->last_upload = m_last_upload;
		st->last_download = m_last_download;

		st->storage_mode = static_cast<storage_mode_t>(m_storage_mode);

		st->num_complete = (m_complete == 0xffffff) ? -1 : m_complete;
		st->num_incomplete = (m_incomplete == 0xffffff) ? -1 : m_incomplete;
#if TORRENT_ABI_VERSION == 1
		st->paused = is_torrent_paused();
		st->auto_managed = m_auto_managed;
		st->sequential_download = m_sequential_download;
#endif
		st->is_seeding = is_seed();
		st->is_finished = is_finished();
#if TORRENT_ABI_VERSION == 1
		st->super_seeding = m_super_seeding;
#endif
		st->has_metadata = valid_metadata();
		bytes_done(*st, bool(flags & torrent_handle::query_accurate_download_counters));
		TORRENT_ASSERT(st->total_wanted_done >= 0);
		TORRENT_ASSERT(st->total_done >= st->total_wanted_done);

		// payload transfer
		st->total_payload_download = m_stat.total_payload_download();
		st->total_payload_upload = m_stat.total_payload_upload();

		// total transfer
		st->total_download = m_stat.total_payload_download()
			+ m_stat.total_protocol_download();
		st->total_upload = m_stat.total_payload_upload()
			+ m_stat.total_protocol_upload();

		// failed bytes
		st->total_failed_bytes = m_total_failed_bytes;
		st->total_redundant_bytes = m_total_redundant_bytes;

		// transfer rate
		st->download_rate = m_stat.download_rate();
		st->upload_rate = m_stat.upload_rate();
		st->download_payload_rate = m_stat.download_payload_rate();
		st->upload_payload_rate = m_stat.upload_payload_rate();

		if (is_paused() || m_tracker_timer.expires_at() < now)
			st->next_announce = seconds(0);
		else
			st->next_announce = m_tracker_timer.expires_at() - now;

		if (st->next_announce.count() < 0)
			st->next_announce = seconds(0);

#if TORRENT_ABI_VERSION == 1
		st->announce_interval = seconds(0);
#endif

		st->current_tracker.clear();
		if (m_last_working_tracker >= 0)
		{
			TORRENT_ASSERT(m_last_working_tracker < m_trackers.end_index());
			const int i = m_last_working_tracker;
			st->current_tracker = m_trackers[i].url;
		}
		else
		{
			for (auto const& t : m_trackers)
			{
				if (std::any_of(t.endpoints.begin(), t.endpoints.end()
					, [](announce_endpoint const& aep) { return aep.updating; })) continue;
				if (!t.verified) continue;
				st->current_tracker = t.url;
				break;
			}
		}

		if ((flags & torrent_handle::query_verified_pieces))
		{
			st->verified_pieces = m_verified;
		}

		st->num_uploads = m_num_uploads;
		st->uploads_limit = m_max_uploads == (1 << 24) - 1 ? -1 : m_max_uploads;
		st->num_connections = num_peers();
		st->connections_limit = m_max_connections == (1 << 24) - 1 ? -1 : m_max_connections;
		// if we don't have any metadata, stop here

		st->queue_position = queue_position();
		st->need_save_resume = need_save_resume_data();
#if TORRENT_ABI_VERSION == 1
		st->ip_filter_applies = m_apply_ip_filter;
#endif

		st->state = static_cast<torrent_status::state_t>(m_state);
		st->flags = this->flags();

#if TORRENT_USE_ASSERTS
		if (st->state == torrent_status::finished
			|| st->state == torrent_status::seeding)
		{
			TORRENT_ASSERT(st->is_finished);
		}
#endif

		if (!valid_metadata())
		{
			st->state = torrent_status::downloading_metadata;
			st->progress_ppm = m_progress_ppm;
#if !TORRENT_NO_FPU
			st->progress = m_progress_ppm / 1000000.f;
#endif
			st->block_size = 0;
			return;
		}

		st->block_size = block_size();

		if (m_state == torrent_status::checking_files)
		{
			st->progress_ppm = m_progress_ppm;
#if !TORRENT_NO_FPU
			st->progress = m_progress_ppm / 1000000.f;
#endif
		}
		else if (st->total_wanted == 0)
		{
			st->progress_ppm = 1000000;
			st->progress = 1.f;
		}
		else
		{
			st->progress_ppm = int(st->total_wanted_done * 1000000
				/ st->total_wanted);
#if !TORRENT_NO_FPU
			st->progress = st->progress_ppm / 1000000.f;
#endif
		}

		if (flags & torrent_handle::query_pieces)
		{
			int const num_pieces = m_torrent_file->num_pieces();
			if (has_picker())
			{
				st->pieces.resize(num_pieces, false);
				for (piece_index_t i(0); i < piece_index_t(num_pieces); ++i)
					if (m_picker->has_piece_passed(i)) st->pieces.set_bit(i);
			}
			else if (m_have_all)
			{
				st->pieces.resize(num_pieces, true);
			}
			else
			{
				st->pieces.resize(num_pieces, false);
			}
		}
		st->num_pieces = num_have();
		st->num_seeds = num_seeds();
		if ((flags & torrent_handle::query_distributed_copies) && m_picker.get())
		{
			std::tie(st->distributed_full_copies, st->distributed_fraction) =
				m_picker->distributed_copies();
#if TORRENT_NO_FPU
			st->distributed_copies = -1.f;
#else
			st->distributed_copies = st->distributed_full_copies
				+ float(st->distributed_fraction) / 1000;
#endif
		}
		else
		{
			st->distributed_full_copies = -1;
			st->distributed_fraction = -1;
			st->distributed_copies = -1.f;
		}

		st->last_seen_complete = m_swarm_last_seen_complete;
	}

	int torrent::priority() const
	{
		int priority = 0;
		for (int i = 0; i < num_classes(); ++i)
		{
			int const* prio = m_ses.peer_classes().at(class_at(i))->priority;
			priority = std::max(priority, prio[peer_connection::upload_channel]);
			priority = std::max(priority, prio[peer_connection::download_channel]);
		}
		return priority;
	}

#if TORRENT_ABI_VERSION == 1
	void torrent::set_priority(int const prio)
	{
		// priority 1 is default
		if (prio == 1 && m_peer_class == peer_class_t{}) return;

		if (m_peer_class == peer_class_t{})
			setup_peer_class();

		struct peer_class* tpc = m_ses.peer_classes().at(m_peer_class);
		TORRENT_ASSERT(tpc);
		tpc->priority[peer_connection::download_channel] = prio;
		tpc->priority[peer_connection::upload_channel] = prio;

		state_updated();
	}
#endif

	void torrent::add_redundant_bytes(int const b, waste_reason const reason)
	{
		TORRENT_ASSERT(is_single_thread());
		TORRENT_ASSERT(b > 0);
		TORRENT_ASSERT(m_total_redundant_bytes <= std::numeric_limits<std::int32_t>::max() - b);
		m_total_redundant_bytes += b;

		TORRENT_ASSERT(static_cast<int>(reason) >= 0);
		TORRENT_ASSERT(static_cast<int>(reason) < static_cast<int>(waste_reason::max));
		m_stats_counters.inc_stats_counter(counters::recv_redundant_bytes, b);
		m_stats_counters.inc_stats_counter(counters::waste_piece_timed_out + static_cast<int>(reason), b);
	}

	void torrent::add_failed_bytes(int const b)
	{
		TORRENT_ASSERT(is_single_thread());
		TORRENT_ASSERT(b > 0);
		TORRENT_ASSERT(m_total_failed_bytes <= std::numeric_limits<std::int32_t>::max() - b);
		m_total_failed_bytes += b;
		m_stats_counters.inc_stats_counter(counters::recv_failed_bytes, b);
	}

	// the number of connected peers that are seeds
	int torrent::num_seeds() const
	{
		TORRENT_ASSERT(is_single_thread());
		INVARIANT_CHECK;

		return int(m_num_seeds) - int(m_num_connecting_seeds);
	}

	// the number of connected peers that are not seeds
	int torrent::num_downloaders() const
	{
		TORRENT_ASSERT(is_single_thread());
		INVARIANT_CHECK;

		int const ret = num_peers()
			- m_num_seeds
			- m_num_connecting
			+ m_num_connecting_seeds;
		TORRENT_ASSERT(ret >= 0);
		return ret;
	}

	void torrent::tracker_request_error(tracker_request const& r
		, error_code const& ec, std::string const& msg
		, seconds32 const retry_interval)
	{
		TORRENT_ASSERT(is_single_thread());

		INVARIANT_CHECK;

#ifndef TORRENT_DISABLE_LOGGING
		if (should_log())
		{
			debug_log("*** tracker error: (%d) %s %s", ec.value()
				, ec.message().c_str(), msg.c_str());
		}
#endif
		if (0 == (r.kind & tracker_request::scrape_request))
		{
			// announce request
			announce_entry* ae = find_tracker(r.url);
			int fails = 0;
			tcp::endpoint local_endpoint;
			if (ae)
			{
				auto aep = std::find_if(ae->endpoints.begin(), ae->endpoints.end()
					, [&](announce_endpoint const& e) { return e.socket == r.outgoing_socket; });

				if (aep != ae->endpoints.end())
				{
					local_endpoint = aep->local_endpoint;
					aep->failed(settings().get_int(settings_pack::tracker_backoff)
						, retry_interval);
					aep->last_error = ec;
					aep->message = msg;
					fails = aep->fails;
#ifndef TORRENT_DISABLE_LOGGING
					debug_log("*** increment tracker fail count [%d]", aep->fails);
#endif
				}
				else if (r.outgoing_socket)
				{
#ifndef TORRENT_DISABLE_LOGGING
					debug_log("*** no matching endpoint for request [%s, %s]", r.url.c_str(), print_endpoint(r.outgoing_socket.get_local_endpoint()).c_str());
#endif
				}

				int const tracker_index = int(ae - m_trackers.data());

				// never talk to this tracker again
				if (ec == error_code(410, http_category())) ae->fail_limit = 1;

				deprioritize_tracker(tracker_index);
			}
			if (m_ses.alerts().should_post<tracker_error_alert>()
				|| r.triggered_manually)
			{
				m_ses.alerts().emplace_alert<tracker_error_alert>(get_handle()
					, local_endpoint, fails, r.url, ec, msg);
			}
		}
		else
		{
			announce_entry* ae = find_tracker(r.url);

			// scrape request
			if (ec == error_code(410, http_category()))
			{
				// never talk to this tracker again
				if (ae != nullptr) ae->fail_limit = 1;
			}

			// if this was triggered manually we need to post this unconditionally,
			// since the client expects a response from its action, regardless of
			// whether all tracker events have been enabled by the alert mask
			if (m_ses.alerts().should_post<scrape_failed_alert>()
				|| r.triggered_manually)
			{
				tcp::endpoint local_endpoint;
				if (ae != nullptr)
				{
					auto aep = ae->find_endpoint(r.outgoing_socket);
					if (aep != nullptr) local_endpoint = aep->local_endpoint;
				}

				m_ses.alerts().emplace_alert<scrape_failed_alert>(get_handle(), local_endpoint, r.url, ec);
			}
		}
		// announce to the next working tracker
		if ((!m_abort && !is_paused()) || r.event == tracker_request::stopped)
			announce_with_tracker(r.event);
		update_tracker_timer(aux::time_now32());
	}

#ifndef TORRENT_DISABLE_LOGGING
	bool torrent::should_log() const
	{
		return alerts().should_post<torrent_log_alert>();
	}

	TORRENT_FORMAT(2,3)
	void torrent::debug_log(char const* fmt, ...) const noexcept try
	{
		if (!alerts().should_post<torrent_log_alert>()) return;

		va_list v;
		va_start(v, fmt);
		alerts().emplace_alert<torrent_log_alert>(
			const_cast<torrent*>(this)->get_handle(), fmt, v);
		va_end(v);
	}
	catch (std::exception const&) {}
#endif

}<|MERGE_RESOLUTION|>--- conflicted
+++ resolved
@@ -2242,7 +2242,7 @@
 
 		// this will clear the stat cache, to make us actually query the
 		// filesystem for files again
-		m_ses.disk_thread().async_release_files(m_storage, []{});
+		m_ses.disk_thread().async_release_files(m_storage);
 
 		aux::vector<std::string, file_index_t> links;
 		m_ses.disk_thread().async_check_files(m_storage, nullptr
@@ -6096,33 +6096,8 @@
 #ifndef TORRENT_DISABLE_LOGGING
 		if (should_log())
 		{
-<<<<<<< HEAD
 			debug_log("web seed connection started: [%s] %s"
 				, print_endpoint(a).c_str(), web->url.c_str());
-=======
-			bdecode_node mt = rd.dict_find_string("merkle tree");
-			if (mt && mt.string_length() >= 20)
-			{
-				std::vector<sha1_hash> tree;
-				tree.resize(m_torrent_file->merkle_tree().size());
-				std::memcpy(&tree[0], mt.string_ptr()
-					, (std::min)(mt.string_length(), int(tree.size()) * 20));
-				if (mt.string_length() < int(tree.size()) * 20)
-					std::memset(&tree[0] + mt.string_length() / 20, 0
-						, tree.size() - mt.string_length() / 20);
-				m_torrent_file->set_merkle_tree(tree);
-			}
-			else
-			{
-				// TODO: 0 if this is a merkle torrent and we can't
-				// restore the tree, we need to wipe all the
-				// bits in the have array, but not necessarily
-				// we might want to do a full check to see if we have
-				// all the pieces. This is low priority since almost
-				// no one uses merkle torrents
-				TORRENT_ASSERT(false);
-			}
->>>>>>> d2d35b69
 		}
 #endif
 
@@ -7403,14 +7378,8 @@
 		if (m_storage)
 		{
 			// we need to keep the object alive during this operation
-<<<<<<< HEAD
 			m_ses.disk_thread().async_release_files(m_storage
-				, std::bind(&torrent::on_cache_flushed, shared_from_this()));
-=======
-			inc_refcount("release_files");
-			m_ses.disk_thread().async_release_files(m_storage.get()
-				, boost::bind(&torrent::on_cache_flushed, shared_from_this(), _1, false));
->>>>>>> d2d35b69
+				, std::bind(&torrent::on_cache_flushed, shared_from_this(), false));
 		}
 
 		// this torrent just completed downloads, which means it will fall
@@ -8493,20 +8462,11 @@
 			TORRENT_ASSERT(m_abort);
 			return;
 		}
-<<<<<<< HEAD
 		m_ses.disk_thread().async_release_files(m_storage
-			, std::bind(&torrent::on_cache_flushed, shared_from_this()));
-	}
-
-	void torrent::on_cache_flushed() try
-=======
-		inc_refcount("release_files");
-		m_ses.disk_thread().async_release_files(m_storage.get()
-			, boost::bind(&torrent::on_cache_flushed, shared_from_this(), _1, true));
-	}
-
-	void torrent::on_cache_flushed(disk_io_job const*, bool const manually_triggered)
->>>>>>> d2d35b69
+			, std::bind(&torrent::on_cache_flushed, shared_from_this(), true));
+	}
+
+	void torrent::on_cache_flushed(bool const manually_triggered) try
 	{
 		TORRENT_ASSERT(is_single_thread());
 
