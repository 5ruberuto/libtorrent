--- conflicted
+++ resolved
@@ -3318,24 +3318,14 @@
 		bool need_update = false;
 		for (auto const& i : resp.peers4)
 		{
-<<<<<<< HEAD
-			tcp::endpoint a(address_v4(i.ip), i.port);
+			tcp::endpoint const a(address_v4(i.ip), i.port);
 			need_update |= bool(add_peer(a, peer_info::tracker, flags) != nullptr);
-=======
-			tcp::endpoint const a(address_v4(i.ip), i.port);
-			need_update |= bool(add_peer(a, peer_info::tracker) != nullptr);
->>>>>>> a0b0f2ae
 		}
 
 		for (auto const& i : resp.peers6)
 		{
-<<<<<<< HEAD
-			tcp::endpoint a(address_v6(i.ip), i.port);
+			tcp::endpoint const a(address_v6(i.ip), i.port);
 			need_update |= bool(add_peer(a, peer_info::tracker, flags) != nullptr);
-=======
-			tcp::endpoint const a(address_v6(i.ip), i.port);
-			need_update |= bool(add_peer(a, peer_info::tracker) != nullptr);
->>>>>>> a0b0f2ae
 		}
 
 #ifndef TORRENT_DISABLE_LOGGING
