--- conflicted
+++ resolved
@@ -4646,21 +4646,6 @@
 		// params.info_hash should have been initialized by add_torrent_impl()
 		TORRENT_ASSERT(params.info_hash != sha1_hash(0));
 
-<<<<<<< HEAD
-=======
-		// --- PEERS --- (delete when merged to master)
-		std::vector<tcp::endpoint> peers;
-		parse_magnet_uri_peers(p.url, peers);
-
-		for (std::vector<tcp::endpoint>::const_iterator i = peers.begin()
-			, end(peers.end()); i != end; ++i)
-		{
-			torrent_ptr->add_peer(*i , peer_info::resume_data);
-		}
-
-		if (!peers.empty())
-			torrent_ptr->update_want_peers();
-
 #ifndef TORRENT_DISABLE_DHT
 		if (params.ti)
 		{
@@ -4673,7 +4658,6 @@
 		}
 #endif
 
->>>>>>> f56d698d
 		if (m_alerts.should_post<torrent_added_alert>())
 			m_alerts.emplace_alert<torrent_added_alert>(handle);
 
@@ -4698,22 +4682,6 @@
 		add_extensions_to_torrent(torrent_ptr, params.userdata);
 #endif
 
-<<<<<<< HEAD
-#ifndef TORRENT_DISABLE_DHT
-		if (params.ti)
-		{
-			torrent_info::nodes_t const& nodes = params.ti->nodes();
-			for (std::vector<std::pair<std::string, int> >::const_iterator i = nodes.begin()
-				, end(nodes.end()); i != end; ++i)
-			{
-				add_dht_node_name(*i);
-			}
-		}
-#endif
-
-=======
-#if TORRENT_HAS_BOOST_UNORDERED
->>>>>>> f56d698d
 		sha1_hash next_lsd(0);
 		sha1_hash next_dht(0);
 		if (m_next_lsd_torrent != m_torrents.end())
@@ -4801,7 +4769,7 @@
 	{
 		TORRENT_ASSERT(!params.save_path.empty());
 
-		typedef boost::shared_ptr<torrent> ptr_t;
+		using ptr_t = boost::shared_ptr<torrent>;
 
 		if (string_begins_no_case("magnet:", params.url.c_str()))
 		{
@@ -4870,7 +4838,7 @@
 		if (params.info_hash == sha1_hash(0))
 		{
 			ec = errors::missing_info_hash_in_uri;
-			return ptr_t();
+			return std::make_pair(ptr_t(), false);
 		}
 
 		// is the torrent already active?
@@ -4899,14 +4867,8 @@
 					torrent_ptr->set_uuid(params.uuid);
 				if (!params.url.empty() && torrent_ptr->url().empty())
 					torrent_ptr->set_url(params.url);
-<<<<<<< HEAD
-#endif
-				return torrent_ptr;
-=======
-				if (!params.source_feed_url.empty() && torrent_ptr->source_feed_url().empty())
-					torrent_ptr->set_source_feed_url(params.source_feed_url);
+#endif
 				return std::make_pair(torrent_ptr, false);
->>>>>>> f56d698d
 			}
 
 			ec = errors::duplicate_torrent;
