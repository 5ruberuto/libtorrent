/*

Copyright (c) 2006-2016, Arvid Norberg, Magnus Jonsson
All rights reserved.

Redistribution and use in source and binary forms, with or without
modification, are permitted provided that the following conditions
are met:

    * Redistributions of source code must retain the above copyright
      notice, this list of conditions and the following disclaimer.
    * Redistributions in binary form must reproduce the above copyright
      notice, this list of conditions and the following disclaimer in
      the documentation and/or other materials provided with the distribution.
    * Neither the name of the author nor the names of its
      contributors may be used to endorse or promote products derived
      from this software without specific prior written permission.

THIS SOFTWARE IS PROVIDED BY THE COPYRIGHT HOLDERS AND CONTRIBUTORS "AS IS"
AND ANY EXPRESS OR IMPLIED WARRANTIES, INCLUDING, BUT NOT LIMITED TO, THE
IMPLIED WARRANTIES OF MERCHANTABILITY AND FITNESS FOR A PARTICULAR PURPOSE
ARE DISCLAIMED. IN NO EVENT SHALL THE COPYRIGHT OWNER OR CONTRIBUTORS BE
LIABLE FOR ANY DIRECT, INDIRECT, INCIDENTAL, SPECIAL, EXEMPLARY, OR
CONSEQUENTIAL DAMAGES (INCLUDING, BUT NOT LIMITED TO, PROCUREMENT OF
SUBSTITUTE GOODS OR SERVICES; LOSS OF USE, DATA, OR PROFITS; OR BUSINESS
INTERRUPTION) HOWEVER CAUSED AND ON ANY THEORY OF LIABILITY, WHETHER IN
CONTRACT, STRICT LIABILITY, OR TORT (INCLUDING NEGLIGENCE OR OTHERWISE)
ARISING IN ANY WAY OUT OF THE USE OF THIS SOFTWARE, EVEN IF ADVISED OF THE
POSSIBILITY OF SUCH DAMAGE.

*/

#include "libtorrent/config.hpp"

#include "libtorrent/aux_/disable_warnings_push.hpp"

#include <ctime>
#include <algorithm>
#include <cctype>
#include <algorithm>

#if defined TORRENT_DEBUG && !defined TORRENT_DISABLE_INVARIANT_CHECKS
#if TORRENT_HAS_BOOST_UNORDERED
#include <boost/unordered_set.hpp>
#else
#include <set>
#endif
#endif // TORRENT_DEBUG && !TORRENT_DISABLE_INVARIANT_CHECKS

#include <boost/limits.hpp>
#include <boost/bind.hpp>
#include <boost/function_equal.hpp>
#include <boost/make_shared.hpp>
#include <boost/asio/ip/v6_only.hpp>

#ifdef TORRENT_USE_VALGRIND
#include <valgrind/memcheck.h>
#endif

#if TORRENT_USE_RLIMIT

#ifdef __GNUC__
#pragma GCC diagnostic push
#pragma GCC diagnostic ignored "-Wlong-long"
#endif // __GNUC__

#include <sys/resource.h>

// capture this here where warnings are disabled (the macro generates warnings)
const rlim_t rlim_infinity = RLIM_INFINITY;

#ifdef __GNUC__
#pragma GCC diagnostic pop
#endif // __GNUC__

#endif // TORRENT_USE_RLIMIT

#include "libtorrent/aux_/disable_warnings_pop.hpp"

#include "libtorrent/aux_/openssl.hpp"
#include "libtorrent/peer_id.hpp"
#include "libtorrent/torrent_info.hpp"
#include "libtorrent/tracker_manager.hpp"
#include "libtorrent/bencode.hpp"
#include "libtorrent/hasher.hpp"
#include "libtorrent/entry.hpp"
#include "libtorrent/session.hpp"
#include "libtorrent/fingerprint.hpp"
#include "libtorrent/entry.hpp"
#include "libtorrent/alert_types.hpp"
#include "libtorrent/invariant_check.hpp"
#include "libtorrent/file.hpp"
#include "libtorrent/bt_peer_connection.hpp"
#include "libtorrent/peer_connection_handle.hpp"
#include "libtorrent/ip_filter.hpp"
#include "libtorrent/socket.hpp"
#include "libtorrent/session_stats.hpp"
#include "libtorrent/aux_/session_impl.hpp"
#ifndef TORRENT_DISABLE_DHT
#include "libtorrent/kademlia/dht_tracker.hpp"
#endif
#include "libtorrent/enum_net.hpp"
#include "libtorrent/config.hpp"
#include "libtorrent/utf8.hpp"
#include "libtorrent/upnp.hpp"
#include "libtorrent/natpmp.hpp"
#include "libtorrent/lsd.hpp"
#include "libtorrent/instantiate_connection.hpp"
#include "libtorrent/peer_info.hpp"
#include "libtorrent/build_config.hpp"
#include "libtorrent/extensions.hpp"
#include "libtorrent/random.hpp"
#include "libtorrent/magnet_uri.hpp"
#include "libtorrent/aux_/session_settings.hpp"
#include "libtorrent/torrent_peer.hpp"
#include "libtorrent/torrent_handle.hpp"
#include "libtorrent/choker.hpp"
#include "libtorrent/error.hpp"
#include "libtorrent/platform_util.hpp"
#include "libtorrent/aux_/bind_to_device.hpp"

#ifndef TORRENT_DISABLE_LOGGING

#include "libtorrent/socket_io.hpp"

// for logging stat layout
#include "libtorrent/stat.hpp"

// for logging the size of DHT structures
#ifndef TORRENT_DISABLE_DHT
#include <libtorrent/kademlia/find_data.hpp>
#include <libtorrent/kademlia/refresh.hpp>
#include <libtorrent/kademlia/node.hpp>
#include <libtorrent/kademlia/observer.hpp>
#include <libtorrent/kademlia/item.hpp>
#endif // TORRENT_DISABLE_DHT

#include "libtorrent/http_tracker_connection.hpp"
#include "libtorrent/udp_tracker_connection.hpp"

#endif // TORRENT_DISABLE_LOGGING

#ifdef TORRENT_USE_GCRYPT

extern "C" {
GCRY_THREAD_OPTION_PTHREAD_IMPL;
}

namespace
{
	// libgcrypt requires this to initialize the library
	struct gcrypt_setup
	{
		gcrypt_setup()
		{
			gcry_check_version(0);
			gcry_error_t e = gcry_control(GCRYCTL_SET_THREAD_CBS, &gcry_threads_pthread);
			if (e != 0) fprintf(stderr, "libcrypt ERROR: %s\n", gcry_strerror(e));
			e = gcry_control(GCRYCTL_INITIALIZATION_FINISHED, 0);
			if (e != 0) fprintf(stderr, "initialization finished error: %s\n", gcry_strerror(e));
		}
	} gcrypt_global_constructor;
}

#endif // TORRENT_USE_GCRYPT

#ifdef TORRENT_USE_OPENSSL

#include <openssl/crypto.h>
#include <openssl/rand.h>

namespace
{
	// openssl requires this to clean up internal
	// structures it allocates
	struct openssl_cleanup
	{
		~openssl_cleanup() { CRYPTO_cleanup_all_ex_data(); }
	} openssl_global_destructor;
}

#endif // TORRENT_USE_OPENSSL

#ifdef TORRENT_WINDOWS
// for ERROR_SEM_TIMEOUT
#include <winerror.h>
#endif

using boost::shared_ptr;
using boost::weak_ptr;
using libtorrent::aux::session_impl;

#ifdef BOOST_NO_EXCEPTIONS
namespace boost {
	void throw_exception(std::exception const& e) { ::abort(); }
}
#endif

namespace libtorrent {

#if defined TORRENT_ASIO_DEBUGGING
	std::map<std::string, async_t> _async_ops;
	std::deque<wakeup_t> _wakeups;
	int _async_ops_nthreads = 0;
	mutex _async_ops_mutex;
#endif

socket_job::~socket_job() {}

void network_thread_pool::process_job(socket_job const& j, bool post)
{
	TORRENT_UNUSED(post);
	if (j.type == socket_job::write_job)
	{
		TORRENT_ASSERT(j.peer->m_socket_is_writing);
		j.peer->get_socket()->async_write_some(
			*j.vec, j.peer->make_write_handler(boost::bind(
				&peer_connection::on_send_data, j.peer, _1, _2)));
	}
	else
	{
		if (j.recv_buf)
		{
			j.peer->get_socket()->async_read_some(boost::asio::buffer(j.recv_buf, j.buf_size)
				, j.peer->make_read_handler(boost::bind(
				&peer_connection::on_receive_data, j.peer, _1, _2)));
		}
		else
		{
			j.peer->get_socket()->async_read_some(j.read_vec
				, j.peer->make_read_handler(boost::bind(
				&peer_connection::on_receive_data, j.peer, _1, _2)));
		}
	}
}

namespace aux {

	void session_impl::init_peer_class_filter(bool unlimited_local)
	{
		// set the default peer_class_filter to use the local peer class
		// for peers on local networks
		boost::uint32_t lfilter = 1 << m_local_peer_class;
		boost::uint32_t gfilter = 1 << m_global_class;

		struct class_mapping
		{
			char const* first;
			char const* last;
			boost::uint32_t filter;
		};

		static const class_mapping v4_classes[] =
		{
			// everything
			{"0.0.0.0", "255.255.255.255", gfilter},
			// local networks
			{"10.0.0.0", "10.255.255.255", lfilter},
			{"172.16.0.0", "172.16.255.255", lfilter},
			{"192.168.0.0", "192.168.255.255", lfilter},
			// link-local
			{"169.254.0.0", "169.254.255.255", lfilter},
			// loop-back
			{"127.0.0.0", "127.255.255.255", lfilter},
		};

#if TORRENT_USE_IPV6
		static const class_mapping v6_classes[] =
		{
			// everything
			{"::0", "ffff:ffff:ffff:ffff:ffff:ffff:ffff:ffff", gfilter},
			// link-local
			{"fe80::", "febf::ffff:ffff:ffff:ffff:ffff:ffff:ffff", lfilter},
			// loop-back
			{"::1", "::1", lfilter},
		};
#endif

		class_mapping const* p = v4_classes;
		int len = sizeof(v4_classes) / sizeof(v4_classes[0]);
		if (!unlimited_local) len = 1;
		for (int i = 0; i < len; ++i)
		{
			error_code ec;
			address_v4 begin = address_v4::from_string(p[i].first, ec);
			address_v4 end = address_v4::from_string(p[i].last, ec);
			if (ec) continue;
			m_peer_class_filter.add_rule(begin, end, p[i].filter);
		}
#if TORRENT_USE_IPV6
		p = v6_classes;
		len = sizeof(v6_classes) / sizeof(v6_classes[0]);
		if (!unlimited_local) len = 1;
		for (int i = 0; i < len; ++i)
		{
			error_code ec;
			address_v6 begin = address_v6::from_string(p[i].first, ec);
			address_v6 end = address_v6::from_string(p[i].last, ec);
			if (ec) continue;
			m_peer_class_filter.add_rule(begin, end, p[i].filter);
		}
#endif
	}

#if defined TORRENT_USE_OPENSSL && BOOST_VERSION >= 104700 && OPENSSL_VERSION_NUMBER >= 0x90812f
	namespace {
	// when running bittorrent over SSL, the SNI (server name indication)
	// extension is used to know which torrent the incoming connection is
	// trying to connect to. The 40 first bytes in the name is expected to
	// be the hex encoded info-hash
	int servername_callback(SSL* s, int* ad, void* arg)
	{
		TORRENT_UNUSED(ad);

		session_impl* ses = reinterpret_cast<session_impl*>(arg);
		const char* servername = SSL_get_servername(s, TLSEXT_NAMETYPE_host_name);

		if (!servername || strlen(servername) < 40)
			return SSL_TLSEXT_ERR_ALERT_FATAL;

		sha1_hash info_hash;
		bool valid = from_hex(servername, 40, info_hash.data());

		// the server name is not a valid hex-encoded info-hash
		if (!valid)
			return SSL_TLSEXT_ERR_ALERT_FATAL;

		// see if there is a torrent with this info-hash
		boost::shared_ptr<torrent> t = ses->find_torrent(info_hash).lock();

		// if there isn't, fail
		if (!t) return SSL_TLSEXT_ERR_ALERT_FATAL;

		// if the torrent we found isn't an SSL torrent, also fail.
		if (!t->is_ssl_torrent()) return SSL_TLSEXT_ERR_ALERT_FATAL;

		// if the torrent doesn't have an SSL context and should not allow
		// incoming SSL connections
		if (!t->ssl_ctx()) return SSL_TLSEXT_ERR_ALERT_FATAL;

		// use this torrent's certificate
		SSL_CTX *torrent_context = t->ssl_ctx()->native_handle();

		SSL_set_SSL_CTX(s, torrent_context);
		SSL_set_verify(s, SSL_CTX_get_verify_mode(torrent_context), SSL_CTX_get_verify_callback(torrent_context));

		return SSL_TLSEXT_ERR_OK;
	}
	} // anonymous namesoace
#endif

	session_impl::session_impl(io_service& ios)
		:
#ifndef TORRENT_DISABLE_POOL_ALLOCATOR
		m_send_buffers(send_buffer_size())
		,
#endif
		m_io_service(ios)
#ifdef TORRENT_USE_OPENSSL
		, m_ssl_ctx(m_io_service, boost::asio::ssl::context::sslv23)
#endif
		, m_alerts(m_settings.get_int(settings_pack::alert_queue_size), alert::all_categories)
#ifndef TORRENT_NO_DEPRECATE
		, m_alert_pointer_pos(0)
#endif
		, m_disk_thread(m_io_service, m_stats_counters
			, static_cast<uncork_interface*>(this))
		, m_download_rate(peer_connection::download_channel)
		, m_upload_rate(peer_connection::upload_channel)
		, m_global_class(0)
		, m_tcp_peer_class(0)
		, m_local_peer_class(0)
		, m_tracker_manager(
			boost::bind(&session_impl::send_udp_packet, this, false, _1, _2, _3, _4)
			, boost::bind(&session_impl::send_udp_packet_hostname, this, _1, _2, _3, _4, _5)
			, m_stats_counters
			, m_host_resolver
			, m_settings
#if !defined TORRENT_DISABLE_LOGGING || TORRENT_USE_ASSERTS
			, *this
#endif
			)
		, m_work(io_service::work(m_io_service))
		, m_max_queue_pos(-1)
		, m_key(0)
#if TORRENT_USE_I2P
		, m_i2p_conn(m_io_service)
#endif
		, m_socks_listen_port(0)
		, m_interface_index(0)
		, m_unchoke_time_scaler(0)
		, m_auto_manage_time_scaler(0)
		, m_optimistic_unchoke_time_scaler(0)
		, m_disconnect_time_scaler(90)
		, m_auto_scrape_time_scaler(180)
		, m_next_suggest_torrent(0)
		, m_suggest_timer(0)
		, m_peak_up_rate(0)
		, m_peak_down_rate(0)
		, m_created(clock_type::now())
		, m_last_tick(m_created)
		, m_last_second_tick(m_created - milliseconds(900))
		, m_last_choke(m_created)
		, m_last_auto_manage(m_created)
		, m_next_port(0)
#ifndef TORRENT_DISABLE_DHT
		, m_dht_storage_constructor(dht::dht_default_storage_constructor)
		, m_dht_announce_timer(m_io_service)
		, m_dht_interval_update_torrents(0)
		, m_outstanding_router_lookups(0)
#endif
		, m_utp_socket_manager(
			boost::bind(&session_impl::send_udp_packet, this, false, _1, _2, _3, _4)
			, boost::bind(&session_impl::incoming_connection, this, _1)
			, m_io_service
			, m_settings, m_stats_counters, NULL)
#ifdef TORRENT_USE_OPENSSL
		, m_ssl_utp_socket_manager(
			boost::bind(&session_impl::send_udp_packet, this, true, _1, _2, _3, _4)
			, boost::bind(&session_impl::on_incoming_utp_ssl, this, _1)
			, m_io_service
			, m_settings, m_stats_counters
			, &m_ssl_ctx)
#endif
		, m_boost_connections(0)
		, m_timer(m_io_service)
		, m_lsd_announce_timer(m_io_service)
		, m_host_resolver(m_io_service)
		, m_next_downloading_connect_torrent(0)
		, m_next_finished_connect_torrent(0)
		, m_download_connect_attempts(0)
		, m_next_scrape_torrent(0)
		, m_tick_residual(0)
#ifndef TORRENT_DISABLE_EXTENSIONS
		, m_session_extension_features(0)
#endif
		, m_deferred_submit_disk_jobs(false)
		, m_pending_auto_manage(false)
		, m_need_auto_manage(false)
		, m_abort(false)
		, m_paused(false)
	{
#if TORRENT_USE_ASSERTS
		m_posting_torrent_updates = false;
#endif
<<<<<<< HEAD
=======
		m_udp_socket.set_rate_limit(m_settings.get_int(settings_pack::dht_upload_rate_limit));

		m_udp_socket.subscribe(&m_utp_socket_manager);
		m_udp_socket.subscribe(this);
		m_udp_socket.subscribe(&m_tracker_manager);

#ifdef TORRENT_USE_OPENSSL
		m_ssl_udp_socket.subscribe(&m_ssl_utp_socket_manager);
		m_ssl_udp_socket.subscribe(this);
#endif

		error_code ec;
		m_listen_interface = tcp::endpoint(address_v4::any(), 0);
		TORRENT_ASSERT_VAL(!ec, ec);

		update_time_now();
>>>>>>> 95e348be
	}

	// This function is called by the creating thread, not in the message loop's
	// / io_service thread.
	// TODO: 2 is there a reason not to move all of this into init()? and just
	// post it to the io_service?
	void session_impl::start_session(settings_pack const& pack)
	{
		if (pack.has_val(settings_pack::alert_mask))
		{
			m_alerts.set_alert_mask(pack.get_int(settings_pack::alert_mask));
		}

#ifndef TORRENT_DISABLE_LOGGING
		session_log("start session");
#endif

		error_code ec;
#ifdef TORRENT_USE_OPENSSL
		m_ssl_ctx.set_verify_mode(boost::asio::ssl::context::verify_none, ec);
#if BOOST_VERSION >= 104700
#if OPENSSL_VERSION_NUMBER >= 0x90812f
		aux::openssl_set_tlsext_servername_callback(m_ssl_ctx.native_handle()
			, servername_callback);
		aux::openssl_set_tlsext_servername_arg(m_ssl_ctx.native_handle(), this);
#endif // OPENSSL_VERSION_NUMBER
#endif // BOOST_VERSION
#endif

#ifndef TORRENT_DISABLE_DHT
		m_next_dht_torrent = m_torrents.begin();
#endif
		m_next_lsd_torrent = m_torrents.begin();

		m_global_class = m_classes.new_peer_class("global");
		m_tcp_peer_class = m_classes.new_peer_class("tcp");
		m_local_peer_class = m_classes.new_peer_class("local");
		// local peers are always unchoked
		m_classes.at(m_local_peer_class)->ignore_unchoke_slots = true;
		// local peers are allowed to exceed the normal connection
		// limit by 50%
		m_classes.at(m_local_peer_class)->connection_limit_factor = 150;

		TORRENT_ASSERT(m_global_class == session::global_peer_class_id);
		TORRENT_ASSERT(m_tcp_peer_class == session::tcp_peer_class_id);
		TORRENT_ASSERT(m_local_peer_class == session::local_peer_class_id);

		init_peer_class_filter(true);

		// TCP, SSL/TCP and I2P connections should be assigned the TCP peer class
		m_peer_class_type_filter.add(peer_class_type_filter::tcp_socket, m_tcp_peer_class);
		m_peer_class_type_filter.add(peer_class_type_filter::ssl_tcp_socket, m_tcp_peer_class);
		m_peer_class_type_filter.add(peer_class_type_filter::i2p_socket, m_tcp_peer_class);

		// TODO: there's no rule here to make uTP connections not have the global or
		// local rate limits apply to it. This used to be the default.

#ifndef TORRENT_DISABLE_LOGGING

		session_log("config: %s version: %s revision: %s"
			, TORRENT_CFG_STRING
			, LIBTORRENT_VERSION
			, LIBTORRENT_REVISION);

#endif // TORRENT_DISABLE_LOGGING

		// ---- auto-cap max connections ----
		int max_files = max_open_files();
		// deduct some margin for epoll/kqueue, log files,
		// futexes, shared objects etc.
		// 80% of the available file descriptors should go to connections
		m_settings.set_int(settings_pack::connections_limit, (std::min)(
			m_settings.get_int(settings_pack::connections_limit)
			, (std::max)(5, (max_files - 20) * 8 / 10)));
		// 20% goes towards regular files (see disk_io_thread)
#ifndef TORRENT_DISABLE_LOGGING
		session_log("   max connections: %d", m_settings.get_int(settings_pack::connections_limit));
		session_log("   max files: %d", max_files);

		session_log(" generated peer ID: %s", m_peer_id.to_string().c_str());
#endif

		boost::shared_ptr<settings_pack> copy = boost::make_shared<settings_pack>(pack);
		m_io_service.post(boost::bind(&session_impl::init, this, copy));
	}

	void session_impl::init(boost::shared_ptr<settings_pack> pack)
	{
		// this is a debug facility
		// see single_threaded in debug.hpp
		thread_started();

		TORRENT_ASSERT(is_single_thread());

#ifndef TORRENT_DISABLE_LOGGING
		if (m_alerts.should_post<log_alert>())
		{
			session_log(" *** session thread init");

			// this specific output is parsed by tools/parse_session_stats.py
			// if this is changed, that parser should also be changed
			std::string stats_header = "session stats header: ";
			std::vector<stats_metric> stats = session_stats_metrics();
			std::sort(stats.begin(), stats.end()
				, boost::bind(&stats_metric::value_index, _1)
				< boost::bind(&stats_metric::value_index, _2));
			for (int i = 0; i < stats.size(); ++i)
			{
				if (i > 0) stats_header += ", ";
				stats_header += stats[i].name;
			}
			m_alerts.emplace_alert<log_alert>(stats_header.c_str());
		}
#endif

		// this is where we should set up all async operations. This
		// is called from within the network thread as opposed to the
		// constructor which is called from the main thread

#if defined TORRENT_ASIO_DEBUGGING
		async_inc_threads();
		add_outstanding_async("session_impl::on_tick");
#endif
		error_code ec;
		m_io_service.post(boost::bind(&session_impl::on_tick, this, ec));

		ADD_OUTSTANDING_ASYNC("session_impl::on_lsd_announce");
		int delay = (std::max)(m_settings.get_int(settings_pack::local_service_announce_interval)
			/ (std::max)(int(m_torrents.size()), 1), 1);
		m_lsd_announce_timer.expires_from_now(seconds(delay), ec);
		m_lsd_announce_timer.async_wait(
			boost::bind(&session_impl::on_lsd_announce, this, _1));
		TORRENT_ASSERT(!ec);

#ifndef TORRENT_DISABLE_DHT
		update_dht_announce_interval();
#endif

#ifndef TORRENT_DISABLE_LOGGING
		session_log(" done starting session");
#endif

		apply_settings_pack(pack);

		// call update_* after settings set initialized

#ifndef TORRENT_NO_DEPRECATE
		update_local_download_rate();
		update_local_upload_rate();
#endif
		update_download_rate();
		update_upload_rate();
		update_connections_limit();
		update_unchoke_limit();
		update_disk_threads();
		update_network_threads();
		update_upnp();
		update_natpmp();
		update_lsd();
		update_dht();
		update_peer_fingerprint();

		if (m_listen_sockets.empty())
		{
			update_listen_interfaces();
			reopen_listen_sockets();
		}
	}

	void session_impl::async_resolve(std::string const& host, int flags
		, session_interface::callback_t const& h)
	{
		m_host_resolver.async_resolve(host, flags, h);
	}

	void session_impl::save_state(entry* eptr, boost::uint32_t flags) const
	{
		TORRENT_ASSERT(is_single_thread());

		entry& e = *eptr;
		// make it a dict
		e.dict();

		if (flags & session::save_settings)
		{
			entry::dictionary_type& sett = e["settings"].dict();
			save_settings_to_dict(m_settings, sett);
		}

#ifndef TORRENT_DISABLE_DHT
		if (flags & session::save_dht_settings)
		{
			entry::dictionary_type& dht_sett = e["dht"].dict();

			dht_sett["max_peers_reply"] = m_dht_settings.max_peers_reply;
			dht_sett["search_branching"] = m_dht_settings.search_branching;
			dht_sett["max_fail_count"] = m_dht_settings.max_fail_count;
			dht_sett["max_torrents"] = m_dht_settings.max_torrents;
			dht_sett["max_dht_items"] = m_dht_settings.max_dht_items;
			dht_sett["max_peers"] = m_dht_settings.max_peers;
			dht_sett["max_torrent_search_reply"] = m_dht_settings.max_torrent_search_reply;
			dht_sett["restrict_routing_ips"] = m_dht_settings.restrict_routing_ips;
			dht_sett["restrict_search_ips"] = m_dht_settings.restrict_search_ips;
			dht_sett["extended_routing_table"] = m_dht_settings.extended_routing_table;
			dht_sett["aggressive_lookups"] = m_dht_settings.aggressive_lookups;
			dht_sett["privacy_lookups"] = m_dht_settings.privacy_lookups;
			dht_sett["enforce_node_id"] = m_dht_settings.enforce_node_id;
			dht_sett["ignore_dark_internet"] = m_dht_settings.ignore_dark_internet;
			dht_sett["block_timeout"] = m_dht_settings.block_timeout;
			dht_sett["block_ratelimit"] = m_dht_settings.block_ratelimit;
			dht_sett["read_only"] = m_dht_settings.read_only;
			dht_sett["item_lifetime"] = m_dht_settings.item_lifetime;
		}

		if (m_dht && (flags & session::save_dht_state))
		{
			e["dht state"] = m_dht->state();
		}
#endif

#ifndef TORRENT_DISABLE_EXTENSIONS
		for (ses_extension_list_t::const_iterator i = m_ses_extensions.begin()
			, end(m_ses_extensions.end()); i != end; ++i)
		{
			TORRENT_TRY {
				(*i)->save_state(*eptr);
			} TORRENT_CATCH(std::exception&) {}
		}
#endif
	}

	proxy_settings session_impl::proxy() const
	{
		return proxy_settings(m_settings);
	}

	void session_impl::load_state(bdecode_node const* e
		, boost::uint32_t const flags = 0xffffffff)
	{
		TORRENT_ASSERT(is_single_thread());

		bdecode_node settings;
		if (e->type() != bdecode_node::dict_t) return;

#ifndef TORRENT_DISABLE_DHT
		bool need_update_dht = false;
		// load from the old settings names
		if (flags & session::save_dht_settings)
		{
			settings = e->dict_find_dict("dht");
			if (settings)
			{
				bdecode_node val;
				val = settings.dict_find_int("max_peers_reply");
				if (val) m_dht_settings.max_peers_reply = val.int_value();
				val = settings.dict_find_int("search_branching");
				if (val) m_dht_settings.search_branching = val.int_value();
				val = settings.dict_find_int("max_fail_count");
				if (val) m_dht_settings.max_fail_count = val.int_value();
				val = settings.dict_find_int("max_torrents");
				if (val) m_dht_settings.max_torrents = val.int_value();
				val = settings.dict_find_int("max_dht_items");
				if (val) m_dht_settings.max_dht_items = val.int_value();
				val = settings.dict_find_int("max_peers");
				if (val) m_dht_settings.max_peers = val.int_value();
				val = settings.dict_find_int("max_torrent_search_reply");
				if (val) m_dht_settings.max_torrent_search_reply = val.int_value();
				val = settings.dict_find_int("restrict_routing_ips");
				if (val) m_dht_settings.restrict_routing_ips = (val.int_value() != 0);
				val = settings.dict_find_int("restrict_search_ips");
				if (val) m_dht_settings.restrict_search_ips = (val.int_value() != 0);
				val = settings.dict_find_int("extended_routing_table");
				if (val) m_dht_settings.extended_routing_table = (val.int_value() != 0);
				val = settings.dict_find_int("aggressive_lookups");
				if (val) m_dht_settings.aggressive_lookups = (val.int_value() != 0);
				val = settings.dict_find_int("privacy_lookups");
				if (val) m_dht_settings.privacy_lookups = (val.int_value() != 0);
				val = settings.dict_find_int("enforce_node_id");
				if (val) m_dht_settings.enforce_node_id = (val.int_value() != 0);
				val = settings.dict_find_int("ignore_dark_internet");
				if (val) m_dht_settings.ignore_dark_internet = (val.int_value() != 0);
				val = settings.dict_find_int("block_timeout");
				if (val) m_dht_settings.block_timeout = val.int_value();
				val = settings.dict_find_int("block_ratelimit");
				if (val) m_dht_settings.block_ratelimit = val.int_value();
				val = settings.dict_find_int("read_only");
				if (val) m_dht_settings.read_only = (val.int_value() != 0);
				val = settings.dict_find_int("item_lifetime");
				if (val) m_dht_settings.item_lifetime = val.int_value();
			}
		}

		if (flags & session::save_dht_state)
		{
			settings = e->dict_find_dict("dht state");
			if (settings)
			{
				m_dht_state = settings;
				need_update_dht = true;
			}
		}
#endif

#ifndef TORRENT_NO_DEPRECATE
		bool need_update_proxy = false;
		if (flags & session::save_proxy)
		{
			settings = e->dict_find_dict("proxy");
			if (settings)
			{
				bdecode_node val;
				val = settings.dict_find_int("port");
				if (val) m_settings.set_int(settings_pack::proxy_port, val.int_value());
				val = settings.dict_find_int("type");
				if (val) m_settings.set_int(settings_pack::proxy_type, val.int_value());
				val = settings.dict_find_int("proxy_hostnames");
				if (val) m_settings.set_bool(settings_pack::proxy_hostnames, val.int_value() != 0);
				val = settings.dict_find_int("proxy_peer_connections");
				if (val) m_settings.set_bool(settings_pack::proxy_peer_connections, val.int_value() != 0);
				val = settings.dict_find_string("hostname");
				if (val) m_settings.set_str(settings_pack::proxy_hostname, val.string_value());
				val = settings.dict_find_string("password");
				if (val) m_settings.set_str(settings_pack::proxy_password, val.string_value());
				val = settings.dict_find_string("username");
				if (val) m_settings.set_str(settings_pack::proxy_username, val.string_value());
				need_update_proxy = true;
			}
		}

		settings = e->dict_find_dict("encryption");
		if (settings)
		{
			bdecode_node val;
			val = settings.dict_find_int("prefer_rc4");
			if (val) m_settings.set_bool(settings_pack::prefer_rc4, val.int_value() != 0);
			val = settings.dict_find_int("out_enc_policy");
			if (val) m_settings.set_int(settings_pack::out_enc_policy, val.int_value());
			val = settings.dict_find_int("in_enc_policy");
			if (val) m_settings.set_int(settings_pack::in_enc_policy, val.int_value());
			val = settings.dict_find_int("allowed_enc_level");
			if (val) m_settings.set_int(settings_pack::allowed_enc_level, val.int_value());
		}
#endif

		if (flags & session::save_settings)
		{
			settings = e->dict_find_dict("settings");
			if (settings)
			{
				// apply_settings_pack will update dht and proxy
				boost::shared_ptr<settings_pack> pack = load_pack_from_dict(settings);
				apply_settings_pack(pack);
#ifndef TORRENT_DISABLE_DHT
				need_update_dht = false;
#endif
#ifndef TORRENT_NO_DEPRECATE
				need_update_proxy = false;
#endif
			}
		}

#ifndef TORRENT_DISABLE_DHT
		if (need_update_dht) update_dht();
#endif
#ifndef TORRENT_NO_DEPRECATE
		if (need_update_proxy) update_proxy();
#endif

#ifndef TORRENT_DISABLE_EXTENSIONS
		for (ses_extension_list_t::iterator i = m_ses_extensions.begin()
			, end(m_ses_extensions.end()); i != end; ++i)
		{
			TORRENT_TRY {
				(*i)->load_state(*e);
			} TORRENT_CATCH(std::exception&) {}
		}
#endif
	}

#ifndef TORRENT_DISABLE_EXTENSIONS

	typedef boost::function<boost::shared_ptr<torrent_plugin>(torrent_handle const&, void*)> ext_function_t;

	struct session_plugin_wrapper : plugin
	{
		session_plugin_wrapper(ext_function_t const& f) : m_f(f) {}

		virtual boost::shared_ptr<torrent_plugin> new_torrent(torrent_handle const& t, void* user)
		{ return m_f(t, user); }
		ext_function_t m_f;
	};

	void session_impl::add_extension(ext_function_t ext)
	{
		TORRENT_ASSERT(is_single_thread());
		TORRENT_ASSERT_VAL(ext, ext);

		boost::shared_ptr<plugin> p(new session_plugin_wrapper(ext));

		m_ses_extensions.push_back(p);
		m_session_extension_features |= p->implemented_features();
	}

	void session_impl::add_ses_extension(boost::shared_ptr<plugin> ext)
	{
		TORRENT_ASSERT(is_single_thread());
		TORRENT_ASSERT_VAL(ext, ext);

		m_ses_extensions.push_back(ext);
		m_alerts.add_extension(ext);
		ext->added(session_handle(this));
		m_session_extension_features |= ext->implemented_features();

		// get any DHT queries the plugin would like to handle
		// and record them in m_extension_dht_queries for lookup
		// later
		dht_extensions_t dht_ext;
		ext->register_dht_extensions(dht_ext);
		for (dht_extensions_t::iterator e = dht_ext.begin();
			e != dht_ext.end(); ++e)
		{
			TORRENT_ASSERT(e->first.size() <= max_dht_query_length);
			if (e->first.size() > max_dht_query_length) continue;
			extension_dht_query registration;
			registration.query_len = uint8_t(e->first.size());
			std::copy(e->first.begin(), e->first.end(), registration.query.begin());
			registration.handler = e->second;
			m_extension_dht_queries.push_back(registration);
		}
	}

#endif // TORRENT_DISABLE_EXTENSIONS

	void session_impl::pause()
	{
		TORRENT_ASSERT(is_single_thread());

		if (m_paused) return;
#ifndef TORRENT_DISABLE_LOGGING
		session_log(" *** session paused ***");
#endif
		m_paused = true;
		for (torrent_map::iterator i = m_torrents.begin()
			, end(m_torrents.end()); i != end; ++i)
		{
			torrent& t = *i->second;
			t.do_pause();
		}
	}

	void session_impl::resume()
	{
		TORRENT_ASSERT(is_single_thread());

		if (!m_paused) return;
		m_paused = false;
		for (torrent_map::iterator i = m_torrents.begin()
			, end(m_torrents.end()); i != end; ++i)
		{
			torrent& t = *i->second;
			t.do_resume();
			if (t.should_check_files()) t.start_checking();
		}
	}

	void session_impl::abort()
	{
		TORRENT_ASSERT(is_single_thread());

		if (m_abort) return;
#ifndef TORRENT_DISABLE_LOGGING
		session_log(" *** ABORT CALLED ***");
#endif

		// this will cancel requests that are not critical for shutting down
		// cleanly. i.e. essentially tracker hostname lookups that we're not
		// about to send event=stopped to
		m_host_resolver.abort();

		// abort the main thread
		m_abort = true;
		error_code ec;
#if TORRENT_USE_I2P
		m_i2p_conn.close(ec);
#endif
		stop_lsd();
		stop_upnp();
		stop_natpmp();
#ifndef TORRENT_DISABLE_DHT
		stop_dht();
		m_dht_announce_timer.cancel(ec);
#endif
		m_lsd_announce_timer.cancel(ec);

		for (std::set<boost::shared_ptr<socket_type> >::iterator i = m_incoming_sockets.begin()
			, end(m_incoming_sockets.end()); i != end; ++i)
		{
			(*i)->close(ec);
			TORRENT_ASSERT(!ec);
		}
		m_incoming_sockets.clear();

		// close the listen sockets
		for (std::list<listen_socket_t>::iterator i = m_listen_sockets.begin()
			, end(m_listen_sockets.end()); i != end; ++i)
		{
			if (i->sock)
			{
				i->sock->close(ec);
				TORRENT_ASSERT(!ec);
			}

			// TODO: 3 closing the udp sockets here means that
			// the uTP connections cannot be closed gracefully
			if (i->udp_sock)
			{
				i->udp_sock->close();
			}
		}
		if (m_socks_listen_socket && m_socks_listen_socket->is_open())
		{
			m_socks_listen_socket->close(ec);
			TORRENT_ASSERT(!ec);
		}
		m_socks_listen_socket.reset();

#if TORRENT_USE_I2P
		if (m_i2p_listen_socket && m_i2p_listen_socket->is_open())
		{
			m_i2p_listen_socket->close(ec);
			TORRENT_ASSERT(!ec);
		}
		m_i2p_listen_socket.reset();
#endif

#ifndef TORRENT_DISABLE_LOGGING
		session_log(" aborting all torrents (%d)", int(m_torrents.size()));
#endif
		// abort all torrents
		for (torrent_map::iterator i = m_torrents.begin()
			, end(m_torrents.end()); i != end; ++i)
		{
			i->second->abort();
		}
		m_torrents.clear();

#ifndef TORRENT_DISABLE_LOGGING
		session_log(" aborting all tracker requests");
#endif
		m_tracker_manager.abort_all_requests();

#ifndef TORRENT_DISABLE_LOGGING
		session_log(" aborting all connections (%d)", int(m_connections.size()));
#endif
		// abort all connections
		while (!m_connections.empty())
		{
#if TORRENT_USE_ASSERTS
			int conn = m_connections.size();
#endif
			(*m_connections.begin())->disconnect(errors::stopping_torrent, op_bittorrent);
			TORRENT_ASSERT_VAL(conn == int(m_connections.size()) + 1, conn);
		}

		// we need to give all the sockets an opportunity to actually have their handlers
		// called and cancelled before we continue the shutdown. This is a bit
		// complicated, if there are no "undead" peers, it's safe tor resume the
		// shutdown, but if there are, we have to wait for them to be cleared out
		// first. In session_impl::on_tick() we check them periodically. If we're
		// shutting down and we remove the last one, we'll initiate
		// shutdown_stage2 from there.
		if (m_undead_peers.empty())
		{
			m_io_service.post(boost::bind(&session_impl::abort_stage2, this));
		}
	}

	void session_impl::abort_stage2()
	{
		m_download_rate.close();
		m_upload_rate.close();

		// it's OK to detach the threads here. The disk_io_thread
		// has an internal counter and won't release the network
		// thread until they're all dead (via m_work).
		m_disk_thread.abort(false);

		// now it's OK for the network thread to exit
		m_work.reset();
	}

	bool session_impl::has_connection(peer_connection* p) const
	{
		return m_connections.find(p->self()) != m_connections.end();
	}

	void session_impl::insert_peer(boost::shared_ptr<peer_connection> const& c)
	{
		TORRENT_ASSERT(!c->m_in_constructor);
		m_connections.insert(c);
	}

	void session_impl::set_port_filter(port_filter const& f)
	{
		m_port_filter = f;
		if (m_settings.get_bool(settings_pack::no_connect_privileged_ports))
			m_port_filter.add_rule(0, 1024, port_filter::blocked);
		// Close connections whose endpoint is filtered
		// by the new ip-filter
		for (torrent_map::iterator i = m_torrents.begin()
			, end(m_torrents.end()); i != end; ++i)
			i->second->port_filter_updated();
	}

	void session_impl::set_ip_filter(boost::shared_ptr<ip_filter> const& f)
	{
		INVARIANT_CHECK;

		m_ip_filter = f;

		// Close connections whose endpoint is filtered
		// by the new ip-filter
		for (torrent_map::iterator i = m_torrents.begin()
			, end(m_torrents.end()); i != end; ++i)
			i->second->set_ip_filter(m_ip_filter);
	}

	void session_impl::ban_ip(address addr)
	{
		TORRENT_ASSERT(is_single_thread());
		if (!m_ip_filter) m_ip_filter = boost::make_shared<ip_filter>();
		m_ip_filter->add_rule(addr, addr, ip_filter::blocked);
		for (torrent_map::iterator i = m_torrents.begin()
			, end(m_torrents.end()); i != end; ++i)
			i->second->set_ip_filter(m_ip_filter);
	}

	ip_filter const& session_impl::get_ip_filter()
	{
		TORRENT_ASSERT(is_single_thread());
		return *m_ip_filter;
	}

	port_filter const& session_impl::get_port_filter() const
	{
		TORRENT_ASSERT(is_single_thread());
		return m_port_filter;
	}

	namespace
	{

	template <class Socket>
	void set_socket_buffer_size(Socket& s, session_settings const& sett, error_code& ec)
	{
		int const snd_size = sett.get_int(settings_pack::send_socket_buffer_size);
		if (snd_size)
		{
			typename Socket::send_buffer_size prev_option;
			s.get_option(prev_option, ec);
			if (!ec && prev_option.value() != snd_size)
			{
				typename Socket::send_buffer_size option(snd_size);
				s.set_option(option, ec);
				if (ec)
				{
					// restore previous value
					s.set_option(prev_option, ec);
					return;
				}
			}
		}
		int const recv_size = sett.get_int(settings_pack::recv_socket_buffer_size);
		if (recv_size)
		{
			typename Socket::receive_buffer_size prev_option;
			s.get_option(prev_option, ec);
			if (!ec && prev_option.value() != recv_size)
			{
				typename Socket::receive_buffer_size option(recv_size);
				s.set_option(option, ec);
				if (ec)
				{
					// restore previous value
					s.set_option(prev_option, ec);
					return;
				}
			}
		}
	}

	} // anonymous namespace

	int session_impl::create_peer_class(char const* name)
	{
		TORRENT_ASSERT(is_single_thread());
		return m_classes.new_peer_class(name);
	}

	void session_impl::delete_peer_class(int cid)
	{
		TORRENT_ASSERT(is_single_thread());
		// if you hit this assert, you're deleting a non-existent peer class
		TORRENT_ASSERT(m_classes.at(cid));
		if (m_classes.at(cid) == 0) return;
		m_classes.decref(cid);
	}

	peer_class_info session_impl::get_peer_class(int cid)
	{
		peer_class_info ret;
		peer_class* pc = m_classes.at(cid);
		// if you hit this assert, you're passing in an invalid cid
		TORRENT_ASSERT(pc);
		if (pc == 0)
		{
#ifdef TORRENT_DEBUG
			// make it obvious that the return value is undefined
			ret.upload_limit = 0xf0f0f0f;
			ret.download_limit = 0xf0f0f0f;
			ret.label.resize(20);
			url_random(&ret.label[0], &ret.label[0] + 20);
			ret.ignore_unchoke_slots = false;
			ret.connection_limit_factor = 0xf0f0f0f;
			ret.upload_priority = 0xf0f0f0f;
			ret.download_priority = 0xf0f0f0f;
#endif
			return ret;
		}

		pc->get_info(&ret);
		return ret;
	}

	void session_impl::queue_tracker_request(tracker_request& req
		, boost::weak_ptr<request_callback> c)
	{
		req.listen_port = listen_port();
		if (m_key) req.key = m_key;

#ifdef TORRENT_USE_OPENSSL
		// SSL torrents use the SSL listen port
		// TODO: 2 this need to be more thought through. There isn't necessarily
		// just _one_ SSL listen port, which one we use depends on which interface
		// we announce from.
		if (req.ssl_ctx) req.listen_port = ssl_listen_port();
		req.ssl_ctx = &m_ssl_ctx;
#endif
#if TORRENT_USE_I2P
		if (!m_settings.get_str(settings_pack::i2p_hostname).empty())
		{
			req.i2pconn = &m_i2p_conn;
		}
#endif

//TODO: should there be an option to announce once per listen interface?

		m_tracker_manager.queue_request(get_io_service(), req, c);
	}

	void session_impl::set_peer_class(int cid, peer_class_info const& pci)
	{
		peer_class* pc = m_classes.at(cid);
		// if you hit this assert, you're passing in an invalid cid
		TORRENT_ASSERT(pc);
		if (pc == 0) return;

		pc->set_info(&pci);
	}

	void session_impl::set_peer_class_filter(ip_filter const& f)
	{
		INVARIANT_CHECK;
		m_peer_class_filter = f;
	}

	ip_filter const& session_impl::get_peer_class_filter() const
	{
		return m_peer_class_filter;
	}

	void session_impl::set_peer_class_type_filter(peer_class_type_filter f)
	{
		m_peer_class_type_filter = f;
	}

	peer_class_type_filter session_impl::get_peer_class_type_filter()
	{
		return m_peer_class_type_filter;
	}

	void session_impl::set_peer_classes(peer_class_set* s, address const& a, int st)
	{
		boost::uint32_t peer_class_mask = m_peer_class_filter.access(a);

		// assign peer class based on socket type
		static const int mapping[] = { 0, 0, 0, 0, 1, 4, 2, 2, 2, 3};
		int socket_type = mapping[st];
		// filter peer classes based on type
		peer_class_mask = m_peer_class_type_filter.apply(socket_type, peer_class_mask);

		for (peer_class_t i = 0; peer_class_mask; peer_class_mask >>= 1, ++i)
		{
			if ((peer_class_mask & 1) == 0) continue;

			// if you hit this assert, your peer class filter contains
			// a bitmask referencing a non-existent peer class
			TORRENT_ASSERT_PRECOND(m_classes.at(i));

			if (m_classes.at(i) == 0) continue;
			s->add_class(m_classes, i);
		}
	}

	bool session_impl::ignore_unchoke_slots_set(peer_class_set const& set) const
	{
		int num = set.num_classes();
		for (int i = 0; i < num; ++i)
		{
			peer_class const* pc = m_classes.at(set.class_at(i));
			if (pc == 0) continue;
			if (pc->ignore_unchoke_slots) return true;
		}
		return false;
	}

	bandwidth_manager* session_impl::get_bandwidth_manager(int channel)
	{
		return (channel == peer_connection::download_channel)
			? &m_download_rate : &m_upload_rate;
	}

	// the back argument determines whether this bump causes the torrent
	// to be the most recently used or the least recently used. Putting
	// the torrent at the back of the queue makes it the most recently
	// used and the least likely to be evicted. This is the default.
	// if back is false, the torrent is moved to the front of the queue,
	// and made the most likely to be evicted. This is used for torrents
	// that are paused, to give up their slot among the loaded torrents
	void session_impl::bump_torrent(torrent* t, bool back)
	{
		if (t->is_aborted()) return;

		bool new_torrent = false;

		// if t is the only torrent in the LRU list, both
		// its prev and next links will be NULL, even though
		// it's already in the list. Cover this case by also
		// checking to see if it's the first item
		if (t->next != NULL || t->prev != NULL || m_torrent_lru.front() == t)
		{
#ifdef TORRENT_DEBUG
			torrent* i = m_torrent_lru.front();
			while (i != NULL && i != t) i = i->next;
			TORRENT_ASSERT(i == t);
#endif

			// this torrent is in the list already.
			// first remove it
			m_torrent_lru.erase(t);
		}
		else
		{
			new_torrent = true;
		}

		// pinned torrents should not be part of the LRU, since
		// the LRU is only used to evict torrents
		if (t->is_pinned()) return;

		if (back)
			m_torrent_lru.push_back(t);
		else
			m_torrent_lru.push_front(t);

		if (new_torrent) evict_torrents_except(t);
	}

	void session_impl::evict_torrent(torrent* t)
	{
		TORRENT_ASSERT(!t->is_pinned());

		// if there's no user-load function set, we cannot evict
		// torrents. The feature is not enabled
		if (!m_user_load_torrent) return;

		// if it's already evicted, there's nothing to do
		if (!t->is_loaded() || !t->should_be_loaded()) return;

		TORRENT_ASSERT(t->next != NULL || t->prev != NULL || m_torrent_lru.front() == t);

#if defined TORRENT_DEBUG && defined TORRENT_EXPENSIVE_INVARIANT_CHECKS
		torrent* i = m_torrent_lru.front();
		while (i != NULL && i != t) i = i->next;
		TORRENT_ASSERT(i == t);
#endif

		int loaded_limit = m_settings.get_int(settings_pack::active_loaded_limit);

		// 0 means unlimited, never evict enything
		if (loaded_limit == 0) return;

		if (m_torrent_lru.size() > loaded_limit)
		{
			// just evict the torrent
			m_stats_counters.inc_stats_counter(counters::torrent_evicted_counter);
			TORRENT_ASSERT(t->is_pinned() == false);
			t->unload();
			m_torrent_lru.erase(t);
			return;
		}

		// move this torrent to be the first to be evicted whenever
		// another torrent need its slot
		bump_torrent(t, false);
	}

	void session_impl::evict_torrents_except(torrent* ignore)
	{
		if (!m_user_load_torrent) return;

		int loaded_limit = m_settings.get_int(settings_pack::active_loaded_limit);

		// 0 means unlimited, never evict enything
		if (loaded_limit == 0) return;

		// if the torrent we're ignoring (i.e. making room for), allow
		// one more torrent in the list.
		if (ignore->next != NULL || ignore->prev != NULL || m_torrent_lru.front() == ignore)
		{
#ifdef TORRENT_DEBUG
			torrent* i = m_torrent_lru.front();
			while (i != NULL && i != ignore) i = i->next;
			TORRENT_ASSERT(i == ignore);
#endif
			++loaded_limit;
		}

		while (m_torrent_lru.size() >= loaded_limit)
		{
			// we're at the limit of loaded torrents. Find the least important
			// torrent and unload it. This is done with an LRU.
			torrent* i = m_torrent_lru.front();

			if (i == ignore)
			{
				i = i->next;
				if (i == NULL) break;
			}
			m_stats_counters.inc_stats_counter(counters::torrent_evicted_counter);
			TORRENT_ASSERT(i->is_pinned() == false);
			i->unload();
			m_torrent_lru.erase(i);
		}
	}

	bool session_impl::load_torrent(torrent* t)
	{
		TORRENT_ASSERT(is_single_thread());
		evict_torrents_except(t);

		// we wouldn't be loading the torrent if it was already
		// in the LRU (and loaded)
		TORRENT_ASSERT(t->next == NULL && t->prev == NULL && m_torrent_lru.front() != t);

		// now, load t into RAM
		std::vector<char> buffer;
		error_code ec;
		m_user_load_torrent(t->info_hash(), buffer, ec);
		if (ec)
		{
			t->set_error(ec, torrent_status::error_file_metadata);
			t->pause(false);
			return false;
		}
		bool ret = t->load(buffer);
		if (ret) bump_torrent(t);
		return ret;
	}

	void session_impl::deferred_submit_jobs()
	{
		if (m_deferred_submit_disk_jobs) return;
		m_deferred_submit_disk_jobs = true;
		m_io_service.post(boost::bind(&session_impl::submit_disk_jobs, this));
	}

	void session_impl::submit_disk_jobs()
	{
		TORRENT_ASSERT(m_deferred_submit_disk_jobs);
		m_deferred_submit_disk_jobs = false;
		m_disk_thread.submit_jobs();
	}

	// copies pointers to bandwidth channels from the peer classes
	// into the array. Only bandwidth channels with a bandwidth limit
	// is considered pertinent and copied
	// returns the number of pointers copied
	// channel is upload_channel or download_channel
	int session_impl::copy_pertinent_channels(peer_class_set const& set
		, int channel, bandwidth_channel** dst, int max)
	{
		int num_channels = set.num_classes();
		int num_copied = 0;
		for (int i = 0; i < num_channels; ++i)
		{
			peer_class* pc = m_classes.at(set.class_at(i));
			TORRENT_ASSERT(pc);
			if (pc == 0) continue;
			bandwidth_channel* chan = &pc->channel[channel];
			// no need to include channels that don't have any bandwidth limits
			if (chan->throttle() == 0) continue;
			dst[num_copied] = chan;
			++num_copied;
			if (num_copied == max) break;
		}
		return num_copied;
	}

	bool session_impl::use_quota_overhead(bandwidth_channel* ch, int amount)
	{
		ch->use_quota(amount);
		return (ch->throttle() > 0 && ch->throttle() < amount);
	}

	int session_impl::use_quota_overhead(peer_class_set& set, int amount_down, int amount_up)
	{
		int ret = 0;
		int num = set.num_classes();
		for (int i = 0; i < num; ++i)
		{
			peer_class* p = m_classes.at(set.class_at(i));
			if (p == 0) continue;

			bandwidth_channel* ch = &p->channel[peer_connection::download_channel];
			if (use_quota_overhead(ch, amount_down))
				ret |= 1 << peer_connection::download_channel;
			ch = &p->channel[peer_connection::upload_channel];
			if (use_quota_overhead(ch, amount_up))
				ret |= 1 << peer_connection::upload_channel;
		}
		return ret;
	}

	// session_impl is responsible for deleting 'pack'
	void session_impl::apply_settings_pack(boost::shared_ptr<settings_pack> pack)
	{
		apply_settings_pack_impl(*pack);
	}

	settings_pack session_impl::get_settings() const
	{
		settings_pack ret;
		// TODO: it would be nice to reserve() these vectors up front
		for (int i = settings_pack::string_type_base;
			i < settings_pack::max_string_setting_internal; ++i)
		{
			ret.set_str(i, m_settings.get_str(i));
		}
		for (int i = settings_pack::int_type_base;
			i < settings_pack::max_int_setting_internal; ++i)
		{
			ret.set_int(i, m_settings.get_int(i));
		}
		for (int i = settings_pack::bool_type_base;
			i < settings_pack::max_bool_setting_internal; ++i)
		{
			ret.set_bool(i, m_settings.get_bool(i));
		}
		return ret;
	}

	void session_impl::apply_settings_pack_impl(settings_pack const& pack)
	{
		bool reopen_listen_port =
#ifndef TORRENT_NO_DEPRECATE
			(pack.has_val(settings_pack::ssl_listen)
				&& pack.get_int(settings_pack::ssl_listen)
					!= m_settings.get_int(settings_pack::ssl_listen))
			||
#endif
			(pack.has_val(settings_pack::listen_interfaces)
				&& pack.get_str(settings_pack::listen_interfaces)
					!= m_settings.get_str(settings_pack::listen_interfaces));

		apply_pack(&pack, m_settings, this);
		m_disk_thread.set_settings(&pack, m_alerts);

		if (reopen_listen_port)
		{
			error_code ec;
			reopen_listen_sockets();
		}
	}

#ifndef TORRENT_NO_DEPRECATE
	void session_impl::set_settings(libtorrent::session_settings const& s)
	{
		INVARIANT_CHECK;
		TORRENT_ASSERT(is_single_thread());
		boost::shared_ptr<settings_pack> p = load_pack_from_struct(m_settings, s);
		apply_settings_pack(p);
	}

	libtorrent::session_settings session_impl::deprecated_settings() const
	{
		libtorrent::session_settings ret;

		load_struct_from_settings(m_settings, ret);
		return ret;
	}
#endif

	// TODO: 3 try to remove these functions. They are misleading and not very
	// useful. Anything using these should probably be fixed to do something more
	// multi-homed friendly
	tcp::endpoint session_impl::get_ipv6_interface() const
	{
#if TORRENT_USE_IPV6
		for (std::list<listen_socket_t>::const_iterator i = m_listen_sockets.begin()
			, end(m_listen_sockets.end()); i != end; ++i)
		{
			if (!i->local_endpoint.address().is_v6()) continue;
			return tcp::endpoint(i->local_endpoint.address(), i->tcp_external_port);
		}
#endif
		return tcp::endpoint();
	}

	tcp::endpoint session_impl::get_ipv4_interface() const
	{
		for (std::list<listen_socket_t>::const_iterator i = m_listen_sockets.begin()
			, end(m_listen_sockets.end()); i != end; ++i)
		{
			if (!i->local_endpoint.address().is_v4()) continue;
			return tcp::endpoint(i->local_endpoint.address(), i->tcp_external_port);
		}
		return tcp::endpoint();
	}

	enum { listen_no_system_port = 0x02 };

	listen_socket_t session_impl::setup_listener(std::string const& device
		, tcp::endpoint bind_ep, int flags, error_code& ec)
	{
		int retries = m_settings.get_int(settings_pack::max_retry_port_bind);

#ifndef TORRENT_DISABLE_LOGGING
		session_log("attempting to to open listen socket to: %s on device: %s flags: %x"
			, print_endpoint(bind_ep).c_str(), device.c_str(), flags);
#endif

		listen_socket_t ret;
		ret.ssl = (flags & open_ssl_socket) != 0;
		int last_op = 0;
		listen_failed_alert::socket_type_t const sock_type
			= (flags & open_ssl_socket)
			? listen_failed_alert::tcp_ssl
			: listen_failed_alert::tcp;

		// if we're in force-proxy mode, don't open TCP listen sockets. We cannot
		// accept connections on our local machine in this case.
		// TODO: 3 the logic in this if-block should be factored out into a
		// separate function. At least most of it
		if (!m_settings.get_bool(settings_pack::force_proxy))
		{
			ret.sock = boost::make_shared<tcp::acceptor>(boost::ref(m_io_service));
			ret.sock->open(bind_ep.protocol(), ec);
			last_op = listen_failed_alert::open;
			if (ec)
			{
#ifndef TORRENT_DISABLE_LOGGING
				session_log("failed to open socket: %s"
					, ec.message().c_str());
#endif

				if (m_alerts.should_post<listen_failed_alert>())
					m_alerts.emplace_alert<listen_failed_alert>(device, bind_ep, last_op
						, ec, sock_type);
				return ret;
			}

#ifdef TORRENT_WINDOWS
			{
				// this is best-effort. ignore errors
				error_code err;
				ret.sock->set_option(exclusive_address_use(true), err);
#ifndef TORRENT_DISABLE_LOGGING
				if (err)
				{
					session_log("failed enable exclusive address use on listen socket: %s"
						, err.message().c_str());
				}
#endif // TORRENT_DISABLE_LOGGING
			}
#endif // TORRENT_WINDOWS

			{
				// this is best-effort. ignore errors
				error_code err;
				ret.sock->set_option(tcp::acceptor::reuse_address(true), err);
#ifndef TORRENT_DISABLE_LOGGING
				if (err)
				{
					session_log("failed enable reuse-address on listen socket: %s"
						, err.message().c_str());
				}
#endif // TORRENT_DISABLE_LOGGING
			}

#if TORRENT_USE_IPV6
			if (bind_ep.address().is_v6())
			{
				error_code err; // ignore errors here
				ret.sock->set_option(boost::asio::ip::v6_only(true), err);
#ifndef TORRENT_DISABLE_LOGGING
				if (err)
				{
					session_log("failed enable v6 only on listen socket: %s"
						, err.message().c_str());
				}
#endif // LOGGING

#ifdef TORRENT_WINDOWS
				// enable Teredo on windows
				ret.sock->set_option(v6_protection_level(PROTECTION_LEVEL_UNRESTRICTED), err);
#ifndef TORRENT_DISABLE_LOGGING
				if (err)
				{
					session_log("failed enable IPv6 unrestricted protection level on "
						"listen socket: %s", err.message().c_str());
				}
#endif // TORRENT_DISABLE_LOGGING
#endif // TORRENT_WINDOWS
			}
#endif // TORRENT_USE_IPV6

			if (!device.empty())
			{
				// we have an actual device we're interested in listening on, if we
				// have SO_BINDTODEVICE functionality, use it now.
#if TORRENT_HAS_BINDTODEVICE
				ret.sock->set_option(bind_to_device(device.c_str()), ec);
				if (ec)
				{
#ifndef TORRENT_DISABLE_LOGGING
					session_log("bind to device failed (device: %s): %s"
						, device.c_str(), ec.message().c_str());
#endif // TORRENT_DISABLE_LOGGING

					last_op = listen_failed_alert::bind_to_device;
					if (m_alerts.should_post<listen_failed_alert>())
					{
						m_alerts.emplace_alert<listen_failed_alert>(device, bind_ep
							, last_op, ec, sock_type);
					}
					return ret;
				}
#endif
			}

			ret.sock->bind(bind_ep, ec);
			last_op = listen_failed_alert::bind;

			while (ec == error_code(error::address_in_use) && retries > 0)
			{
				TORRENT_ASSERT_VAL(ec, ec);
#ifndef TORRENT_DISABLE_LOGGING
				error_code ignore;
				session_log("failed to bind listen socket to: %s on device: %s :"
					" [%s] (%d) %s (retries: %d)"
					, print_endpoint(bind_ep).c_str()
					, device.c_str()
					, ec.category().name(), ec.value(), ec.message().c_str()
					, retries);
#endif
				ec.clear();
				--retries;
				bind_ep.port(bind_ep.port() + 1);
				ret.sock->bind(bind_ep, ec);
			}

			if (ec == error_code(error::address_in_use)
				&& !(flags & listen_no_system_port))
			{
				// instead of giving up, try let the OS pick a port
				bind_ep.port(0);
				ec.clear();
				ret.sock->bind(bind_ep, ec);
				last_op = listen_failed_alert::bind;
			}

			if (ec)
			{
				// not even that worked, give up

#ifndef TORRENT_DISABLE_LOGGING
				error_code ignore;
				session_log("failed to bind listen socket to: %s on device: %s :"
					" [%s] (%d) %s (giving up)"
					, print_endpoint(bind_ep).c_str()
					, device.c_str()
					, ec.category().name(), ec.value(), ec.message().c_str());
#endif
				if (m_alerts.should_post<listen_failed_alert>())
				{
					m_alerts.emplace_alert<listen_failed_alert>(device, bind_ep
						, last_op, ec, sock_type);
				}
				ret.sock.reset();
				return ret;
			}
			ret.local_endpoint = ret.sock->local_endpoint(ec);
			last_op = listen_failed_alert::get_socket_name;
			if (ec)
			{
#ifndef TORRENT_DISABLE_LOGGING
				session_log("get_sockname failed on listen socket: %s"
					, ec.message().c_str());
#endif
				if (m_alerts.should_post<listen_failed_alert>())
				{
					m_alerts.emplace_alert<listen_failed_alert>(device, bind_ep
						, last_op, ec, sock_type);
				}
				return ret;
			}
			ret.tcp_external_port = ret.local_endpoint.port();
			TORRENT_ASSERT(ret.tcp_external_port == bind_ep.port()
				|| bind_ep.port() == 0);

			ret.sock->listen(m_settings.get_int(settings_pack::listen_queue_size), ec);
			last_op = listen_failed_alert::listen;

			if (ec)
			{
#ifndef TORRENT_DISABLE_LOGGING
				session_log("cannot listen on interface \"%s\": %s"
					, device.c_str(), ec.message().c_str());
#endif
				if (m_alerts.should_post<listen_failed_alert>())
				{
					m_alerts.emplace_alert<listen_failed_alert>(device, bind_ep
						, last_op, ec, sock_type);
				}
				return ret;
			}
		} // force-proxy mode

		ret.udp_sock = boost::make_shared<udp_socket>(boost::ref(m_io_service));
#if TORRENT_HAS_BINDTODEVICE
		if (!device.empty())
		{
			ret.udp_sock->set_option(bind_to_device(device.c_str()), ec);
			if (ec)
			{
#ifndef TORRENT_DISABLE_LOGGING
				session_log("bind to device failed (device: %s): %s"
					, device.c_str(), ec.message().c_str());
#endif // TORRENT_DISABLE_LOGGING

				last_op = listen_failed_alert::bind_to_device;
				if (m_alerts.should_post<listen_failed_alert>())
				{
					m_alerts.emplace_alert<listen_failed_alert>(device, bind_ep
						, last_op, ec, sock_type);
				}
				return ret;
			}
		}
#endif
		ret.udp_sock->bind(udp::endpoint(bind_ep.address(), bind_ep.port())
			, ec);

		last_op = listen_failed_alert::bind;
		if (ec)
		{
#ifndef TORRENT_DISABLE_LOGGING
			session_log("failed to open UDP socket: %s: %s"
				, device.c_str(), ec.message().c_str());
#endif

			listen_failed_alert::socket_type_t const udp_sock_type
				= (flags & open_ssl_socket)
				? listen_failed_alert::utp_ssl
				: listen_failed_alert::udp;

			if (m_alerts.should_post<listen_failed_alert>())
				m_alerts.emplace_alert<listen_failed_alert>(device
					, bind_ep, last_op, ec, udp_sock_type);

			return ret;
		}
		ret.udp_external_port = ret.udp_sock->local_port();

		error_code err;
		set_socket_buffer_size(*ret.udp_sock, m_settings, err);
		if (err)
		{
			if (m_alerts.should_post<udp_error_alert>())
				m_alerts.emplace_alert<udp_error_alert>(ret.udp_sock->local_endpoint(ec), err);
		}

		ret.udp_sock->set_force_proxy(m_settings.get_bool(settings_pack::force_proxy));

		// TODO: 2 use a handler allocator here
		ADD_OUTSTANDING_ASYNC("session_impl::on_udp_packet");
		ret.udp_sock->async_read(boost::bind(&session_impl::on_udp_packet
			, this, boost::weak_ptr<udp_socket>(ret.udp_sock), ret.ssl, _1));

#ifndef TORRENT_DISABLE_LOGGING
		session_log(" listening on: %s TCP port: %d UDP port: %d"
			, bind_ep.address().to_string().c_str()
			, ret.tcp_external_port, ret.udp_external_port);
#endif
		return ret;
	}

	void session_impl::reopen_listen_sockets()
	{
#ifndef TORRENT_DISABLE_LOGGING
		session_log("open listen port");
#endif

		TORRENT_ASSERT(is_single_thread());

		TORRENT_ASSERT(!m_abort);
		int flags = m_settings.get_bool(settings_pack::listen_system_port_fallback)
			? 0 : listen_no_system_port;
		error_code ec;

		// close the open listen sockets
		// close the listen sockets
#ifndef TORRENT_DISABLE_LOGGING
		session_log("closing all listen sockets");
#endif
		for (std::list<listen_socket_t>::iterator i = m_listen_sockets.begin()
			, end(m_listen_sockets.end()); i != end; ++i)
		{
			if (i->sock) i->sock->close(ec);
			if (i->udp_sock) i->udp_sock->close();
		}

		m_listen_sockets.clear();
		m_stats_counters.set_value(counters::has_incoming_connections, 0);
		ec.clear();

		if (m_abort) return;

		for (int i = 0; i < m_listen_interfaces.size(); ++i)
		{
			std::string const& device = m_listen_interfaces[i].device;
			int const port = m_listen_interfaces[i].port;
			bool const ssl = m_listen_interfaces[i].ssl;

			// now we have a device to bind to. This device may actually just be an
			// IP address or a device name. In case it's a device name, we want to
			// (potentially) end up binding a socket for each IP address associated
			// with that device.

			// First, check to see if it's an IP address
			error_code err;
			address const adr = address::from_string(device.c_str(), err);
			if (!err)
			{
				listen_socket_t const s = setup_listener("", tcp::endpoint(adr, port)
					, flags | (ssl ? open_ssl_socket : 0), ec);

				if (!ec && s.sock)
				{
					m_listen_sockets.push_back(s);
				}
			}
			else
			{
				// this is the case where device names a network device. We need to
				// enumerate all IPs associated with this device

				// TODO: 3 only run this once, not every turn through the loop
				std::vector<ip_interface> ifs = enum_net_interfaces(m_io_service, ec);
				if (ec)
				{
#ifndef TORRENT_DISABLE_LOGGING
					session_log("failed to enumerate IPs on device: \"%s\": %s"
						, device.c_str(), ec.message().c_str());
#endif
					if (m_alerts.should_post<listen_failed_alert>())
					{
						m_alerts.emplace_alert<listen_failed_alert>(device
							, tcp::endpoint(), listen_failed_alert::enum_if, ec
							, listen_failed_alert::tcp);
					}
					continue;
				}

				for (int k = 0; k < int(ifs.size()); ++k)
				{
					// we're looking for a specific interface, and its address
					// (which must be of the same family as the address we're
					// connecting to)
					if (device != ifs[k].name) continue;

					listen_socket_t const s = setup_listener(device
						, tcp::endpoint(ifs[k].interface_address, port)
						, flags | (ssl ? open_ssl_socket : 0), ec);

					if (!ec && s.sock)
					{
						m_listen_sockets.push_back(s);
					}
				}
			}
		}

		if (m_listen_sockets.empty())
		{
#ifndef TORRENT_DISABLE_LOGGING
			session_log("giving up on binding listen sockets");
#endif
			return;
		}

		// now, send out listen_succeeded_alert for the listen sockets we are
		// listening on
		if (m_alerts.should_post<listen_succeeded_alert>())
		{
			for (std::list<listen_socket_t>::iterator i = m_listen_sockets.begin()
				, end(m_listen_sockets.end()); i != end; ++i)
			{
				error_code err;
				if (i->sock)
				{
					tcp::endpoint const tcp_ep = i->sock->local_endpoint(err);
					if (!err)
					{
						listen_succeeded_alert::socket_type_t const socket_type
							= i->ssl
							? listen_succeeded_alert::tcp_ssl
							: listen_succeeded_alert::tcp;

						m_alerts.emplace_alert<listen_succeeded_alert>(
							tcp_ep , socket_type);
					}
				}

				if (i->udp_sock)
				{
					udp::endpoint const udp_ep = i->udp_sock->local_endpoint(err);
					if (!err && i->udp_sock->is_open())
					{
						listen_succeeded_alert::socket_type_t const socket_type
							= i->ssl
							? listen_succeeded_alert::utp_ssl
							: listen_succeeded_alert::udp;

						m_alerts.emplace_alert<listen_succeeded_alert>(
							tcp::endpoint(udp_ep.address(), udp_ep.port()), socket_type);
					}
				}
			}
		}

		if (m_settings.get_int(settings_pack::peer_tos) != 0)
		{
			update_peer_tos();
		}

		ec.clear();

		// initiate accepting on the listen sockets
		for (std::list<listen_socket_t>::iterator i = m_listen_sockets.begin()
			, end(m_listen_sockets.end()); i != end; ++i)
		{
			if (i->sock) async_accept(i->sock, i->ssl);
			remap_ports(remap_natpmp_and_upnp, *i);
		}

		open_new_incoming_socks_connection();
#if TORRENT_USE_I2P
		open_new_incoming_i2p_connection();
#endif
	}

	namespace {
		template <typename MapProtocol, typename ProtoType, typename EndpointType>
		void map_port(MapProtocol& m, ProtoType protocol, EndpointType const& ep
			, int& map_handle)
		{
			if (map_handle != -1) m.delete_mapping(map_handle);
			map_handle = -1;

			// only update this mapping if we actually have a socket listening
			if (ep.address() != address())
				map_handle = m.add_mapping(protocol, ep.port(), ep.port());
		}
	}

	void session_impl::remap_ports(remap_port_mask_t const mask
		, listen_socket_t& s)
	{
		error_code ec;
		tcp::endpoint const tcp_ep = s.sock ? s.sock->local_endpoint(ec) : tcp::endpoint();
		udp::endpoint const udp_ep = s.udp_sock ? s.udp_sock->local_endpoint(ec) : udp::endpoint();

		if ((mask & remap_natpmp) && m_natpmp)
		{
			map_port(*m_natpmp, natpmp::tcp, tcp_ep, s.tcp_port_mapping[0]);
			map_port(*m_natpmp, natpmp::udp, udp_ep, s.udp_port_mapping[0]);
		}
		if ((mask & remap_upnp) && m_upnp)
		{
			map_port(*m_upnp, upnp::tcp, tcp_ep, s.tcp_port_mapping[1]);
			map_port(*m_upnp, upnp::udp, udp_ep, s.udp_port_mapping[1]);
		}
	}

	void session_impl::open_new_incoming_socks_connection()
	{
		int const proxy_type = m_settings.get_int(settings_pack::proxy_type);

		if (proxy_type != settings_pack::socks5
			&& proxy_type != settings_pack::socks5_pw
			&& proxy_type != settings_pack::socks4)
			return;

		if (m_socks_listen_socket) return;

		m_socks_listen_socket = boost::shared_ptr<socket_type>(new socket_type(m_io_service));
		bool const ret = instantiate_connection(m_io_service, proxy()
			, *m_socks_listen_socket, NULL, NULL, false, false);
		TORRENT_ASSERT_VAL(ret, ret);
		TORRENT_UNUSED(ret);

		ADD_OUTSTANDING_ASYNC("session_impl::on_socks_accept");
		socks5_stream& s = *m_socks_listen_socket->get<socks5_stream>();
		s.set_command(2); // 2 means BIND (as opposed to CONNECT)
		m_socks_listen_port = 2000 + random() % 60000;

		s.async_connect(tcp::endpoint(address_v4::any(), m_socks_listen_port)
			, boost::bind(&session_impl::on_socks_accept, this, m_socks_listen_socket, _1));
	}

	void session_impl::update_i2p_bridge()
	{
		// we need this socket to be open before we
		// can make name lookups for trackers for instance.
		// pause the session now and resume it once we've
		// established the i2p SAM connection
#if TORRENT_USE_I2P
		if (m_settings.get_str(settings_pack::i2p_hostname).empty())
		{
			error_code ec;
			m_i2p_conn.close(ec);
			return;
		}
		m_i2p_conn.open(m_settings.get_str(settings_pack::i2p_hostname)
			, m_settings.get_int(settings_pack::i2p_port)
			, boost::bind(&session_impl::on_i2p_open, this, _1));
#endif
	}

#if TORRENT_USE_I2P

	proxy_settings session_impl::i2p_proxy() const
	{
		proxy_settings ret;

		ret.hostname = m_settings.get_str(settings_pack::i2p_hostname);
		ret.type = settings_pack::i2p_proxy;
		ret.port = m_settings.get_int(settings_pack::i2p_port);
		return ret;
	}

	void session_impl::on_i2p_open(error_code const& ec)
	{
		if (ec)
		{
			if (m_alerts.should_post<i2p_alert>())
				m_alerts.emplace_alert<i2p_alert>(ec);

#ifndef TORRENT_DISABLE_LOGGING
			session_log("i2p open failed (%d) %s", ec.value(), ec.message().c_str());
#endif
		}
		// now that we have our i2p connection established
		// it's OK to start torrents and use this socket to
		// do i2p name lookups

		open_new_incoming_i2p_connection();
	}

	void session_impl::open_new_incoming_i2p_connection()
	{
		if (!m_i2p_conn.is_open()) return;

		if (m_i2p_listen_socket) return;

		m_i2p_listen_socket = boost::shared_ptr<socket_type>(new socket_type(m_io_service));
		bool ret = instantiate_connection(m_io_service, m_i2p_conn.proxy()
			, *m_i2p_listen_socket, NULL, NULL, true, false);
		TORRENT_ASSERT_VAL(ret, ret);
		TORRENT_UNUSED(ret);

		ADD_OUTSTANDING_ASYNC("session_impl::on_i2p_accept");
		i2p_stream& s = *m_i2p_listen_socket->get<i2p_stream>();
		s.set_command(i2p_stream::cmd_accept);
		s.set_session_id(m_i2p_conn.session_id());

		s.async_connect(tcp::endpoint()
			, boost::bind(&session_impl::on_i2p_accept, this, m_i2p_listen_socket, _1));
	}

	void session_impl::on_i2p_accept(boost::shared_ptr<socket_type> const& s
		, error_code const& e)
	{
		COMPLETE_ASYNC("session_impl::on_i2p_accept");
		m_i2p_listen_socket.reset();
		if (e == boost::asio::error::operation_aborted) return;
		if (e)
		{
			if (m_alerts.should_post<listen_failed_alert>())
			{
				m_alerts.emplace_alert<listen_failed_alert>("i2p"
					, tcp::endpoint()
					, listen_failed_alert::accept
					, e, listen_failed_alert::i2p);
			}
#ifndef TORRENT_DISABLE_LOGGING
			session_log("i2p SAM connection failure: %s", e.message().c_str());
#endif
			return;
		}
		open_new_incoming_i2p_connection();
		incoming_connection(s);
	}
#endif

	void session_impl::send_udp_packet_hostname(char const* hostname
		, int const port
		, array_view<char const> p
		, error_code& ec
		, int const flags)
	{
		// for now, just pick the first socket with a matching address family
		// TODO: 3 for proper multi-homed support, we may want to do something
		// else here. Probably let the caller decide which interface to send over
		for (std::list<listen_socket_t>::iterator i = m_listen_sockets.begin()
			, end(m_listen_sockets.end()); i != end; ++i)
		{
			if (!i->udp_sock) continue;
			if (i->ssl) continue;

			i->udp_sock->send_hostname(hostname, port, p, ec, flags);

			if ((ec == error::would_block
					|| ec == error::try_again)
				&& !i->udp_write_blocked)
			{
				i->udp_write_blocked = true;
				ADD_OUTSTANDING_ASYNC("session_impl::on_udp_writeable");
				i->udp_sock->async_write(boost::bind(&session_impl::on_udp_writeable
					, this, boost::weak_ptr<udp_socket>(i->udp_sock), _1));
			}
			return;
		}
		ec = boost::asio::error::operation_not_supported;
	}

	void session_impl::send_udp_packet(bool const ssl
		, udp::endpoint const& ep
		, array_view<char const> p
		, error_code& ec
		, int const flags)
	{
		// for now, just pick the first socket with a matching address family
		// TODO: 3 for proper multi-homed support, we may want to do something
		// else here. Probably let the caller decide which interface to send over
		for (std::list<listen_socket_t>::iterator i = m_listen_sockets.begin()
			, end(m_listen_sockets.end()); i != end; ++i)
		{
			if (i->ssl != ssl) continue;
			if (!i->udp_sock) continue;
			if (i->local_endpoint.address().is_v4() != ep.address().is_v4())
				continue;

			i->udp_sock->send(ep, p, ec, flags);

			if ((ec == error::would_block
					|| ec == error::try_again)
				&& !i->udp_write_blocked)
			{
				i->udp_write_blocked = true;
				ADD_OUTSTANDING_ASYNC("session_impl::on_udp_writeable");
				i->udp_sock->async_write(boost::bind(&session_impl::on_udp_writeable
					, this, boost::weak_ptr<udp_socket>(i->udp_sock), _1));
			}
			return;
		}
		ec = boost::asio::error::operation_not_supported;
	}

	void session_impl::on_udp_writeable(boost::weak_ptr<udp_socket> s, error_code const& ec)
	{
		COMPLETE_ASYNC("session_impl::on_udp_writeable");
		if (ec) return;

		boost::shared_ptr<udp_socket> sock = s.lock();
		if (!sock) return;

		std::list<listen_socket_t>::iterator i = std::find_if(
			m_listen_sockets.begin(), m_listen_sockets.end()
			, boost::bind(&listen_socket_t::udp_sock, _1) == sock);

		if (i == m_listen_sockets.end()) return;

		i->udp_write_blocked = false;

		// notify the utp socket manager it can start sending on the socket again
		struct utp_socket_manager& mgr =
#ifdef TORRENT_USE_OPENSSL
			i->ssl ? m_ssl_utp_socket_manager :
#endif
			m_utp_socket_manager;

		mgr.writable();
	}


	void session_impl::on_udp_packet(boost::weak_ptr<udp_socket> const& socket
		, bool const ssl, error_code const& ec)
	{
		COMPLETE_ASYNC("session_impl::on_udp_packet");
		if (ec)
		{
			boost::shared_ptr<udp_socket> s = socket.lock();
			udp::endpoint ep;
			error_code best_effort;
			if (s) ep = s->local_endpoint(best_effort);

			// don't bubble up operation aborted errors to the user
			if (ec != boost::asio::error::operation_aborted
				&& ec != boost::asio::error::bad_descriptor
				&& m_alerts.should_post<udp_error_alert>())
			{
				m_alerts.emplace_alert<udp_error_alert>(ep, ec);
			}

#ifndef TORRENT_DISABLE_LOGGING
			session_log("UDP error: %s (%d) %s"
				, print_endpoint(ep).c_str(), ec.value(), ec.message().c_str());
#endif
			return;
		}

		m_stats_counters.inc_stats_counter(counters::on_udp_counter);

		boost::shared_ptr<udp_socket> s = socket.lock();
		if (!s) return;

		struct utp_socket_manager& mgr =
#ifdef TORRENT_USE_OPENSSL
			ssl ? m_ssl_utp_socket_manager :
#endif
			m_utp_socket_manager;

		for (;;)
		{
			boost::array<udp_socket::packet, 50> p;
			error_code err;
			int const num_packets = s->read(p, err);

			for (int i = 0; i < num_packets; ++i)
			{
				udp_socket::packet& packet = p[i];

				if (packet.error)
				{
					// TODO: 3 it would be neat if the utp socket manager would
					// handle ICMP errors too

#ifndef TORRENT_DISABLE_DHT
					if (m_dht)
						m_dht->incoming_error(packet.error, packet.from);
#endif

					m_tracker_manager.incoming_error(packet.error, packet.from);
					continue;
				}

				aux::array_view<char const> const buf = packet.data;

				// give the uTP socket manager first dis on the packet. Presumably
				// the majority of packets are uTP packets.
				if (!mgr.incoming_packet(packet.from, buf))
				{
					// if it wasn't a uTP packet, try the other users of the UDP
					// socket
					bool handled = false;
#ifndef TORRENT_DISABLE_DHT
					if (m_dht && buf.size() > 20 && buf.front() == 'd' && buf.back() == 'e')
					{
						handled = m_dht->incoming_packet(packet.from, buf.data(), buf.size());
					}
#endif

					if (!handled)
					{
						m_tracker_manager.incoming_packet(packet.from, buf);
					}
				}
			}

			if (err == error::would_block || err == error::try_again)
			{
				// there are no more packets on the socket
				break;
			}

			if (err)
			{
				error_code best_effort;
				udp::endpoint ep = s->local_endpoint(best_effort);

				if (err != boost::asio::error::operation_aborted
					&& m_alerts.should_post<udp_error_alert>())
					m_alerts.emplace_alert<udp_error_alert>(ep, err);

#ifndef TORRENT_DISABLE_LOGGING
				session_log("UDP error: %s (%d) %s"
					, print_endpoint(ep).c_str(), ec.value(), ec.message().c_str());
#endif

				// any error other than these ones are considered fatal errors, and
				// we won't read from the socket again
				if (err != boost::asio::error::host_unreachable
					&& err != boost::asio::error::fault
					&& err != boost::asio::error::connection_reset
					&& err != boost::asio::error::connection_refused
					&& err != boost::asio::error::connection_aborted
					&& err != boost::asio::error::operation_aborted
					&& err != boost::asio::error::network_reset
					&& err != boost::asio::error::network_unreachable
#ifdef WIN32
					// ERROR_MORE_DATA means the same thing as EMSGSIZE
					&& err != error_code(ERROR_MORE_DATA, system_category())
					&& err != error_code(ERROR_HOST_UNREACHABLE, system_category())
					&& err != error_code(ERROR_PORT_UNREACHABLE, system_category())
					&& err != error_code(ERROR_RETRY, system_category())
					&& err != error_code(ERROR_NETWORK_UNREACHABLE, system_category())
					&& err != error_code(ERROR_CONNECTION_REFUSED, system_category())
					&& err != error_code(ERROR_CONNECTION_ABORTED, system_category())
#endif
					&& err != boost::asio::error::message_size)
				{
					// fatal errors. Don't try to read from this socket again
					mgr.socket_drained();
					return;
				}
				// non-fatal UDP errors get here, we should re-issue the read.
				continue;
			}
		}

		mgr.socket_drained();

		ADD_OUTSTANDING_ASYNC("session_impl::on_udp_packet");
		s->async_read(boost::bind(&session_impl::on_udp_packet
			, this, socket, ssl, _1));
	}

	void session_impl::async_accept(boost::shared_ptr<tcp::acceptor> const& listener, bool ssl)
	{
		TORRENT_ASSERT(!m_abort);
		shared_ptr<socket_type> c(new socket_type(m_io_service));
		tcp::socket* str = 0;

#ifdef TORRENT_USE_OPENSSL
		if (ssl)
		{
			// accept connections initializing the SSL connection to
			// use the generic m_ssl_ctx context. However, since it has
			// the servername callback set on it, we will switch away from
			// this context into a specific torrent once we start handshaking
			c->instantiate<ssl_stream<tcp::socket> >(m_io_service, &m_ssl_ctx);
			str = &c->get<ssl_stream<tcp::socket> >()->next_layer();
		}
		else
#endif
		{
			c->instantiate<tcp::socket>(m_io_service);
			str = c->get<tcp::socket>();
		}

		ADD_OUTSTANDING_ASYNC("session_impl::on_accept_connection");

#ifdef TORRENT_USE_OPENSSL
		TORRENT_ASSERT(ssl == is_ssl(*c));
#endif

		listener->async_accept(*str
			, boost::bind(&session_impl::on_accept_connection, this, c
			, boost::weak_ptr<tcp::acceptor>(listener), _1, ssl));
	}

	void session_impl::on_accept_connection(shared_ptr<socket_type> const& s
		, weak_ptr<tcp::acceptor> listen_socket, error_code const& e
		, bool const ssl)
	{
		COMPLETE_ASYNC("session_impl::on_accept_connection");
		m_stats_counters.inc_stats_counter(counters::on_accept_counter);
		TORRENT_ASSERT(is_single_thread());
		boost::shared_ptr<tcp::acceptor> listener = listen_socket.lock();
		if (!listener) return;

		if (e == boost::asio::error::operation_aborted) return;

		if (m_abort) return;

		error_code ec;
		if (e)
		{
			tcp::endpoint ep = listener->local_endpoint(ec);
#ifndef TORRENT_DISABLE_LOGGING
			session_log("error accepting connection on '%s': %s"
				, print_endpoint(ep).c_str(), e.message().c_str());
#endif
#ifdef TORRENT_WINDOWS
			// Windows sometimes generates this error. It seems to be
			// non-fatal and we have to do another async_accept.
			if (e.value() == ERROR_SEM_TIMEOUT)
			{
				async_accept(listener, ssl);
				return;
			}
#endif
#ifdef TORRENT_BSD
			// Leopard sometimes generates an "invalid argument" error. It seems to be
			// non-fatal and we have to do another async_accept.
			if (e.value() == EINVAL)
			{
				async_accept(listener, ssl);
				return;
			}
#endif
			if (e == boost::system::errc::too_many_files_open)
			{
				// if we failed to accept an incoming connection
				// because we have too many files open, try again
				// and lower the number of file descriptors used
				// elsewere.
				if (m_settings.get_int(settings_pack::connections_limit) > 10)
				{
					// now, disconnect a random peer
					torrent_map::iterator i = std::max_element(m_torrents.begin()
						, m_torrents.end(), boost::bind(&torrent::num_peers
							, boost::bind(&torrent_map::value_type::second, _1)));

					if (m_alerts.should_post<performance_alert>())
						m_alerts.emplace_alert<performance_alert>(
							torrent_handle(), performance_alert::too_few_file_descriptors);

					if (i != m_torrents.end())
					{
						i->second->disconnect_peers(1, e);
					}

					m_settings.set_int(settings_pack::connections_limit, int(m_connections.size()));
				}
				// try again, but still alert the user of the problem
				async_accept(listener, ssl);
			}
			if (m_alerts.should_post<listen_failed_alert>())
			{
				error_code err;
				m_alerts.emplace_alert<listen_failed_alert>(ep.address().to_string(err)
					, ep, listen_failed_alert::accept, e
					, ssl ? listen_failed_alert::tcp_ssl : listen_failed_alert::tcp);
			}
			return;
		}
		async_accept(listener, ssl);

#ifdef TORRENT_USE_OPENSSL
		if (ssl)
		{
			TORRENT_ASSERT(is_ssl(*s));

			// for SSL connections, incoming_connection() is called
			// after the handshake is done
			ADD_OUTSTANDING_ASYNC("session_impl::ssl_handshake");
			s->get<ssl_stream<tcp::socket> >()->async_accept_handshake(
				boost::bind(&session_impl::ssl_handshake, this, _1, s));
			m_incoming_sockets.insert(s);
		}
		else
#endif
		{
			incoming_connection(s);
		}
	}

#ifdef TORRENT_USE_OPENSSL

	void session_impl::on_incoming_utp_ssl(boost::shared_ptr<socket_type> const& s)
	{
		TORRENT_ASSERT(is_ssl(*s));

		// for SSL connections, incoming_connection() is called
		// after the handshake is done
		ADD_OUTSTANDING_ASYNC("session_impl::ssl_handshake");
		s->get<ssl_stream<utp_stream> >()->async_accept_handshake(
			boost::bind(&session_impl::ssl_handshake, this, _1, s));
		m_incoming_sockets.insert(s);
	}

	// to test SSL connections, one can use this openssl command template:
	//
	// openssl s_client -cert <client-cert>.pem -key <client-private-key>.pem
	//   -CAfile <torrent-cert>.pem  -debug -connect 127.0.0.1:4433 -tls1
	//   -servername <hex-encoded-info-hash>

	void session_impl::ssl_handshake(error_code const& ec, boost::shared_ptr<socket_type> s)
	{
		COMPLETE_ASYNC("session_impl::ssl_handshake");
		TORRENT_ASSERT(is_ssl(*s));

		m_incoming_sockets.erase(s);

		error_code e;
		tcp::endpoint endp = s->remote_endpoint(e);
		if (e) return;

#ifndef TORRENT_DISABLE_LOGGING
		session_log(" *** peer SSL handshake done [ ip: %s ec: %s socket: %s ]"
			, print_endpoint(endp).c_str(), ec.message().c_str(), s->type_name());
#endif

		if (ec)
		{
			if (m_alerts.should_post<peer_error_alert>())
			{
				m_alerts.emplace_alert<peer_error_alert>(torrent_handle(), endp
					, peer_id(), op_ssl_handshake, ec);
			}
			return;
		}

		incoming_connection(s);
	}

#endif // TORRENT_USE_OPENSSL

	void session_impl::incoming_connection(boost::shared_ptr<socket_type> const& s)
	{
		TORRENT_ASSERT(is_single_thread());

#ifdef TORRENT_USE_OPENSSL
		// add the current time to the PRNG, to add more unpredictability
		boost::uint64_t now = clock_type::now().time_since_epoch().count();
		// assume 12 bits of entropy (i.e. about 8 milliseconds)
		RAND_add(&now, 8, 1.5);
#endif

		if (m_paused)
		{
#ifndef TORRENT_DISABLE_LOGGING
			session_log(" <== INCOMING CONNECTION [ ignored, paused ]");
#endif
			return;
		}

		error_code ec;
		// we got a connection request!
		tcp::endpoint endp = s->remote_endpoint(ec);

		if (ec)
		{
#ifndef TORRENT_DISABLE_LOGGING
			session_log(" <== INCOMING CONNECTION FAILED, could "
				"not retrieve remote endpoint: %s"
				, ec.message().c_str());
#endif
			return;
		}

#ifndef TORRENT_DISABLE_LOGGING
		session_log(" <== INCOMING CONNECTION %s type: %s"
			, print_endpoint(endp).c_str(), s->type_name());
#endif

		if (!m_settings.get_bool(settings_pack::enable_incoming_utp)
			&& is_utp(*s))
		{
#ifndef TORRENT_DISABLE_LOGGING
			session_log("    rejected uTP connection");
#endif
			if (m_alerts.should_post<peer_blocked_alert>())
				m_alerts.emplace_alert<peer_blocked_alert>(torrent_handle()
					, endp.address(), peer_blocked_alert::utp_disabled);
			return;
		}

		if (!m_settings.get_bool(settings_pack::enable_incoming_tcp)
			&& s->get<tcp::socket>())
		{
#ifndef TORRENT_DISABLE_LOGGING
			session_log("    rejected TCP connection");
#endif
			if (m_alerts.should_post<peer_blocked_alert>())
				m_alerts.emplace_alert<peer_blocked_alert>(torrent_handle()
					, endp.address(), peer_blocked_alert::tcp_disabled);
			return;
		}

		// if there are outgoing interfaces specified, verify this
		// peer is correctly bound to on of them
		if (!m_settings.get_str(settings_pack::outgoing_interfaces).empty())
		{
			tcp::endpoint local = s->local_endpoint(ec);
			if (ec)
			{
#ifndef TORRENT_DISABLE_LOGGING
				session_log("    rejected connection: (%d) %s", ec.value()
					, ec.message().c_str());
#endif
				return;
			}
			if (!verify_bound_address(local.address()
				, is_utp(*s), ec))
			{
				if (ec)
				{
#ifndef TORRENT_DISABLE_LOGGING
					session_log("    rejected connection, not allowed local interface: (%d) %s"
						, ec.value(), ec.message().c_str());
#endif
					return;
				}

#ifndef TORRENT_DISABLE_LOGGING
				error_code err;
				session_log("    rejected connection, not allowed local interface: %s"
					, local.address().to_string(err).c_str());
#endif
				if (m_alerts.should_post<peer_blocked_alert>())
					m_alerts.emplace_alert<peer_blocked_alert>(torrent_handle()
						, endp.address(), peer_blocked_alert::invalid_local_interface);
				return;
			}
		}

		// local addresses do not count, since it's likely
		// coming from our own client through local service discovery
		// and it does not reflect whether or not a router is open
		// for incoming connections or not.
		if (!is_local(endp.address()))
			m_stats_counters.set_value(counters::has_incoming_connections, 1);

		// this filter is ignored if a single torrent
		// is set to ignore the filter, since this peer might be
		// for that torrent
		if (m_stats_counters[counters::non_filter_torrents] == 0
			&& m_ip_filter
			&& (m_ip_filter->access(endp.address()) & ip_filter::blocked))
		{
#ifndef TORRENT_DISABLE_LOGGING
			session_log("filtered blocked ip");
#endif
			if (m_alerts.should_post<peer_blocked_alert>())
				m_alerts.emplace_alert<peer_blocked_alert>(torrent_handle()
					, endp.address(), peer_blocked_alert::ip_filter);
			return;
		}

		// check if we have any active torrents
		// if we don't reject the connection
		if (m_torrents.empty())
		{
#ifndef TORRENT_DISABLE_LOGGING
			session_log(" There are no torrents, disconnect");
#endif
			return;
		}

		// figure out which peer classes this is connections has,
		// to get connection_limit_factor
		peer_class_set pcs;
		set_peer_classes(&pcs, endp.address(), s->type());
		int connection_limit_factor = 0;
		for (int i = 0; i < pcs.num_classes(); ++i)
		{
			int pc = pcs.class_at(i);
			if (m_classes.at(pc) == NULL) continue;
			int f = m_classes.at(pc)->connection_limit_factor;
			if (connection_limit_factor < f) connection_limit_factor = f;
		}
		if (connection_limit_factor == 0) connection_limit_factor = 100;

		boost::uint64_t limit = m_settings.get_int(settings_pack::connections_limit);
		limit = limit * 100 / connection_limit_factor;

		// don't allow more connections than the max setting
		// weighed by the peer class' setting
		bool reject = num_connections() >= limit + m_settings.get_int(settings_pack::connections_slack);

		if (reject)
		{
			if (m_alerts.should_post<peer_disconnected_alert>())
			{
				m_alerts.emplace_alert<peer_disconnected_alert>(torrent_handle(), endp, peer_id()
						, op_bittorrent, s->type()
						, error_code(errors::too_many_connections, get_libtorrent_category())
						, close_no_reason);
			}
#ifndef TORRENT_DISABLE_LOGGING
			session_log("number of connections limit exceeded (conns: %d, limit: %d, slack: %d), connection rejected"
				, num_connections(), m_settings.get_int(settings_pack::connections_limit)
				, m_settings.get_int(settings_pack::connections_slack));
#endif
			return;
		}

		// if we don't have any active torrents, there's no
		// point in accepting this connection. If, however,
		// the setting to start up queued torrents when they
		// get an incoming connection is enabled, we cannot
		// perform this check.
		if (!m_settings.get_bool(settings_pack::incoming_starts_queued_torrents))
		{
			bool has_active_torrent = false;
			for (torrent_map::iterator i = m_torrents.begin()
				, end(m_torrents.end()); i != end; ++i)
			{
				if (i->second->allows_peers())
				{
					has_active_torrent = true;
					break;
				}
			}
			if (!has_active_torrent)
			{
#ifndef TORRENT_DISABLE_LOGGING
				session_log(" There are no _active_ torrents, disconnect");
#endif
				return;
			}
		}

		m_stats_counters.inc_stats_counter(counters::incoming_connections);

		if (m_alerts.should_post<incoming_connection_alert>())
			m_alerts.emplace_alert<incoming_connection_alert>(s->type(), endp);

		setup_socket_buffers(*s);

		peer_connection_args pack;
		pack.ses = this;
		pack.sett = &m_settings;
		pack.stats_counters = &m_stats_counters;
		pack.allocator = this;
		pack.disk_thread = &m_disk_thread;
		pack.ios = &m_io_service;
		pack.tor = boost::weak_ptr<torrent>();
		pack.s = s;
		pack.endp = endp;
		pack.peerinfo = 0;

		boost::shared_ptr<peer_connection> c
			= boost::make_shared<bt_peer_connection>(boost::cref(pack)
				, get_peer_id());
#if TORRENT_USE_ASSERTS
		c->m_in_constructor = false;
#endif

		if (!c->is_disconnecting())
		{
			// in case we've exceeded the limit, let this peer know that
			// as soon as it's received the handshake, it needs to either
			// disconnect or pick another peer to disconnect
			if (num_connections() >= limit)
				c->peer_exceeds_limit();

			TORRENT_ASSERT(!c->m_in_constructor);
			m_connections.insert(c);
			c->start();
		}
	}

	void session_impl::setup_socket_buffers(socket_type& s)
	{
		error_code ec;
		set_socket_buffer_size(s, m_settings, ec);
	}

	void session_impl::on_socks_accept(boost::shared_ptr<socket_type> const& s
		, error_code const& e)
	{
		COMPLETE_ASYNC("session_impl::on_socks_accept");
		m_socks_listen_socket.reset();
		if (e == boost::asio::error::operation_aborted) return;
		if (e)
		{
			if (m_alerts.should_post<listen_failed_alert>())
				m_alerts.emplace_alert<listen_failed_alert>("socks5"
					, tcp::endpoint(), listen_failed_alert::accept, e
					, listen_failed_alert::socks5);
			return;
		}
		open_new_incoming_socks_connection();
		incoming_connection(s);
	}

	// if cancel_with_cq is set, the peer connection is
	// currently expected to be scheduled for a connection
	// with the connection queue, and should be cancelled
	// TODO: should this function take a shared_ptr instead?
	void session_impl::close_connection(peer_connection* p
		, error_code const& ec)
	{
		TORRENT_ASSERT(is_single_thread());
		boost::shared_ptr<peer_connection> sp(p->self());

		// someone else is holding a reference, it's important that
		// it's destructed from the network thread. Make sure the
		// last reference is held by the network thread.
		if (!sp.unique())
			m_undead_peers.push_back(sp);

// too expensive
//		INVARIANT_CHECK;

#ifdef TORRENT_DEBUG
//		for (aux::session_impl::torrent_map::const_iterator i = m_torrents.begin()
//			, end(m_torrents.end()); i != end; ++i)
//			TORRENT_ASSERT(!i->second->has_peer((peer_connection*)p));
#endif

#ifndef TORRENT_DISABLE_LOGGING
		session_log(" CLOSING CONNECTION %s : %s"
			, print_endpoint(p->remote()).c_str(), ec.message().c_str());
#else
		TORRENT_UNUSED(ec);
#endif

		TORRENT_ASSERT(p->is_disconnecting());

		TORRENT_ASSERT(sp.use_count() > 0);

		connection_map::iterator i = m_connections.find(sp);
		// make sure the next disk peer round-robin cursor stays valid
		if (i != m_connections.end()) m_connections.erase(i);
	}

	void session_impl::set_peer_id(peer_id const& id)
	{
		m_peer_id = id;
	}

	void session_impl::set_key(int key)
	{
		m_key = key;
	}

	int session_impl::next_port() const
	{
		int start = m_settings.get_int(settings_pack::outgoing_port);
		int num = m_settings.get_int(settings_pack::num_outgoing_ports);
		std::pair<int, int> out_ports(start, start + num);
		if (m_next_port < out_ports.first || m_next_port > out_ports.second)
			m_next_port = out_ports.first;

		int port = m_next_port;
		++m_next_port;
		if (m_next_port > out_ports.second) m_next_port = out_ports.first;
#ifndef TORRENT_DISABLE_LOGGING
		session_log(" *** BINDING OUTGOING CONNECTION [ port: %d ]", port);
#endif
		return port;
	}

	int session_impl::rate_limit(peer_class_t c, int channel) const
	{
		TORRENT_ASSERT(channel >= 0 && channel <= 1);
		if (channel < 0 || channel > 1) return 0;

		peer_class const* pc = m_classes.at(c);
		if (pc == 0) return 0;
		return pc->channel[channel].throttle();
	}

	int session_impl::upload_rate_limit(peer_class_t c) const
	{
		return rate_limit(c, peer_connection::upload_channel);
	}

	int session_impl::download_rate_limit(peer_class_t c) const
	{
		return rate_limit(c, peer_connection::download_channel);
	}

	void session_impl::set_rate_limit(peer_class_t c, int channel, int limit)
	{
		TORRENT_ASSERT(is_single_thread());
		TORRENT_ASSERT(limit >= -1);
		TORRENT_ASSERT(channel >= 0 && channel <= 1);

		if (channel < 0 || channel > 1) return;

		peer_class* pc = m_classes.at(c);
		if (pc == 0) return;
		if (limit <= 0) limit = 0;
		pc->channel[channel].throttle(limit);
	}

	void session_impl::set_upload_rate_limit(peer_class_t c, int limit)
	{
		set_rate_limit(c, peer_connection::upload_channel, limit);
	}

	void session_impl::set_download_rate_limit(peer_class_t c, int limit)
	{
		set_rate_limit(c, peer_connection::download_channel, limit);
	}

#if TORRENT_USE_ASSERTS
	bool session_impl::has_peer(peer_connection const* p) const
	{
		TORRENT_ASSERT(is_single_thread());
		return std::find_if(m_connections.begin(), m_connections.end()
			, boost::bind(&boost::shared_ptr<peer_connection>::get, _1) == p)
			!= m_connections.end();
	}

	bool session_impl::any_torrent_has_peer(peer_connection const* p) const
	{
		for (aux::session_impl::torrent_map::const_iterator i = m_torrents.begin()
			, end(m_torrents.end()); i != end; ++i)
			if (i->second->has_peer(p)) return true;
		return false;
	}
#endif

	void session_impl::sent_bytes(int bytes_payload, int bytes_protocol)
	{
		m_stats_counters.inc_stats_counter(counters::sent_bytes
			, bytes_payload + bytes_protocol);
		m_stats_counters.inc_stats_counter(counters::sent_payload_bytes
			, bytes_payload);

		m_stat.sent_bytes(bytes_payload, bytes_protocol);
	}

	void session_impl::received_bytes(int bytes_payload, int bytes_protocol)
	{
		m_stats_counters.inc_stats_counter(counters::recv_bytes
			, bytes_payload + bytes_protocol);
		m_stats_counters.inc_stats_counter(counters::recv_payload_bytes
			, bytes_payload);

		m_stat.received_bytes(bytes_payload, bytes_protocol);
	}

	void session_impl::trancieve_ip_packet(int bytes, bool ipv6)
	{
		m_stat.trancieve_ip_packet(bytes, ipv6);
	}

	void session_impl::sent_syn(bool ipv6)
	{
		m_stat.sent_syn(ipv6);
	}

	void session_impl::received_synack(bool ipv6)
	{
		m_stat.received_synack(ipv6);
	}

	void session_impl::on_tick(error_code const& e)
	{
		COMPLETE_ASYNC("session_impl::on_tick");
		m_stats_counters.inc_stats_counter(counters::on_tick_counter);

		TORRENT_ASSERT(is_single_thread());

		// submit all disk jobs when we leave this function
		deferred_submit_jobs();

		aux::update_time_now();
		time_point now = aux::time_now();

		// remove undead peers that only have this list as their reference keeping them alive
		if (!m_undead_peers.empty())
		{
			std::vector<boost::shared_ptr<peer_connection> >::iterator remove_it
				= std::remove_if(m_undead_peers.begin(), m_undead_peers.end()
				, boost::bind(&boost::shared_ptr<peer_connection>::unique, _1));
			m_undead_peers.erase(remove_it, m_undead_peers.end());
			if (m_undead_peers.empty())
			{
				// we just removed our last "undead" peer (i.e. a peer connection
				// that had some external reference to it). It's now safe to
				// shut-down
				if (m_abort)
				{
					m_io_service.post(boost::bind(&session_impl::abort_stage2, this));
				}
			}
		}

// too expensive
//		INVARIANT_CHECK;

		// we have to keep ticking the utp socket manager
		// until they're all closed
		if (m_abort)
		{
			if (m_utp_socket_manager.num_sockets() == 0
#ifdef TORRENT_USE_OPENSSL
				&& m_ssl_utp_socket_manager.num_sockets() == 0
#endif
				&& m_undead_peers.empty())
			{
				return;
			}
#if defined TORRENT_ASIO_DEBUGGING
			fprintf(stderr, "uTP sockets: %d ssl-uTP sockets: %d undead-peers left: %d\n"
				, m_utp_socket_manager.num_sockets()
#ifdef TORRENT_USE_OPENSSL
				, m_ssl_utp_socket_manager.num_sockets()
#else
				, 0
#endif
				, int(m_undead_peers.size()));
#endif
		}

		if (e == boost::asio::error::operation_aborted) return;

		if (e)
		{
#ifndef TORRENT_DISABLE_LOGGING
			session_log("*** TICK TIMER FAILED %s", e.message().c_str());
#endif
			std::abort();
		}

		ADD_OUTSTANDING_ASYNC("session_impl::on_tick");
		error_code ec;
		m_timer.expires_at(now + milliseconds(m_settings.get_int(settings_pack::tick_interval)), ec);
		m_timer.async_wait(make_tick_handler(boost::bind(&session_impl::on_tick, this, _1)));

		m_download_rate.update_quotas(now - m_last_tick);
		m_upload_rate.update_quotas(now - m_last_tick);

		m_last_tick = now;

		m_utp_socket_manager.tick(now);
#ifdef TORRENT_USE_OPENSSL
		m_ssl_utp_socket_manager.tick(now);
#endif

		// only tick the following once per second
		if (now - m_last_second_tick < seconds(1)) return;

#ifndef TORRENT_DISABLE_DHT
		if (m_dht
			&& m_dht_interval_update_torrents < 40
			&& m_dht_interval_update_torrents != int(m_torrents.size()))
			update_dht_announce_interval();
#endif

		int tick_interval_ms = int(total_milliseconds(now - m_last_second_tick));
		m_last_second_tick = now;
		m_tick_residual += tick_interval_ms - 1000;

		boost::int32_t const stime = session_time();
		if (stime > 65000)
		{
			// we're getting close to the point where our timestamps
			// in torrent_peer are wrapping. We need to step all counters back
			// four hours. This means that any timestamp that refers to a time
			// more than 18.2 - 4 = 14.2 hours ago, will be incremented to refer to
			// 14.2 hours ago.

			m_created += hours(4);

			const int four_hours = 60 * 60 * 4;
			for (torrent_map::iterator i = m_torrents.begin()
				, end(m_torrents.end()); i != end; ++i)
			{
				i->second->step_session_time(four_hours);
			}
		}

#ifndef TORRENT_DISABLE_EXTENSIONS
		if (m_session_extension_features & plugin::tick_feature)
		{
			for (ses_extension_list_t::const_iterator i = m_ses_extensions.begin()
				, end(m_ses_extensions.end()); i != end; ++i)
			{
				TORRENT_TRY {
					(*i)->on_tick();
				} TORRENT_CATCH(std::exception&) {}
			}
		}
#endif

		// don't do any of the following while we're shutting down
		if (m_abort) return;

		switch (m_settings.get_int(settings_pack::mixed_mode_algorithm))
		{
			case settings_pack::prefer_tcp:
				set_upload_rate_limit(m_tcp_peer_class, 0);
				set_download_rate_limit(m_tcp_peer_class, 0);
				break;
			case settings_pack::peer_proportional:
				{
					int num_peers[2][2] = {{0, 0}, {0, 0}};
					for (connection_map::iterator i = m_connections.begin()
						, end(m_connections.end());i != end; ++i)
					{
						peer_connection& p = *(*i);
						if (p.in_handshake()) continue;
						int protocol = 0;
						if (is_utp(*p.get_socket())) protocol = 1;

						if (p.download_queue().size() + p.request_queue().size() > 0)
							++num_peers[protocol][peer_connection::download_channel];
						if (p.upload_queue().size() > 0)
							++num_peers[protocol][peer_connection::upload_channel];
					}

					peer_class* pc = m_classes.at(m_tcp_peer_class);
					bandwidth_channel* tcp_channel = pc->channel;
					int stat_rate[] = {m_stat.upload_rate(), m_stat.download_rate() };
					// never throttle below this
					int lower_limit[] = {5000, 30000};

					for (int i = 0; i < 2; ++i)
					{
						// if there are no uploading uTP peers, don't throttle TCP up
						if (num_peers[1][i] == 0)
						{
							tcp_channel[i].throttle(0);
						}
						else
						{
							if (num_peers[0][i] == 0) num_peers[0][i] = 1;
							int total_peers = num_peers[0][i] + num_peers[1][i];
							// this are 64 bits since it's multiplied by the number
							// of peers, which otherwise might overflow an int
							boost::uint64_t rate = stat_rate[i];
							tcp_channel[i].throttle((std::max)(int(rate * num_peers[0][i] / total_peers), lower_limit[i]));
						}
					}
				}
				break;
		}

		// --------------------------------------------------------------
		// auto managed torrent
		// --------------------------------------------------------------
		if (!m_paused) m_auto_manage_time_scaler--;
		if (m_auto_manage_time_scaler < 0)
		{
			INVARIANT_CHECK;
			m_auto_manage_time_scaler = settings().get_int(settings_pack::auto_manage_interval);
			recalculate_auto_managed_torrents();
		}

		// --------------------------------------------------------------
		// check for incoming connections that might have timed out
		// --------------------------------------------------------------

		for (connection_map::iterator i = m_connections.begin();
			i != m_connections.end();)
		{
			peer_connection* p = (*i).get();
			++i;
			// ignore connections that already have a torrent, since they
			// are ticked through the torrents' second_tick
			if (!p->associated_torrent().expired()) continue;

			// TODO: have a separate list for these connections, instead of having to loop through all of them
			int timeout = m_settings.get_int(settings_pack::handshake_timeout);
#if TORRENT_USE_I2P
			timeout *= is_i2p(*p->get_socket()) ? 4 : 1;
#endif
			if (m_last_tick - p->connected_time () > seconds(timeout))
				p->disconnect(errors::timed_out, op_bittorrent);
		}

		// --------------------------------------------------------------
		// second_tick every torrent (that wants it)
		// --------------------------------------------------------------

#if TORRENT_DEBUG_STREAMING > 0
		printf("\033[2J\033[0;0H");
#endif

		std::vector<torrent*>& want_tick = m_torrent_lists[torrent_want_tick];
		for (int i = 0; i < int(want_tick.size()); ++i)
		{
			torrent& t = *want_tick[i];
			TORRENT_ASSERT(t.want_tick());
			TORRENT_ASSERT(!t.is_aborted());

			t.second_tick(tick_interval_ms);

			// if the call to second_tick caused the torrent
			// to no longer want to be ticked (i.e. it was
			// removed from the list) we need to back up the counter
			// to not miss the torrent after it
			if (!t.want_tick()) --i;
		}

		// TODO: this should apply to all bandwidth channels
		if (m_settings.get_bool(settings_pack::rate_limit_ip_overhead))
		{
			int up_limit = upload_rate_limit(m_global_class);
			int down_limit = download_rate_limit(m_global_class);

			if (down_limit > 0
				&& m_stat.download_ip_overhead() >= down_limit
				&& m_alerts.should_post<performance_alert>())
			{
				m_alerts.emplace_alert<performance_alert>(torrent_handle()
					, performance_alert::download_limit_too_low);
			}

			if (up_limit > 0
				&& m_stat.upload_ip_overhead() >= up_limit
				&& m_alerts.should_post<performance_alert>())
			{
				m_alerts.emplace_alert<performance_alert>(torrent_handle()
					, performance_alert::upload_limit_too_low);
			}
		}

		m_peak_up_rate = (std::max)(m_stat.upload_rate(), m_peak_up_rate);
		m_peak_down_rate = (std::max)(m_stat.download_rate(), m_peak_down_rate);

		m_stat.second_tick(tick_interval_ms);

		// --------------------------------------------------------------
		// scrape paused torrents that are auto managed
		// (unless the session is paused)
		// --------------------------------------------------------------
		if (!is_paused())
		{
			INVARIANT_CHECK;
			--m_auto_scrape_time_scaler;
			if (m_auto_scrape_time_scaler <= 0)
			{
				std::vector<torrent*>& want_scrape = m_torrent_lists[torrent_want_scrape];
				m_auto_scrape_time_scaler = m_settings.get_int(settings_pack::auto_scrape_interval)
					/ (std::max)(1, int(want_scrape.size()));
				if (m_auto_scrape_time_scaler < m_settings.get_int(settings_pack::auto_scrape_min_interval))
					m_auto_scrape_time_scaler = m_settings.get_int(settings_pack::auto_scrape_min_interval);

				if (!want_scrape.empty() && !m_abort)
				{
					if (m_next_scrape_torrent >= int(want_scrape.size()))
						m_next_scrape_torrent = 0;

					torrent& t = *want_scrape[m_next_scrape_torrent];
					TORRENT_ASSERT(t.is_paused() && t.is_auto_managed());

					// false means it's not triggered by the user, but automatically
					// by libtorrent
					t.scrape_tracker(-1, false);

					++m_next_scrape_torrent;
					if (m_next_scrape_torrent >= int(want_scrape.size()))
						m_next_scrape_torrent = 0;

				}
			}
		}

		// --------------------------------------------------------------
		// refresh torrent suggestions
		// --------------------------------------------------------------
		--m_suggest_timer;
		if (m_settings.get_int(settings_pack::suggest_mode) != settings_pack::no_piece_suggestions
			&& m_suggest_timer <= 0)
		{
			INVARIANT_CHECK;
			m_suggest_timer = 10;

			torrent_map::iterator least_recently_refreshed = m_torrents.begin();
			if (m_next_suggest_torrent >= int(m_torrents.size()))
				m_next_suggest_torrent = 0;

			std::advance(least_recently_refreshed, m_next_suggest_torrent);

			if (least_recently_refreshed != m_torrents.end())
				least_recently_refreshed->second->refresh_suggest_pieces();
			++m_next_suggest_torrent;
		}

		// --------------------------------------------------------------
		// connect new peers
		// --------------------------------------------------------------

		try_connect_more_peers();

		// --------------------------------------------------------------
		// unchoke set calculations
		// --------------------------------------------------------------
		m_unchoke_time_scaler--;
		if (m_unchoke_time_scaler <= 0 && !m_connections.empty())
		{
			m_unchoke_time_scaler = settings().get_int(settings_pack::unchoke_interval);
			recalculate_unchoke_slots();
		}

		// --------------------------------------------------------------
		// optimistic unchoke calculation
		// --------------------------------------------------------------
		m_optimistic_unchoke_time_scaler--;
		if (m_optimistic_unchoke_time_scaler <= 0)
		{
			m_optimistic_unchoke_time_scaler
				= settings().get_int(settings_pack::optimistic_unchoke_interval);
			recalculate_optimistic_unchoke_slots();
		}

		// --------------------------------------------------------------
		// disconnect peers when we have too many
		// --------------------------------------------------------------
		--m_disconnect_time_scaler;
		if (m_disconnect_time_scaler <= 0)
		{
			m_disconnect_time_scaler = m_settings.get_int(settings_pack::peer_turnover_interval);

			// if the connections_limit is too low, the disconnect
			// logic is disabled, since it is too disruptive
			if (m_settings.get_int(settings_pack::connections_limit) > 5)
			{
				if (num_connections() >= m_settings.get_int(settings_pack::connections_limit)
					* m_settings.get_int(settings_pack::peer_turnover_cutoff) / 100
					&& !m_torrents.empty())
				{
					// every 90 seconds, disconnect the worst peers
					// if we have reached the connection limit
					torrent_map::iterator i = std::max_element(m_torrents.begin(), m_torrents.end()
						, boost::bind(&torrent::num_peers, boost::bind(&torrent_map::value_type::second, _1))
						< boost::bind(&torrent::num_peers, boost::bind(&torrent_map::value_type::second, _2)));

					TORRENT_ASSERT(i != m_torrents.end());
					int peers_to_disconnect = (std::min)((std::max)(
						int(i->second->num_peers() * m_settings.get_int(settings_pack::peer_turnover) / 100), 1)
						, i->second->num_connect_candidates());
					i->second->disconnect_peers(peers_to_disconnect
						, error_code(errors::optimistic_disconnect, get_libtorrent_category()));
				}
				else
				{
					// if we haven't reached the global max. see if any torrent
					// has reached its local limit
					for (torrent_map::iterator i = m_torrents.begin()
						, end(m_torrents.end()); i != end; ++i)
					{
						boost::shared_ptr<torrent> t = i->second;

						// ths disconnect logic is disabled for torrents with
						// too low connection limit
						if (t->num_peers() < t->max_connections()
							* m_settings.get_int(settings_pack::peer_turnover_cutoff) / 100
							|| t->max_connections() < 6)
							continue;

						int peers_to_disconnect = (std::min)((std::max)(int(t->num_peers()
							* m_settings.get_int(settings_pack::peer_turnover) / 100), 1)
							, t->num_connect_candidates());
						t->disconnect_peers(peers_to_disconnect
							, error_code(errors::optimistic_disconnect, get_libtorrent_category()));
					}
				}
			}
		}

		m_tick_residual = m_tick_residual % 1000;
//		m_peer_pool.release_memory();
	}

	namespace {
	// returns the index of the first set bit.
	int log2(boost::uint32_t v)
	{
// http://graphics.stanford.edu/~seander/bithacks.html#IntegerLogDeBruijn
		static const int MultiplyDeBruijnBitPosition[32] =
		{
			0, 9, 1, 10, 13, 21, 2, 29, 11, 14, 16, 18, 22, 25, 3, 30,
			8, 12, 20, 28, 15, 17, 24, 7, 19, 27, 23, 6, 26, 5, 4, 31
		};

		v |= v >> 1; // first round down to one less than a power of 2
		v |= v >> 2;
		v |= v >> 4;
		v |= v >> 8;
		v |= v >> 16;

		return MultiplyDeBruijnBitPosition[boost::uint32_t(v * 0x07C4ACDDU) >> 27];
	}

	} // anonymous namespace

	void session_impl::received_buffer(int s)
	{
		int index = (std::min)(log2(s >> 3), 17);
		m_stats_counters.inc_stats_counter(counters::socket_recv_size3 + index);
	}

	void session_impl::sent_buffer(int s)
	{
		int index = (std::min)(log2(s >> 3), 17);
		m_stats_counters.inc_stats_counter(counters::socket_send_size3 + index);
	}

	void session_impl::prioritize_connections(boost::weak_ptr<torrent> t)
	{
		m_prio_torrents.push_back(std::make_pair(t, 10));
	}

#ifndef TORRENT_DISABLE_DHT

	void session_impl::add_dht_node(udp::endpoint n)
	{
		TORRENT_ASSERT(is_single_thread());

		if (m_dht) m_dht->add_node(n);
		else m_dht_nodes.push_back(n);
	}

	bool session_impl::has_dht() const
	{
		return m_dht.get() != NULL;
	}

	void session_impl::prioritize_dht(boost::weak_ptr<torrent> t)
	{
		TORRENT_ASSERT(!m_abort);
		if (m_abort) return;

		TORRENT_ASSERT(m_dht);
		m_dht_torrents.push_back(t);
#ifndef TORRENT_DISABLE_LOGGING
		boost::shared_ptr<torrent> tor = t.lock();
		if (tor)
			session_log("prioritizing DHT announce: \"%s\"", tor->name().c_str());
#endif
		// trigger a DHT announce right away if we just added a new torrent and
		// there's no back-log. in the timer handler, as long as there are more
		// high priority torrents to be announced to the DHT, it will keep the
		// timer interval short until all torrents have been announced.
		if (m_dht_torrents.size() == 1)
		{
			ADD_OUTSTANDING_ASYNC("session_impl::on_dht_announce");
			error_code ec;
			m_dht_announce_timer.expires_from_now(seconds(0), ec);
			m_dht_announce_timer.async_wait(
				bind(&session_impl::on_dht_announce, this, _1));
		}
	}

	void session_impl::on_dht_announce(error_code const& e)
	{
		COMPLETE_ASYNC("session_impl::on_dht_announce");
		TORRENT_ASSERT(is_single_thread());
		if (e)
		{
#ifndef TORRENT_DISABLE_LOGGING
			session_log("aborting DHT announce timer (%d): %s"
				, e.value(), e.message().c_str());
#endif
			return;
		}

		if (m_abort)
		{
#ifndef TORRENT_DISABLE_LOGGING
			session_log("aborting DHT announce timer: m_abort set");
#endif
			return;
		}

		if (!m_dht)
		{
			m_dht_torrents.clear();
			return;
		}

		TORRENT_ASSERT(m_dht);

		// announce to DHT every 15 minutes
		int delay = (std::max)(m_settings.get_int(settings_pack::dht_announce_interval)
			/ (std::max)(int(m_torrents.size()), 1), 1);

		if (!m_dht_torrents.empty())
		{
			// we have prioritized torrents that need
			// an initial DHT announce. Don't wait too long
			// until we announce those.
			delay = (std::min)(4, delay);
		}

		ADD_OUTSTANDING_ASYNC("session_impl::on_dht_announce");
		error_code ec;
		m_dht_announce_timer.expires_from_now(seconds(delay), ec);
		m_dht_announce_timer.async_wait(
			bind(&session_impl::on_dht_announce, this, _1));

		if (!m_dht_torrents.empty())
		{
			boost::shared_ptr<torrent> t;
			do
			{
				t = m_dht_torrents.front().lock();
				m_dht_torrents.pop_front();
			} while (!t && !m_dht_torrents.empty());

			if (t)
			{
				t->dht_announce();
				return;
			}
		}
		if (m_torrents.empty()) return;

		if (m_next_dht_torrent == m_torrents.end())
			m_next_dht_torrent = m_torrents.begin();
		m_next_dht_torrent->second->dht_announce();
		// TODO: 2 make a list for torrents that want to be announced on the DHT so we
		// don't have to loop over all torrents, just to find the ones that want to announce
		++m_next_dht_torrent;
		if (m_next_dht_torrent == m_torrents.end())
			m_next_dht_torrent = m_torrents.begin();
	}
#endif

	void session_impl::on_lsd_announce(error_code const& e)
	{
		COMPLETE_ASYNC("session_impl::on_lsd_announce");
		m_stats_counters.inc_stats_counter(counters::on_lsd_counter);
		TORRENT_ASSERT(is_single_thread());
		if (e) return;

		if (m_abort) return;

		ADD_OUTSTANDING_ASYNC("session_impl::on_lsd_announce");
		// announce on local network every 5 minutes
		int delay = (std::max)(m_settings.get_int(settings_pack::local_service_announce_interval)
			/ (std::max)(int(m_torrents.size()), 1), 1);
		error_code ec;
		m_lsd_announce_timer.expires_from_now(seconds(delay), ec);
		m_lsd_announce_timer.async_wait(
			bind(&session_impl::on_lsd_announce, this, _1));

		if (m_torrents.empty()) return;

		if (m_next_lsd_torrent == m_torrents.end())
			m_next_lsd_torrent = m_torrents.begin();
		m_next_lsd_torrent->second->lsd_announce();
		++m_next_lsd_torrent;
		if (m_next_lsd_torrent == m_torrents.end())
			m_next_lsd_torrent = m_torrents.begin();
	}

	void session_impl::auto_manage_checking_torrents(std::vector<torrent*>& list
		, int& limit)
	{
		for (std::vector<torrent*>::iterator i = list.begin()
			, end(list.end()); i != end; ++i)
		{
			torrent* t = *i;

			TORRENT_ASSERT(t->state() == torrent_status::checking_files);
			TORRENT_ASSERT(t->is_auto_managed());
			if (limit <= 0)
			{
				t->pause();
			}
			else
			{
				t->resume();
				t->start_checking();
				--limit;
			}
		}
	}

	void session_impl::auto_manage_torrents(std::vector<torrent*>& list
		, int& dht_limit, int& tracker_limit
		, int& lsd_limit, int& hard_limit, int type_limit)
	{
		for (std::vector<torrent*>::iterator i = list.begin()
			, end(list.end()); i != end; ++i)
		{
			torrent* t = *i;

			TORRENT_ASSERT(t->state() != torrent_status::checking_files);

			// inactive torrents don't count (and if you configured them to do so,
			// the torrent won't say it's inactive)
			if (hard_limit > 0 && t->is_inactive())
			{
				t->set_announce_to_dht(--dht_limit >= 0);
				t->set_announce_to_trackers(--tracker_limit >= 0);
				t->set_announce_to_lsd(--lsd_limit >= 0);

				--hard_limit;
#ifndef TORRENT_DISABLE_LOGGING
				if (!t->allows_peers())
					t->log_to_all_peers("auto manager starting (inactive) torrent");
#endif
				t->set_allow_peers(true);
				t->update_gauge();
				t->update_want_peers();
				continue;
			}

			if (type_limit > 0 && hard_limit > 0)
			{
				t->set_announce_to_dht(--dht_limit >= 0);
				t->set_announce_to_trackers(--tracker_limit >= 0);
				t->set_announce_to_lsd(--lsd_limit >= 0);

				--hard_limit;
				--type_limit;
#ifndef TORRENT_DISABLE_LOGGING
				if (!t->allows_peers())
					t->log_to_all_peers("auto manager starting torrent");
#endif
				t->set_allow_peers(true);
				t->update_gauge();
				t->update_want_peers();
				continue;
			}

#ifndef TORRENT_DISABLE_LOGGING
			if (t->allows_peers())
				t->log_to_all_peers("auto manager pausing torrent");
#endif
			// use graceful pause for auto-managed torrents
			t->set_allow_peers(false, torrent::flag_graceful_pause
				| torrent::flag_clear_disk_cache);
			t->set_announce_to_dht(false);
			t->set_announce_to_trackers(false);
			t->set_announce_to_lsd(false);
			t->update_gauge();
			t->update_want_peers();
		}
	}

	int session_impl::get_int_setting(int n) const
	{
		int const v = settings().get_int(n);
		if (v < 0) return (std::numeric_limits<int>::max)();
		return v;
	}

	void session_impl::recalculate_auto_managed_torrents()
	{
		INVARIANT_CHECK;

		m_last_auto_manage = time_now();
		m_need_auto_manage = false;

		if (is_paused()) return;

		// make copies of the lists of torrents that we want to consider for auto
		// management. We need copies because they will be sorted.
		std::vector<torrent*> checking
			= torrent_list(session_interface::torrent_checking_auto_managed);
		std::vector<torrent*> downloaders
			= torrent_list(session_interface::torrent_downloading_auto_managed);
		std::vector<torrent*> seeds
			= torrent_list(session_interface::torrent_seeding_auto_managed);

		// these counters are set to the number of torrents
		// of each kind we're allowed to have active
		int downloading_limit = get_int_setting(settings_pack::active_downloads);
		int seeding_limit = get_int_setting(settings_pack::active_seeds);
		int checking_limit = get_int_setting(settings_pack::active_checking);
		int dht_limit = get_int_setting(settings_pack::active_dht_limit);
		int tracker_limit = get_int_setting(settings_pack::active_tracker_limit);
		int lsd_limit = get_int_setting(settings_pack::active_lsd_limit);
		int hard_limit = get_int_setting(settings_pack::active_limit);

		// if hard_limit is <= 0, all torrents in these lists should be paused.
		// The order is not relevant
		if (hard_limit > 0)
		{
			// we only need to sort the first n torrents here, where n is the number
			// of checking torrents we allow. The rest of the list is still used to
			// make sure the remaining torrents are paused, but their order is not
			// relevant
			std::partial_sort(checking.begin(), checking.begin() +
				(std::min)(checking_limit, int(checking.size())), checking.end()
				, boost::bind(&torrent::sequence_number, _1) < boost::bind(&torrent::sequence_number, _2));

			std::partial_sort(downloaders.begin(), downloaders.begin() +
				(std::min)(hard_limit, int(downloaders.size())), downloaders.end()
				, boost::bind(&torrent::sequence_number, _1) < boost::bind(&torrent::sequence_number, _2));

			std::partial_sort(seeds.begin(), seeds.begin() +
				(std::min)(hard_limit, int(seeds.size())), seeds.end()
				, boost::bind(&torrent::seed_rank, _1, boost::ref(m_settings))
				> boost::bind(&torrent::seed_rank, _2, boost::ref(m_settings)));
		}

		auto_manage_checking_torrents(checking, checking_limit);

		if (settings().get_bool(settings_pack::auto_manage_prefer_seeds))
		{
			auto_manage_torrents(seeds, dht_limit, tracker_limit, lsd_limit
				, hard_limit, seeding_limit);
			auto_manage_torrents(downloaders, dht_limit, tracker_limit, lsd_limit
				, hard_limit, downloading_limit);
		}
		else
		{
			auto_manage_torrents(downloaders, dht_limit, tracker_limit, lsd_limit
				, hard_limit, downloading_limit);
			auto_manage_torrents(seeds, dht_limit, tracker_limit, lsd_limit
				, hard_limit, seeding_limit);
		}
	}

	namespace {
		bool last_optimistic_unchoke_cmp(torrent_peer const* const l
			, torrent_peer const* const r)
		{
			return l->last_optimistically_unchoked
				< r->last_optimistically_unchoked;
		}
	}

	void session_impl::recalculate_optimistic_unchoke_slots()
	{
		INVARIANT_CHECK;

		TORRENT_ASSERT(is_single_thread());
		if (m_stats_counters[counters::num_unchoke_slots] == 0) return;

		std::vector<torrent_peer*> opt_unchoke;

		// collect the currently optimistically unchoked peers here, so we can
		// choke them when we've found new optimistic unchoke candidates.
		std::vector<torrent_peer*> prev_opt_unchoke;

		// TODO: 3 it would probably make sense to have a separate list of peers
		// that are eligible for optimistic unchoke, similar to the torrents
		// perhaps this could even iterate over the pool allocators of
		// torrent_peer objects. It could probably be done in a single pass and
		// collect the n best candidates. maybe just a queue of peers would make
		// even more sense, just pick the next peer in the queue for unchoking. It
		// would be O(1).
		for (connection_map::iterator i = m_connections.begin()
			, end(m_connections.end()); i != end; ++i)
		{
			peer_connection* p = i->get();
			TORRENT_ASSERT(p);
			torrent_peer* pi = p->peer_info_struct();
			if (!pi) continue;
			if (pi->web_seed) continue;

			if (pi->optimistically_unchoked)
			{
				prev_opt_unchoke.push_back(pi);
			}

			torrent* t = p->associated_torrent().lock().get();
			if (!t) continue;

			// TODO: 3 peers should know whether their torrent is paused or not,
			// instead of having to ask it over and over again
			if (t->is_paused()) continue;

			if (!p->is_connecting()
				&& !p->is_disconnecting()
				&& p->is_peer_interested()
				&& t->free_upload_slots()
				&& (p->is_choked() || pi->optimistically_unchoked)
				&& !p->ignore_unchoke_slots()
				&& t->valid_metadata())
			{
				opt_unchoke.push_back(pi);
			}
		}

		// find the peers that has been waiting the longest to be optimistically
		// unchoked

		int num_opt_unchoke = m_settings.get_int(settings_pack::num_optimistic_unchoke_slots);
		int const allowed_unchoke_slots = m_stats_counters[counters::num_unchoke_slots];
		if (num_opt_unchoke == 0) num_opt_unchoke = (std::max)(1, allowed_unchoke_slots / 5);
		if (num_opt_unchoke > int(opt_unchoke.size())) num_opt_unchoke =
			int(opt_unchoke.size());

		// find the n best optimistic unchoke candidates
		std::partial_sort(opt_unchoke.begin()
			, opt_unchoke.begin() + num_opt_unchoke
			, opt_unchoke.end(), &last_optimistic_unchoke_cmp);

#ifndef TORRENT_DISABLE_EXTENSIONS
		if (m_session_extension_features & plugin::optimistic_unchoke_feature)
		{
			// if there is an extension that wants to reorder the optimistic
			// unchoke peers, first convert the vector into one containing
			// peer_connection_handles, since that's the exported API
			std::vector<peer_connection_handle> peers;
			peers.reserve(opt_unchoke.size());
			for (std::vector<torrent_peer*>::iterator i = opt_unchoke.begin()
				, end(opt_unchoke.end()); i != end; ++i)
			{
				peers.push_back(peer_connection_handle(static_cast<peer_connection*>((*i)->connection)->self()));
			}
			for (ses_extension_list_t::iterator i = m_ses_extensions.begin()
				, end(m_ses_extensions.end()); i != end; ++i)
			{
				if ((*i)->on_optimistic_unchoke(peers))
					break;
			}
			// then convert back to the internal torrent_peer pointers
			opt_unchoke.clear();
			for (std::vector<peer_connection_handle>::iterator i = peers.begin()
				, end(peers.end()); i != end; ++i)
			{
				opt_unchoke.push_back(i->native_handle()->peer_info_struct());
			}
		}
#endif

		// unchoke the first num_opt_unchoke peers in the candidate set
		// and make sure that the others are choked
		std::vector<torrent_peer*>::iterator opt_unchoke_end = opt_unchoke.begin()
			+ num_opt_unchoke;

		for (std::vector<torrent_peer*>::iterator i = opt_unchoke.begin();
			i != opt_unchoke_end; ++i)
		{
			torrent_peer* pi = *i;
			peer_connection* p = static_cast<peer_connection*>(pi->connection);
			if (pi->optimistically_unchoked)
			{
#ifndef TORRENT_DISABLE_LOGGING
					p->peer_log(peer_log_alert::info, "OPTIMISTIC UNCHOKE"
						, "already unchoked | session-time: %d"
						, pi->last_optimistically_unchoked);
#endif
				TORRENT_ASSERT(!pi->connection->is_choked());
				// remove this peer from prev_opt_unchoke, to prevent us from
				// choking it later. This peer gets another round of optimistic
				// unchoke
				std::vector<torrent_peer*>::iterator existing =
					std::find(prev_opt_unchoke.begin(), prev_opt_unchoke.end(), pi);
				TORRENT_ASSERT(existing != prev_opt_unchoke.end());
				prev_opt_unchoke.erase(existing);
			}
			else
			{
				TORRENT_ASSERT(p->is_choked());
				boost::shared_ptr<torrent> t = p->associated_torrent().lock();
				bool ret = t->unchoke_peer(*p, true);
				TORRENT_ASSERT(ret);
				if (ret)
				{
					pi->optimistically_unchoked = true;
					m_stats_counters.inc_stats_counter(counters::num_peers_up_unchoked_optimistic);
					pi->last_optimistically_unchoked = boost::uint16_t(session_time());
#ifndef TORRENT_DISABLE_LOGGING
					p->peer_log(peer_log_alert::info, "OPTIMISTIC UNCHOKE"
						, "session-time: %d", pi->last_optimistically_unchoked);
#endif
				}
			}
		}

		// now, choke all the previous optimistically unchoked peers
		for (std::vector<torrent_peer*>::iterator i = prev_opt_unchoke.begin()
			, end(prev_opt_unchoke.end()); i != end; ++i)
		{
			torrent_peer* pi = *i;
			TORRENT_ASSERT(pi->optimistically_unchoked);
			peer_connection* p = static_cast<peer_connection*>(pi->connection);
			boost::shared_ptr<torrent> t = p->associated_torrent().lock();
			pi->optimistically_unchoked = false;
			m_stats_counters.inc_stats_counter(counters::num_peers_up_unchoked_optimistic, -1);
			t->choke_peer(*p);
		}

		// if we have too many unchoked peers now, we need to trigger the regular
		// choking logic to choke some
		if (m_stats_counters[counters::num_unchoke_slots]
			< m_stats_counters[counters::num_peers_up_unchoked_all])
		{
			m_unchoke_time_scaler = 0;
		}
	}

	void session_impl::try_connect_more_peers()
	{
		if (m_abort) return;

		if (num_connections() >= m_settings.get_int(settings_pack::connections_limit))
			return;

		// this is the maximum number of connections we will
		// attempt this tick
		int max_connections = m_settings.get_int(settings_pack::connection_speed);

		// zero connections speeds are allowed, we just won't make any connections
		if (max_connections <= 0) return;

		// this loop will "hand out" connection_speed to the torrents, in a round
		// robin fashion, so that every torrent is equally likely to connect to a
		// peer

		// boost connections are connections made by torrent connection
		// boost, which are done immediately on a tracker response. These
		// connections needs to be deducted from this second
		if (m_boost_connections > 0)
		{
			if (m_boost_connections > max_connections)
			{
				m_boost_connections -= max_connections;
				max_connections = 0;
			}
			else
			{
				max_connections -= m_boost_connections;
				m_boost_connections = 0;
			}
		}

		// TODO: use a lower limit than m_settings.connections_limit
		// to allocate the to 10% or so of connection slots for incoming
		// connections
		int limit = m_settings.get_int(settings_pack::connections_limit)
			- num_connections();

		// this logic is here to smooth out the number of new connection
		// attempts over time, to prevent connecting a large number of
		// sockets, wait 10 seconds, and then try again
		if (m_settings.get_bool(settings_pack::smooth_connects) && max_connections > (limit+1) / 2)
			max_connections = (limit+1) / 2;

		std::vector<torrent*>& want_peers_download = m_torrent_lists[torrent_want_peers_download];
		std::vector<torrent*>& want_peers_finished = m_torrent_lists[torrent_want_peers_finished];

		// if no torrent want any peers, just return
		if (want_peers_download.empty() && want_peers_finished.empty()) return;

		// if we don't have any connection attempt quota, return
		if (max_connections <= 0) return;

		INVARIANT_CHECK;

		int steps_since_last_connect = 0;
		int num_torrents = int(want_peers_finished.size() + want_peers_download.size());
		for (;;)
		{
			if (m_next_downloading_connect_torrent >= int(want_peers_download.size()))
				m_next_downloading_connect_torrent = 0;

			if (m_next_finished_connect_torrent >= int(want_peers_finished.size()))
				m_next_finished_connect_torrent = 0;

			torrent* t = NULL;
			// there are prioritized torrents. Pick one of those
			while (!m_prio_torrents.empty())
			{
				t = m_prio_torrents.front().first.lock().get();
				--m_prio_torrents.front().second;
				if (m_prio_torrents.front().second > 0
					&& t != NULL
					&& t->want_peers()) break;
				m_prio_torrents.pop_front();
				t = NULL;
			}

			if (t == NULL)
			{
				if ((m_download_connect_attempts >= m_settings.get_int(
						settings_pack::connect_seed_every_n_download)
					&& want_peers_finished.size())
						|| want_peers_download.empty())
				{
					// pick a finished torrent to give a peer to
					t = want_peers_finished[m_next_finished_connect_torrent];
					TORRENT_ASSERT(t->want_peers_finished());
					m_download_connect_attempts = 0;
					++m_next_finished_connect_torrent;
				}
				else
				{
					// pick a downloading torrent to give a peer to
					t = want_peers_download[m_next_downloading_connect_torrent];
					TORRENT_ASSERT(t->want_peers_download());
					++m_download_connect_attempts;
					++m_next_downloading_connect_torrent;
				}
			}

			TORRENT_ASSERT(t->want_peers());
			TORRENT_ASSERT(t->allows_peers());

			TORRENT_TRY
			{
				if (t->try_connect_peer())
				{
					--max_connections;
					steps_since_last_connect = 0;
					m_stats_counters.inc_stats_counter(counters::connection_attempts);
				}
			}
			TORRENT_CATCH(std::bad_alloc&)
			{
				// we ran out of memory trying to connect to a peer
				// lower the global limit to the number of peers
				// we already have
				m_settings.set_int(settings_pack::connections_limit, num_connections());
				if (m_settings.get_int(settings_pack::connections_limit) < 2)
					m_settings.set_int(settings_pack::connections_limit, 2);
			}

			++steps_since_last_connect;

			// if there are no more free connection slots, abort
			if (max_connections == 0) return;
			// there are no more torrents that want peers
			if (want_peers_download.empty() && want_peers_finished.empty()) break;
			// if we have gone a whole loop without
			// handing out a single connection, break
			if (steps_since_last_connect > num_torrents + 1) break;
			// maintain the global limit on number of connections
			if (num_connections() >= m_settings.get_int(settings_pack::connections_limit)) break;
		}
	}

	void session_impl::recalculate_unchoke_slots()
	{
		TORRENT_ASSERT(is_single_thread());
		INVARIANT_CHECK;

		time_point const now = aux::time_now();
		time_duration const unchoke_interval = now - m_last_choke;
		m_last_choke = now;

		// build list of all peers that are
		// unchokable.
		// TODO: 3 there should be a pre-calculated list of all peers eligible for
		// unchoking
		std::vector<peer_connection*> peers;
		for (connection_map::iterator i = m_connections.begin();
			i != m_connections.end();)
		{
			boost::shared_ptr<peer_connection> p = *i;
			TORRENT_ASSERT(p);
			++i;
			torrent* const t = p->associated_torrent().lock().get();
			torrent_peer* const pi = p->peer_info_struct();

			if (p->ignore_unchoke_slots() || t == 0 || pi == 0
				|| pi->web_seed || t->is_paused())
			{
				p->reset_choke_counters();
				continue;
			}

			if (!p->is_peer_interested()
				|| p->is_disconnecting()
				|| p->is_connecting())
			{
				// this peer is not unchokable. So, if it's unchoked
				// already, make sure to choke it.
				if (p->is_choked())
				{
					p->reset_choke_counters();
					continue;
				}
				if (pi && pi->optimistically_unchoked)
				{
					m_stats_counters.inc_stats_counter(counters::num_peers_up_unchoked_optimistic, -1);
					pi->optimistically_unchoked = false;
					// force a new optimistic unchoke
					m_optimistic_unchoke_time_scaler = 0;
					// TODO: post a message to have this happen
					// immediately instead of waiting for the next tick
				}
				t->choke_peer(*p);
				p->reset_choke_counters();
				continue;
			}

			peers.push_back(p.get());
		}

		// the unchoker wants an estimate of our upload rate capacity
		// (used by bittyrant)
		int max_upload_rate = upload_rate_limit(m_global_class);
		if (m_settings.get_int(settings_pack::choking_algorithm)
			== settings_pack::bittyrant_choker
			&& max_upload_rate == 0)
		{
			// we don't know at what rate we can upload. If we have a
			// measurement of the peak, use that + 10kB/s, otherwise
			// assume 20 kB/s
			max_upload_rate = (std::max)(20000, m_peak_up_rate + 10000);
			if (m_alerts.should_post<performance_alert>())
				m_alerts.emplace_alert<performance_alert>(torrent_handle()
					, performance_alert::bittyrant_with_no_uplimit);
		}

		int const allowed_upload_slots = unchoke_sort(peers, max_upload_rate
			, unchoke_interval, m_settings);

		m_stats_counters.set_value(counters::num_unchoke_slots
			, allowed_upload_slots);

#ifndef TORRENT_DISABLE_LOGGING
		session_log("RECALCULATE UNCHOKE SLOTS: [ peers: %d "
			"eligible-peers: %d"
			" max_upload_rate: %d"
			" allowed-slots: %d ]"
			, int(m_connections.size())
			, int(peers.size())
			, max_upload_rate
			, allowed_upload_slots);
#endif

		int const unchoked_counter_optimistic
			= m_stats_counters[counters::num_peers_up_unchoked_optimistic];
		int const num_opt_unchoke = (unchoked_counter_optimistic == 0)
			? (std::max)(1, allowed_upload_slots / 5) : unchoked_counter_optimistic;

		int unchoke_set_size = allowed_upload_slots - num_opt_unchoke;

		// go through all the peers and unchoke the first ones and choke
		// all the other ones.
		for (std::vector<peer_connection*>::iterator i = peers.begin()
			, end(peers.end()); i != end; ++i)
		{
			peer_connection* p = *i;
			TORRENT_ASSERT(p);
			TORRENT_ASSERT(!p->ignore_unchoke_slots());

			// this will update the m_uploaded_at_last_unchoke
			p->reset_choke_counters();

			torrent* t = p->associated_torrent().lock().get();
			TORRENT_ASSERT(t);

			if (unchoke_set_size > 0)
			{
				// yes, this peer should be unchoked
				if (p->is_choked())
				{
					if (!t->unchoke_peer(*p))
						continue;
				}

				--unchoke_set_size;

				TORRENT_ASSERT(p->peer_info_struct());
				if (p->peer_info_struct()->optimistically_unchoked)
				{
					// force a new optimistic unchoke
					// since this one just got promoted into the
					// proper unchoke set
					m_optimistic_unchoke_time_scaler = 0;
					p->peer_info_struct()->optimistically_unchoked = false;
					m_stats_counters.inc_stats_counter(counters::num_peers_up_unchoked_optimistic, -1);
				}
			}
			else
			{
				// no, this peer should be choked
				TORRENT_ASSERT(p->peer_info_struct());
				if (!p->is_choked() && !p->peer_info_struct()->optimistically_unchoked)
					t->choke_peer(*p);
			}
		}
	}

	void session_impl::cork_burst(peer_connection* p)
	{
		TORRENT_ASSERT(is_single_thread());
		if (p->is_corked()) return;
		p->cork_socket();
		m_delayed_uncorks.push_back(p);
	}

	void session_impl::do_delayed_uncork()
	{
		m_stats_counters.inc_stats_counter(counters::on_disk_counter);
		TORRENT_ASSERT(is_single_thread());
		for (std::vector<peer_connection*>::iterator i = m_delayed_uncorks.begin()
			, end(m_delayed_uncorks.end()); i != end; ++i)
		{
			(*i)->uncork_socket();
		}
		m_delayed_uncorks.clear();
	}

	boost::shared_ptr<torrent> session_impl::delay_load_torrent(sha1_hash const& info_hash
		, peer_connection* pc)
	{
#ifndef TORRENT_DISABLE_EXTENSIONS
		for (ses_extension_list_t::iterator i = m_ses_extensions.begin()
			, end(m_ses_extensions.end()); i != end; ++i)
		{
			add_torrent_params p;
			if ((*i)->on_unknown_torrent(info_hash, peer_connection_handle(pc->self()), p))
			{
				error_code ec;
				torrent_handle handle = add_torrent(p, ec);

				return handle.native_handle();
			}
		}
#else
		TORRENT_UNUSED(pc);
		TORRENT_UNUSED(info_hash);
#endif
		return boost::shared_ptr<torrent>();
	}

	// the return value from this function is valid only as long as the
	// session is locked!
	boost::weak_ptr<torrent> session_impl::find_torrent(sha1_hash const& info_hash) const
	{
		TORRENT_ASSERT(is_single_thread());

		torrent_map::const_iterator i = m_torrents.find(info_hash);
#if defined TORRENT_DEBUG && defined TORRENT_EXPENSIVE_INVARIANT_CHECKS
		for (torrent_map::const_iterator j
			= m_torrents.begin(); j != m_torrents.end(); ++j)
		{
			torrent* p = boost::get_pointer(j->second);
			TORRENT_ASSERT(p);
		}
#endif
		if (i != m_torrents.end()) return i->second;
		return boost::weak_ptr<torrent>();
	}

	void session_impl::insert_torrent(sha1_hash const& ih, boost::shared_ptr<torrent> const& t
		, std::string uuid)
	{
		m_torrents.insert(std::make_pair(ih, t));
#ifndef TORRENT_NO_DEPRECATE
		//deprecated in 1.2
		if (!uuid.empty()) m_uuids.insert(std::make_pair(uuid, t));
#else
		TORRENT_UNUSED(uuid);
#endif

		TORRENT_ASSERT(m_torrents.size() >= m_torrent_lru.size());
	}

	void session_impl::set_queue_position(torrent* me, int p)
	{
		if (p >= 0 && me->queue_position() == -1)
		{
			for (session_impl::torrent_map::iterator i = m_torrents.begin()
				, end(m_torrents.end()); i != end; ++i)
			{
				torrent* t = i->second.get();
				if (t->queue_position() >= p)
				{
					t->set_queue_position_impl(t->queue_position()+1);
					t->state_updated();
				}
				if (t->queue_position() >= p) t->set_queue_position_impl(t->queue_position()+1);
			}
			++m_max_queue_pos;
			me->set_queue_position_impl((std::min)(m_max_queue_pos, p));
		}
		else if (p < 0)
		{
			TORRENT_ASSERT(me->queue_position() >= 0);
			TORRENT_ASSERT(p == -1);
			for (session_impl::torrent_map::iterator i = m_torrents.begin()
				, end(m_torrents.end()); i != end; ++i)
			{
				torrent* t = i->second.get();
				if (t == me) continue;
				if (t->queue_position() == -1) continue;
				if (t->queue_position() >= me->queue_position())
				{
					t->set_queue_position_impl(t->queue_position()-1);
					t->state_updated();
				}
			}
			--m_max_queue_pos;
			me->set_queue_position_impl(p);
		}
		else if (p < me->queue_position())
		{
			for (session_impl::torrent_map::iterator i = m_torrents.begin()
				, end(m_torrents.end()); i != end; ++i)
			{
				torrent* t = i->second.get();
				if (t == me) continue;
				if (t->queue_position() == -1) continue;
				if (t->queue_position() >= p
					&& t->queue_position() < me->queue_position())
				{
					t->set_queue_position_impl(t->queue_position()+1);
					t->state_updated();
				}
			}
			me->set_queue_position_impl(p);
		}
		else if (p > me->queue_position())
		{
			for (session_impl::torrent_map::iterator i = m_torrents.begin()
				, end(m_torrents.end()); i != end; ++i)
			{
				torrent* t = i->second.get();
				int pos = t->queue_position();
				if (t == me) continue;
				if (pos == -1) continue;

				if (pos <= p
						&& pos > me->queue_position()
						&& pos != -1)
				{
					t->set_queue_position_impl(t->queue_position()-1);
					t->state_updated();
				}

			}
			me->set_queue_position_impl((std::min)(m_max_queue_pos, p));
		}

		trigger_auto_manage();
	}

#if !defined(TORRENT_DISABLE_ENCRYPTION) && !defined(TORRENT_DISABLE_EXTENSIONS)
	torrent const* session_impl::find_encrypted_torrent(sha1_hash const& info_hash
		, sha1_hash const& xor_mask)
	{
		sha1_hash obfuscated = info_hash;
		obfuscated ^= xor_mask;

		torrent_map::iterator i = m_obfuscated_torrents.find(obfuscated);
		if (i == m_obfuscated_torrents.end()) return NULL;
		return i->second.get();
	}
#endif

#ifndef TORRENT_NO_DEPRECATE
	//deprecated in 1.2
	boost::weak_ptr<torrent> session_impl::find_torrent(std::string const& uuid) const
	{
		TORRENT_ASSERT(is_single_thread());

		std::map<std::string, boost::shared_ptr<torrent> >::const_iterator i
			= m_uuids.find(uuid);
		if (i != m_uuids.end()) return i->second;
		return boost::weak_ptr<torrent>();
	}
#endif

#ifndef TORRENT_DISABLE_MUTABLE_TORRENTS
	std::vector<boost::shared_ptr<torrent> > session_impl::find_collection(
		std::string const& collection) const
	{
		std::vector<boost::shared_ptr<torrent> > ret;
		for (session_impl::torrent_map::const_iterator i = m_torrents.begin()
			, end(m_torrents.end()); i != end; ++i)
		{
			boost::shared_ptr<torrent> t = i->second;
			if (!t) continue;
			std::vector<std::string> const& c = t->torrent_file().collections();
			if (std::count(c.begin(), c.end(), collection) == 0) continue;
			ret.push_back(t);
		}
		return ret;
	}
#endif //TORRENT_DISABLE_MUTABLE_TORRENTS

	namespace {

	// returns true if lhs is a better disconnect candidate than rhs
	bool compare_disconnect_torrent(session_impl::torrent_map::value_type const& lhs
		, session_impl::torrent_map::value_type const& rhs)
	{
		// a torrent with 0 peers is never a good disconnect candidate
		// since there's nothing to disconnect
		if ((lhs.second->num_peers() == 0) != (rhs.second->num_peers() == 0))
			return lhs.second->num_peers() != 0;

		// other than that, always prefer to disconnect peers from seeding torrents
		// in order to not harm downloading ones
		if (lhs.second->is_seed() != rhs.second->is_seed())
			return lhs.second->is_seed();

		return lhs.second->num_peers() > rhs.second->num_peers();
	}

	} // anonymous namespace

	boost::weak_ptr<torrent> session_impl::find_disconnect_candidate_torrent() const
	{
		aux::session_impl::torrent_map::const_iterator i = std::min_element(m_torrents.begin(), m_torrents.end()
			, &compare_disconnect_torrent);

		TORRENT_ASSERT(i != m_torrents.end());
		if (i == m_torrents.end()) return boost::shared_ptr<torrent>();

		return i->second;
	}

#ifndef TORRENT_DISABLE_LOGGING
	TORRENT_FORMAT(2,3)
	void session_impl::session_log(char const* fmt, ...) const
	{
		if (!m_alerts.should_post<log_alert>()) return;

		va_list v;
		va_start(v, fmt);
		session_vlog(fmt, v);
		va_end(v);
	}

	TORRENT_FORMAT(2, 0)
	void session_impl::session_vlog(char const* fmt, va_list& v) const
	{
		if (!m_alerts.should_post<log_alert>()) return;

		char buf[1024];
		vsnprintf(buf, sizeof(buf), fmt, v);
		m_alerts.emplace_alert<log_alert>(buf);
	}
#endif

	void session_impl::get_torrent_status(std::vector<torrent_status>* ret
		, boost::function<bool(torrent_status const&)> const& pred
		, boost::uint32_t flags) const
	{
		for (torrent_map::const_iterator i
			= m_torrents.begin(), end(m_torrents.end());
			i != end; ++i)
		{
			if (i->second->is_aborted()) continue;
			torrent_status st;
			i->second->status(&st, flags);
			if (!pred(st)) continue;
			ret->push_back(st);
		}
	}

	void session_impl::refresh_torrent_status(std::vector<torrent_status>* ret
		, boost::uint32_t flags) const
	{
		for (std::vector<torrent_status>::iterator i
			= ret->begin(), end(ret->end()); i != end; ++i)
		{
			boost::shared_ptr<torrent> t = i->handle.m_torrent.lock();
			if (!t) continue;
			t->status(&*i, flags);
		}
	}

	void session_impl::post_torrent_updates(boost::uint32_t flags)
	{
		INVARIANT_CHECK;

		TORRENT_ASSERT(is_single_thread());

		std::vector<torrent*>& state_updates
			= m_torrent_lists[aux::session_impl::torrent_state_updates];

#if TORRENT_USE_ASSERTS
		m_posting_torrent_updates = true;
#endif

		std::vector<torrent_status> status;
		status.reserve(state_updates.size());

		// TODO: it might be a nice feature here to limit the number of torrents
		// to send in a single update. By just posting the first n torrents, they
		// would nicely be round-robined because the torrent lists are always
		// pushed back. Perhaps the status_update_alert could even have a fixed
		// array of n entries rather than a vector, to further improve memory
		// locality.
		for (std::vector<torrent*>::iterator i = state_updates.begin()
			, end(state_updates.end()); i != end; ++i)
		{
			torrent* t = *i;
			TORRENT_ASSERT(t->m_links[aux::session_impl::torrent_state_updates].in_list());
			status.push_back(torrent_status());
			// querying accurate download counters may require
			// the torrent to be loaded. Loading a torrent, and evicting another
			// one will lead to calling state_updated(), which screws with
			// this list while we're working on it, and break things
			t->status(&status.back(), flags);
			t->clear_in_state_update();
		}
		state_updates.clear();

#if TORRENT_USE_ASSERTS
		m_posting_torrent_updates = false;
#endif

		m_alerts.emplace_alert<state_update_alert>(status);
	}

	void session_impl::post_session_stats()
	{
		m_disk_thread.update_stats_counters(m_stats_counters);

#ifndef TORRENT_DISABLE_DHT
		if (m_dht)
			m_dht->update_stats_counters(m_stats_counters);
#endif

		m_stats_counters.set_value(counters::sent_ip_overhead_bytes
			, m_stat.total_transfer(stat::upload_ip_protocol));

		m_stats_counters.set_value(counters::recv_ip_overhead_bytes
			, m_stat.total_transfer(stat::download_ip_protocol));

		m_stats_counters.set_value(counters::limiter_up_queue
			, m_upload_rate.queue_size());
		m_stats_counters.set_value(counters::limiter_down_queue
			, m_download_rate.queue_size());

		m_stats_counters.set_value(counters::limiter_up_bytes
			, m_upload_rate.queued_bytes());
		m_stats_counters.set_value(counters::limiter_down_bytes
			, m_download_rate.queued_bytes());

		m_alerts.emplace_alert<session_stats_alert>(m_stats_counters);
	}

	void session_impl::post_dht_stats()
	{
		std::vector<dht_lookup> requests;
		std::vector<dht_routing_bucket> table;

#ifndef TORRENT_DISABLE_DHT
		if (m_dht)
			m_dht->dht_status(table, requests);
#endif

		m_alerts.emplace_alert<dht_stats_alert>(table, requests);
	}

	std::vector<torrent_handle> session_impl::get_torrents() const
	{
		std::vector<torrent_handle> ret;

		for (torrent_map::const_iterator i
			= m_torrents.begin(), end(m_torrents.end());
			i != end; ++i)
		{
			if (i->second->is_aborted()) continue;
			ret.push_back(torrent_handle(i->second));
		}
		return ret;
	}

	torrent_handle session_impl::find_torrent_handle(sha1_hash const& info_hash)
	{
		return torrent_handle(find_torrent(info_hash));
	}

	void session_impl::async_add_torrent(add_torrent_params* params)
	{
		if (string_begins_no_case("file://", params->url.c_str()) && !params->ti)
		{
			m_disk_thread.async_load_torrent(params
				, boost::bind(&session_impl::on_async_load_torrent, this, _1));
			return;
		}

		error_code ec;
		torrent_handle handle = add_torrent(*params, ec);
		delete params;
	}

	void session_impl::on_async_load_torrent(disk_io_job const* j)
	{
		add_torrent_params* params = static_cast<add_torrent_params*>(j->requester);
		error_code ec;
		torrent_handle handle;
		if (j->error.ec)
		{
			ec = j->error.ec;
			m_alerts.emplace_alert<add_torrent_alert>(handle, *params, ec);
		}
		else
		{
			params->url.clear();
			params->ti = boost::shared_ptr<torrent_info>(j->buffer.torrent_file);
			handle = add_torrent(*params, ec);
		}

		delete params;
	}

#ifndef TORRENT_DISABLE_EXTENSIONS
	void session_impl::add_extensions_to_torrent(
		boost::shared_ptr<torrent> const& torrent_ptr, void* userdata)
	{
		for (ses_extension_list_t::iterator i = m_ses_extensions.begin()
			, end(m_ses_extensions.end()); i != end; ++i)
		{
			boost::shared_ptr<torrent_plugin> tp((*i)->new_torrent(torrent_ptr->get_handle(), userdata));
			if (tp) torrent_ptr->add_extension(tp);
		}
	}
#endif

	torrent_handle session_impl::add_torrent(add_torrent_params const& p
		, error_code& ec)
	{
		torrent_handle h = add_torrent_impl(p, ec);
		m_alerts.emplace_alert<add_torrent_alert>(h, p, ec);
		return h;
	}

	torrent_handle session_impl::add_torrent_impl(add_torrent_params const& p
		, error_code& ec)
	{
		TORRENT_ASSERT(!p.save_path.empty());

		add_torrent_params params = p;
		if (string_begins_no_case("magnet:", params.url.c_str()))
		{
			parse_magnet_uri(params.url, params, ec);
			if (ec) return torrent_handle();
			params.url.clear();
		}

		if (string_begins_no_case("file://", params.url.c_str()) && !params.ti)
		{
			std::string filename = resolve_file_url(params.url);
			boost::shared_ptr<torrent_info> t = boost::make_shared<torrent_info>(filename, boost::ref(ec), 0);
			if (ec) return torrent_handle();
			params.url.clear();
			params.ti = t;
		}

		if (params.ti && params.ti->is_valid() && params.ti->num_files() == 0)
		{
			ec = errors::no_files_in_torrent;
			return torrent_handle();
		}

#ifndef TORRENT_DISABLE_DHT
		// add p.dht_nodes to the DHT, if enabled
		if (!p.dht_nodes.empty())
		{
			for (std::vector<std::pair<std::string, int> >::const_iterator i = p.dht_nodes.begin()
				, end(p.dht_nodes.end()); i != end; ++i)
			{
				add_dht_node_name(*i);
			}
		}
#endif

		INVARIANT_CHECK;

		if (is_aborted())
		{
			ec = errors::session_is_closing;
			return torrent_handle();
		}

		// figure out the info hash of the torrent
		sha1_hash const* ih = 0;
		sha1_hash tmp;
		if (params.ti) ih = &params.ti->info_hash();
#ifndef TORRENT_NO_DEPRECATE
		//deprecated in 1.2
		else if (!params.url.empty())
		{
			// in order to avoid info-hash collisions, for
			// torrents where we don't have an info-hash, but
			// just a URL, set the temporary info-hash to the
			// hash of the URL. This will be changed once we
			// have the actual .torrent file
			tmp = hasher(&params.url[0], int(params.url.size())).final();
			ih = &tmp;
		}
#endif
		else ih = &params.info_hash;

		// is the torrent already active?
		boost::shared_ptr<torrent> torrent_ptr = find_torrent(*ih).lock();
#ifndef TORRENT_NO_DEPRECATE
		//deprecated in 1.2
		if (!torrent_ptr && !params.uuid.empty()) torrent_ptr = find_torrent(params.uuid).lock();
		// if we still can't find the torrent, look for it by url
		if (!torrent_ptr && !params.url.empty())
		{
			torrent_map::iterator i = std::find_if(m_torrents.begin()
				, m_torrents.end(), boost::bind(&torrent::url, boost::bind(&std::pair<const sha1_hash
					, boost::shared_ptr<torrent> >::second, _1)) == params.url);
			if (i != m_torrents.end())
				torrent_ptr = i->second;
		}
#endif

		if (torrent_ptr)
		{
			if ((params.flags & add_torrent_params::flag_duplicate_is_error) == 0)
			{
#ifndef TORRENT_NO_DEPRECATE
		//deprecated in 1.2
				if (!params.uuid.empty() && torrent_ptr->uuid().empty())
					torrent_ptr->set_uuid(params.uuid);
				if (!params.url.empty() && torrent_ptr->url().empty())
					torrent_ptr->set_url(params.url);
#endif
				return torrent_handle(torrent_ptr);
			}

			ec = errors::duplicate_torrent;
			return torrent_handle();
		}

		int queue_pos = ++m_max_queue_pos;

		torrent_ptr = boost::make_shared<torrent>(boost::ref(*this)
			, 16 * 1024, queue_pos, boost::cref(params), boost::cref(*ih));

		if (m_alerts.should_post<torrent_added_alert>())
			m_alerts.emplace_alert<torrent_added_alert>(torrent_ptr->get_handle());

		torrent_ptr->set_ip_filter(m_ip_filter);
		torrent_ptr->start(params);

#ifndef TORRENT_DISABLE_EXTENSIONS
		typedef std::vector<boost::function<
			boost::shared_ptr<torrent_plugin>(torrent_handle const&, void*)> >
			torrent_plugins_t;

		for (torrent_plugins_t::const_iterator i = params.extensions.begin()
			, end(params.extensions.end()); i != end; ++i)
		{
			torrent_ptr->add_extension((*i)(torrent_ptr->get_handle(),
				params.userdata));
		}

		add_extensions_to_torrent(torrent_ptr, params.userdata);
#endif

#ifndef TORRENT_DISABLE_DHT
		if (params.ti)
		{
			torrent_info::nodes_t const& nodes = params.ti->nodes();
			for (std::vector<std::pair<std::string, int> >::const_iterator i = nodes.begin()
				, end(nodes.end()); i != end; ++i)
			{
				add_dht_node_name(*i);
			}
		}
#endif

#if TORRENT_HAS_BOOST_UNORDERED
		sha1_hash next_lsd(0);
		sha1_hash next_dht(0);
		if (m_next_lsd_torrent != m_torrents.end())
			next_lsd = m_next_lsd_torrent->first;
#ifndef TORRENT_DISABLE_DHT
		if (m_next_dht_torrent != m_torrents.end())
			next_dht = m_next_dht_torrent->first;
#endif
		float load_factor = m_torrents.load_factor();
#endif // TORRENT_HAS_BOOST_UNORDERED

		m_torrents.insert(std::make_pair(*ih, torrent_ptr));

		TORRENT_ASSERT(m_torrents.size() >= m_torrent_lru.size());

#if !defined(TORRENT_DISABLE_ENCRYPTION) && !defined(TORRENT_DISABLE_EXTENSIONS)
		hasher h;
		h.update("req2", 4);
		h.update(ih->data(), 20);
		// this is SHA1("req2" + info-hash), used for
		// encrypted hand shakes
		m_obfuscated_torrents.insert(std::make_pair(h.final(), torrent_ptr));
#endif

		if (torrent_ptr->is_pinned() == false)
		{
			evict_torrents_except(torrent_ptr.get());
			bump_torrent(torrent_ptr.get());
		}

#if TORRENT_HAS_BOOST_UNORDERED
		// if this insert made the hash grow, the iterators became invalid
		// we need to reset them
		if (m_torrents.load_factor() < load_factor)
		{
			// this indicates the hash table re-hashed
			if (!next_lsd.is_all_zeros())
				m_next_lsd_torrent = m_torrents.find(next_lsd);
#ifndef TORRENT_DISABLE_DHT
			if (!next_dht.is_all_zeros())
				m_next_dht_torrent = m_torrents.find(next_dht);
#endif
		}
#endif // TORRENT_HAS_BOOST_UNORDERED

#ifndef TORRENT_NO_DEPRECATE
		//deprecated in 1.2
		if (!params.uuid.empty() || !params.url.empty())
			m_uuids.insert(std::make_pair(params.uuid.empty()
				? params.url : params.uuid, torrent_ptr));
#endif

		// recalculate auto-managed torrents sooner (or put it off)
		// if another torrent will be added within one second from now
		// we want to put it off again anyway. So that while we're adding
		// a boat load of torrents, we postpone the recalculation until
		// we're done adding them all (since it's kind of an expensive operation)
		if (params.flags & add_torrent_params::flag_auto_managed)
		{
			const int max_downloading = settings().get_int(settings_pack::active_downloads);
			const int max_seeds = settings().get_int(settings_pack::active_seeds);
			const int max_active = settings().get_int(settings_pack::active_limit);

			const int num_downloading
			= int(torrent_list(session_interface::torrent_downloading_auto_managed).size());
			const int num_seeds
			= int(torrent_list(session_interface::torrent_seeding_auto_managed).size());
			const int num_active = num_downloading + num_seeds;

			// there's no point in triggering the auto manage logic early if we
			// don't have a reason to believe anything will change. It's kind of
			// expensive.
			if ((num_downloading < max_downloading
				|| num_seeds < max_seeds)
				&& num_active < max_active)
			{
				trigger_auto_manage();
			}
		}

		return torrent_handle(torrent_ptr);
	}

	void session_impl::update_outgoing_interfaces()
	{
		INVARIANT_CHECK;
		std::string net_interfaces = m_settings.get_str(settings_pack::outgoing_interfaces);

		// declared in string_util.hpp
		parse_comma_separated_string(net_interfaces, m_outgoing_interfaces);
	}

	tcp::endpoint session_impl::bind_outgoing_socket(socket_type& s, address
		const& remote_address, error_code& ec) const
	{
		tcp::endpoint bind_ep(address_v4(), 0);
		if (m_settings.get_int(settings_pack::outgoing_port) > 0)
		{
#ifdef TORRENT_WINDOWS
			s.set_option(exclusive_address_use(true), ec);
#endif
			s.set_option(tcp::acceptor::reuse_address(true), ec);
			// ignore errors because the underlying socket may not
			// be opened yet. This happens when we're routing through
			// a proxy. In that case, we don't yet know the address of
			// the proxy server, and more importantly, we don't know
			// the address family of its address. This means we can't
			// open the socket yet. The socks abstraction layer defers
			// opening it.
			ec.clear();
			bind_ep.port(next_port());
		}

		if (!m_outgoing_interfaces.empty())
		{
			if (m_interface_index >= m_outgoing_interfaces.size()) m_interface_index = 0;
			std::string const& ifname = m_outgoing_interfaces[m_interface_index++];

			if (ec) return bind_ep;

			bind_ep.address(bind_socket_to_device(m_io_service, s
				, remote_address.is_v4()
					? boost::asio::ip::tcp::v4()
					: boost::asio::ip::tcp::v6()
				, ifname.c_str(), bind_ep.port(), ec));
			return bind_ep;
		}

		// if we're not binding to a specific interface, bind
		// to the same protocol family as the target endpoint
		if (is_any(bind_ep.address()))
		{
#if TORRENT_USE_IPV6
			if (remote_address.is_v6())
				bind_ep.address(address_v6::any());
			else
#endif
				bind_ep.address(address_v4::any());
		}

		s.bind(bind_ep, ec);
		return bind_ep;
	}

	// verify that the given local address satisfies the requirements of
	// the outgoing interfaces. i.e. that one of the allowed outgoing
	// interfaces has this address. For uTP sockets, which are all backed
	// by an unconnected udp socket, we won't be able to tell what local
	// address is used for this peer's packets, in that case, just make
	// sure one of the allowed interfaces exists and maybe that it's the
	// default route. For systems that have SO_BINDTODEVICE, it should be
	// enough to just know that one of the devices exist
	bool session_impl::verify_bound_address(address const& addr, bool utp
		, error_code& ec)
	{
		TORRENT_UNUSED(utp);

		// we have specific outgoing interfaces specified. Make sure the
		// local endpoint for this socket is bound to one of the allowed
		// interfaces. the list can be a mixture of interfaces and IP
		// addresses.
		for (int i = 0; i < int(m_outgoing_interfaces.size()); ++i)
		{
			error_code err;
			address ip = address::from_string(m_outgoing_interfaces[i].c_str(), err);
			if (err) continue;
			if (ip == addr) return true;
		}

		// we didn't find the address as an IP in the interface list. Now,
		// resolve which device (if any) has this IP address.
		std::string device = device_for_address(addr, m_io_service, ec);
		if (ec) return false;

		// if no device was found to have this address, we fail
		if (device.empty()) return false;

		for (int i = 0; i < int(m_outgoing_interfaces.size()); ++i)
		{
			if (m_outgoing_interfaces[i] == device) return true;
		}

		return false;
	}

	void session_impl::remove_torrent(const torrent_handle& h, int options)
	{
		INVARIANT_CHECK;

		boost::shared_ptr<torrent> tptr = h.m_torrent.lock();
		if (!tptr) return;

		m_alerts.emplace_alert<torrent_removed_alert>(tptr->get_handle()
			, tptr->info_hash());

		remove_torrent_impl(tptr, options);

		tptr->abort();
		tptr->set_queue_position(-1);
	}

	void session_impl::remove_torrent_impl(boost::shared_ptr<torrent> tptr
		, int options)
	{
#ifndef TORRENT_NO_DEPRECATE
		// deprecated in 1.2
		// remove from uuid list
		if (!tptr->uuid().empty())
		{
			std::map<std::string, boost::shared_ptr<torrent> >::iterator j
				= m_uuids.find(tptr->uuid());
			if (j != m_uuids.end()) m_uuids.erase(j);
		}
#endif

		torrent_map::iterator i =
			m_torrents.find(tptr->torrent_file().info_hash());

#ifndef TORRENT_NO_DEPRECATE
		// deprecated in 1.2
		// this torrent might be filed under the URL-hash
		if (i == m_torrents.end() && !tptr->url().empty())
		{
			std::string const& url = tptr->url();
			sha1_hash urlhash = hasher(&url[0], int(url.size())).final();
			i = m_torrents.find(urlhash);
		}
#endif

		if (i == m_torrents.end()) return;

		torrent& t = *i->second;
		if (options)
		{
			if (!t.delete_files(options))
			{
				if (m_alerts.should_post<torrent_delete_failed_alert>())
					m_alerts.emplace_alert<torrent_delete_failed_alert>(t.get_handle()
						, error_code(), t.torrent_file().info_hash());
			}
		}

		if (m_torrent_lru.size() > 0
			&& (t.prev != NULL || t.next != NULL || m_torrent_lru.front() == &t))
			m_torrent_lru.erase(&t);

		TORRENT_ASSERT(t.prev == NULL && t.next == NULL);

		tptr->update_gauge();

#if TORRENT_USE_ASSERTS
		sha1_hash i_hash = t.torrent_file().info_hash();
#endif
#ifndef TORRENT_DISABLE_DHT
		if (i == m_next_dht_torrent)
			++m_next_dht_torrent;
#endif
		if (i == m_next_lsd_torrent)
			++m_next_lsd_torrent;

		m_torrents.erase(i);

		TORRENT_ASSERT(m_torrents.size() >= m_torrent_lru.size());

#if !defined(TORRENT_DISABLE_ENCRYPTION) && !defined(TORRENT_DISABLE_EXTENSIONS)
		hasher h;
		h.update("req2", 4);
		h.update(tptr->info_hash().data(), 20);
		m_obfuscated_torrents.erase(h.final());
#endif

#ifndef TORRENT_DISABLE_DHT
		if (m_next_dht_torrent == m_torrents.end())
			m_next_dht_torrent = m_torrents.begin();
#endif
		if (m_next_lsd_torrent == m_torrents.end())
			m_next_lsd_torrent = m_torrents.begin();

		// this torrent may open up a slot for a queued torrent
		trigger_auto_manage();

		TORRENT_ASSERT(m_torrents.find(i_hash) == m_torrents.end());
	}

#ifndef TORRENT_NO_DEPRECATE
	namespace
	{
		listen_interface_t set_ssl_flag(listen_interface_t in)
		{
			in.ssl = true;
			return in;
		}
	}

	void session_impl::update_ssl_listen()
	{
		INVARIANT_CHECK;

		// this function maps the previous functionality of just setting the ssl
		// listen port in order to enable the ssl listen sockets, to the new
		// mechanism where SSL sockets are specified in listen_interfaces.
		std::vector<listen_interface_t> current_ifaces;
		parse_listen_interfaces(m_settings.get_str(settings_pack::listen_interfaces)
			, current_ifaces);
		// these are the current interfaces we have, first remove all the SSL
		// interfaces
		current_ifaces.erase(std::remove_if(current_ifaces.begin(), current_ifaces.end()
			, boost::bind(&listen_interface_t::ssl, _1)), current_ifaces.end());

		int const ssl_listen_port = m_settings.get_int(settings_pack::ssl_listen);

		// setting a port of 0 means to disable listening on SSL, so just update
		// the interface list with the new list, and we're done
		if (ssl_listen_port == 0)
		{
			m_settings.set_str(settings_pack::listen_interfaces
				, print_listen_interfaces(current_ifaces));
			return;
		}

		std::vector<listen_interface_t> new_ifaces;
		std::transform(current_ifaces.begin(), current_ifaces.end()
			, std::back_inserter(new_ifaces), &set_ssl_flag);

		current_ifaces.insert(current_ifaces.end(), new_ifaces.begin(), new_ifaces.end());

		m_settings.set_str(settings_pack::listen_interfaces
			, print_listen_interfaces(current_ifaces));
	}
#endif // TORRENT_NO_DEPRECATE

	void session_impl::update_listen_interfaces()
	{
		INVARIANT_CHECK;

		std::string net_interfaces = m_settings.get_str(settings_pack::listen_interfaces);
		std::vector<listen_interface_t> new_listen_interfaces;

		// declared in string_util.hpp
		parse_listen_interfaces(net_interfaces, new_listen_interfaces);

#ifndef TORRENT_DISABLE_LOGGING
		session_log("update listen interfaces: %s", net_interfaces.c_str());
#endif

		m_listen_interfaces = new_listen_interfaces;
	}

	void session_impl::update_privileged_ports()
	{
		if (m_settings.get_bool(settings_pack::no_connect_privileged_ports))
		{
			m_port_filter.add_rule(0, 1024, port_filter::blocked);

			// Close connections whose endpoint is filtered
			// by the new ip-filter
			for (torrent_map::iterator i = m_torrents.begin()
				, end(m_torrents.end()); i != end; ++i)
				i->second->port_filter_updated();
		}
		else
		{
			m_port_filter.add_rule(0, 1024, 0);
		}
	}

	void session_impl::update_auto_sequential()
	{
		for (torrent_map::iterator i = m_torrents.begin()
			, end(m_torrents.end()); i != end; ++i)
			i->second->update_auto_sequential();
	}

	void session_impl::update_max_failcount()
	{
		for (torrent_map::iterator i = m_torrents.begin()
			, end(m_torrents.end()); i != end; ++i)
		{
			i->second->update_max_failcount();
		}
	}

	void session_impl::update_proxy()
	{
		// in case we just set a socks proxy, we might have to
		// open the socks incoming connection
		if (!m_socks_listen_socket) open_new_incoming_socks_connection();
		for (std::list<listen_socket_t>::iterator i = m_listen_sockets.begin()
			, end(m_listen_sockets.end()); i != end; ++i)
		{
			i->udp_sock->set_proxy_settings(proxy());
		}
	}

	void session_impl::update_upnp()
	{
		if (m_settings.get_bool(settings_pack::enable_upnp))
			start_upnp();
		else
			stop_upnp();
	}

	void session_impl::update_natpmp()
	{
		if (m_settings.get_bool(settings_pack::enable_natpmp))
			start_natpmp();
		else
			stop_natpmp();
	}

	void session_impl::update_lsd()
	{
		if (m_settings.get_bool(settings_pack::enable_lsd))
			start_lsd();
		else
			stop_lsd();
	}

	void session_impl::update_dht()
	{
#ifndef TORRENT_DISABLE_DHT
		if (m_settings.get_bool(settings_pack::enable_dht))
			start_dht();
		else
			stop_dht();
#endif
	}

	void session_impl::update_peer_fingerprint()
	{
		// ---- generate a peer id ----
		std::string print = m_settings.get_str(settings_pack::peer_fingerprint);
		if (print.size() > 20) print.resize(20);

		// the client's fingerprint
		std::copy(print.begin(), print.begin() + print.length(), m_peer_id.begin());
		if (print.length() < 20)
		{
			url_random(m_peer_id.data() + print.length(), m_peer_id.data() + 20);
		}
	}

	void session_impl::update_count_slow()
	{
		error_code ec;
		for (torrent_map::const_iterator i = m_torrents.begin()
			, end(m_torrents.end()); i != end; ++i)
		{
			i->second->on_inactivity_tick(ec);
		}
	}

	address session_impl::listen_address() const
	{
		for (std::list<listen_socket_t>::const_iterator i = m_listen_sockets.begin()
			, end(m_listen_sockets.end()); i != end; ++i)
		{
			if (i->external_address != address()) return i->external_address;
		}
		return address();
	}

	boost::uint16_t session_impl::listen_port() const
	{
		// if peer connections are set up to be received over a socks
		// proxy, and it's the same one as we're using for the tracker
		// just tell the tracker the socks5 port we're listening on
		if (m_socks_listen_socket && m_socks_listen_socket->is_open())
			return m_socks_listen_port;

		// if not, don't tell the tracker anything if we're in force_proxy
		// mode. We don't want to leak our listen port since it can
		// potentially identify us if it is leaked elsewere
		if (m_settings.get_bool(settings_pack::force_proxy)) return 0;
		if (m_listen_sockets.empty()) return 0;
		return m_listen_sockets.front().tcp_external_port;
	}

	// TODO: 2 this function should be removed and users need to deal with the
	// more generic case of having multiple ssl ports
	boost::uint16_t session_impl::ssl_listen_port() const
	{
#ifdef TORRENT_USE_OPENSSL
		// if peer connections are set up to be received over a socks
		// proxy, and it's the same one as we're using for the tracker
		// just tell the tracker the socks5 port we're listening on
		if (m_socks_listen_socket && m_socks_listen_socket->is_open())
			return m_socks_listen_port;

		// if not, don't tell the tracker anything if we're in force_proxy
		// mode. We don't want to leak our listen port since it can
		// potentially identify us if it is leaked elsewere
		if (m_settings.get_bool(settings_pack::force_proxy)) return 0;
		for (std::list<listen_socket_t>::const_iterator i = m_listen_sockets.begin()
			, end(m_listen_sockets.end()); i != end; ++i)
		{
			if (i->ssl) return i->tcp_external_port;
		}
#endif
		return 0;
	}

	void session_impl::announce_lsd(sha1_hash const& ih, int port, bool broadcast)
	{
		// use internal listen port for local peers
		if (m_lsd)
			m_lsd->announce(ih, port, broadcast);
	}

	void session_impl::on_lsd_peer(tcp::endpoint peer, sha1_hash const& ih)
	{
		m_stats_counters.inc_stats_counter(counters::on_lsd_peer_counter);
		TORRENT_ASSERT(is_single_thread());

		INVARIANT_CHECK;

		boost::shared_ptr<torrent> t = find_torrent(ih).lock();
		if (!t) return;
		// don't add peers from lsd to private torrents
		if (t->torrent_file().priv() || (t->torrent_file().is_i2p()
			&& !m_settings.get_bool(settings_pack::allow_i2p_mixed))) return;

#ifndef TORRENT_DISABLE_LOGGING
		session_log("added peer from local discovery: %s", print_endpoint(peer).c_str());
#endif
		t->add_peer(peer, peer_info::lsd);
		t->do_connect_boost();

		if (m_alerts.should_post<lsd_peer_alert>())
			m_alerts.emplace_alert<lsd_peer_alert>(t->get_handle(), peer);
	}

	// TODO: perhaps this function should not exist when logging is disabled
	void session_impl::on_port_map_log(
		char const* msg, int map_transport)
	{
#ifndef TORRENT_DISABLE_LOGGING
		TORRENT_ASSERT(map_transport >= 0 && map_transport <= 1);
		// log message
		if (m_alerts.should_post<portmap_log_alert>())
			m_alerts.emplace_alert<portmap_log_alert>(map_transport, msg);
#else
		TORRENT_UNUSED(msg);
		TORRENT_UNUSED(map_transport);
#endif
	}

	namespace {
		bool find_tcp_port_mapping(int transport, int mapping, listen_socket_t const& ls)
		{
			return ls.tcp_port_mapping[transport] == mapping;
		}

		bool find_udp_port_mapping(int transport, int mapping, listen_socket_t const& ls)
		{
			return ls.udp_port_mapping[transport] == mapping;
		}
	}

	// transport is 0 for NAT-PMP and 1 for UPnP
	void session_impl::on_port_mapping(int mapping, address const& ip, int port
		, int const protocol, error_code const& ec, int map_transport)
	{
		TORRENT_ASSERT(is_single_thread());

		TORRENT_ASSERT(map_transport >= 0 && map_transport <= 1);

		if (ec && m_alerts.should_post<portmap_error_alert>())
		{
			m_alerts.emplace_alert<portmap_error_alert>(mapping
				, map_transport, ec);
		}

		// look through our listen sockets to see if this mapping is for one of
		// them (it could also be a user mapping)

		std::list<listen_socket_t>::iterator ls
			= std::find_if(m_listen_sockets.begin(), m_listen_sockets.end()
			, boost::bind(find_tcp_port_mapping, map_transport, mapping, _1));

		bool tcp = true;
		if (ls == m_listen_sockets.end())
		{
			ls = std::find_if(m_listen_sockets.begin(), m_listen_sockets.end()
				, boost::bind(find_udp_port_mapping, map_transport, mapping, _1));
			tcp = false;
		}

		if (ls != m_listen_sockets.end())
		{
			if (ip != address())
			{
				// TODO: 1 report the proper address of the router as the source IP of
				// this vote of our external address, instead of the empty address
				set_external_address(ip, source_router, address());
			}

			ls->external_address = ip;
			if (tcp) ls->tcp_external_port = port;
			else ls->udp_external_port = port;
		}

		if (!ec && m_alerts.should_post<portmap_alert>())
		{
			m_alerts.emplace_alert<portmap_alert>(mapping, port
				, map_transport, protocol == natpmp::udp
				? portmap_alert::udp : portmap_alert::tcp);
		}
	}

#ifndef TORRENT_NO_DEPRECATE
	session_status session_impl::status() const
	{
//		INVARIANT_CHECK;
		TORRENT_ASSERT(is_single_thread());

		session_status s;

		s.optimistic_unchoke_counter = m_optimistic_unchoke_time_scaler;
		s.unchoke_counter = m_unchoke_time_scaler;
		s.num_dead_peers = int(m_undead_peers.size());

		s.num_peers = m_stats_counters[counters::num_peers_connected];
		s.num_unchoked = m_stats_counters[counters::num_peers_up_unchoked_all];
		s.allowed_upload_slots = m_stats_counters[counters::num_unchoke_slots];

		s.num_torrents
			= m_stats_counters[counters::num_checking_torrents]
			+ m_stats_counters[counters::num_stopped_torrents]
			+ m_stats_counters[counters::num_queued_seeding_torrents]
			+ m_stats_counters[counters::num_queued_download_torrents]
			+ m_stats_counters[counters::num_upload_only_torrents]
			+ m_stats_counters[counters::num_downloading_torrents]
			+ m_stats_counters[counters::num_seeding_torrents]
			+ m_stats_counters[counters::num_error_torrents];

		s.num_paused_torrents
			= m_stats_counters[counters::num_stopped_torrents]
			+ m_stats_counters[counters::num_error_torrents]
			+ m_stats_counters[counters::num_queued_seeding_torrents]
			+ m_stats_counters[counters::num_queued_download_torrents];

		s.total_redundant_bytes = m_stats_counters[counters::recv_redundant_bytes];
		s.total_failed_bytes = m_stats_counters[counters::recv_failed_bytes];

		s.up_bandwidth_queue = m_stats_counters[counters::limiter_up_queue];
		s.down_bandwidth_queue = m_stats_counters[counters::limiter_down_queue];

		s.up_bandwidth_bytes_queue = m_stats_counters[counters::limiter_up_bytes];
		s.down_bandwidth_bytes_queue = m_stats_counters[counters::limiter_down_bytes];

		s.disk_write_queue = m_stats_counters[counters::num_peers_down_disk];
		s.disk_read_queue = m_stats_counters[counters::num_peers_up_disk];

		s.has_incoming_connections = m_stats_counters[counters::has_incoming_connections] != 0;

		// total
		s.download_rate = m_stat.download_rate();
		s.total_upload = m_stat.total_upload();
		s.upload_rate = m_stat.upload_rate();
		s.total_download = m_stat.total_download();

		// payload
		s.payload_download_rate = m_stat.transfer_rate(stat::download_payload);
		s.total_payload_download = m_stat.total_transfer(stat::download_payload);
		s.payload_upload_rate = m_stat.transfer_rate(stat::upload_payload);
		s.total_payload_upload = m_stat.total_transfer(stat::upload_payload);

		// IP-overhead
		s.ip_overhead_download_rate = m_stat.transfer_rate(stat::download_ip_protocol);
		s.total_ip_overhead_download = m_stat.total_transfer(stat::download_ip_protocol);
		s.ip_overhead_upload_rate = m_stat.transfer_rate(stat::upload_ip_protocol);
		s.total_ip_overhead_upload = m_stat.total_transfer(stat::upload_ip_protocol);

		// tracker
		s.total_tracker_download = m_stats_counters[counters::recv_tracker_bytes];
		s.total_tracker_upload = m_stats_counters[counters::sent_tracker_bytes];

		// dht
		s.total_dht_download = m_stats_counters[counters::dht_bytes_in];
		s.total_dht_upload = m_stats_counters[counters::dht_bytes_out];

		// deprecated
		s.tracker_download_rate = 0;
		s.tracker_upload_rate = 0;
		s.dht_download_rate = 0;
		s.dht_upload_rate = 0;

#ifndef TORRENT_DISABLE_DHT
		if (m_dht)
		{
			m_dht->dht_status(s);
		}
		else
#endif
		{
			s.dht_nodes = 0;
			s.dht_node_cache = 0;
			s.dht_torrents = 0;
			s.dht_global_nodes = 0;
			s.dht_total_allocations = 0;
		}

		s.utp_stats.packet_loss = m_stats_counters[counters::utp_packet_loss];
		s.utp_stats.timeout = m_stats_counters[counters::utp_timeout];
		s.utp_stats.packets_in = m_stats_counters[counters::utp_packets_in];
		s.utp_stats.packets_out = m_stats_counters[counters::utp_packets_out];
		s.utp_stats.fast_retransmit = m_stats_counters[counters::utp_fast_retransmit];
		s.utp_stats.packet_resend = m_stats_counters[counters::utp_packet_resend];
		s.utp_stats.samples_above_target = m_stats_counters[counters::utp_samples_above_target];
		s.utp_stats.samples_below_target = m_stats_counters[counters::utp_samples_below_target];
		s.utp_stats.payload_pkts_in = m_stats_counters[counters::utp_payload_pkts_in];
		s.utp_stats.payload_pkts_out = m_stats_counters[counters::utp_payload_pkts_out];
		s.utp_stats.invalid_pkts_in = m_stats_counters[counters::utp_invalid_pkts_in];
		s.utp_stats.redundant_pkts_in = m_stats_counters[counters::utp_redundant_pkts_in];

		s.utp_stats.num_idle = m_stats_counters[counters::num_utp_idle];
		s.utp_stats.num_syn_sent = m_stats_counters[counters::num_utp_syn_sent];
		s.utp_stats.num_connected = m_stats_counters[counters::num_utp_connected];
		s.utp_stats.num_fin_sent = m_stats_counters[counters::num_utp_fin_sent];
		s.utp_stats.num_close_wait = m_stats_counters[counters::num_utp_close_wait];

		// this loop is potentially expensive. It could be optimized by
		// simply keeping a global counter
		int peerlist_size = 0;
		for (torrent_map::const_iterator i = m_torrents.begin()
			, end(m_torrents.end()); i != end; ++i)
		{
			peerlist_size += i->second->num_known_peers();
		}

		s.peerlist_size = peerlist_size;

		return s;
	}
#endif // TORRENT_NO_DEPRECATE

#ifndef TORRENT_DISABLE_DHT

	void session_impl::start_dht()
	{ start_dht(m_dht_state); }

	namespace {

		void on_bootstrap(alert_manager& alerts)
		{
			if (alerts.should_post<dht_bootstrap_alert>())
				alerts.emplace_alert<dht_bootstrap_alert>();
		}
	}

	void session_impl::start_dht(entry const& startup_state)
	{
		INVARIANT_CHECK;

		stop_dht();

		// postpone starting the DHT if we're still resolving the DHT router
		if (m_outstanding_router_lookups > 0) return;

		m_dht = boost::make_shared<dht::dht_tracker>(
			static_cast<dht_observer*>(this)
			, boost::ref(m_io_service)
			, boost::bind(&session_impl::send_udp_packet, this, false, _1, _2, _3, _4)
			, boost::cref(m_dht_settings)
			, boost::ref(m_stats_counters)
			, m_dht_storage_constructor
			, startup_state);

		for (std::vector<udp::endpoint>::iterator i = m_dht_router_nodes.begin()
			, end(m_dht_router_nodes.end()); i != end; ++i)
		{
			m_dht->add_router_node(*i);
		}

		for (std::vector<udp::endpoint>::iterator i = m_dht_nodes.begin()
			, end(m_dht_nodes.end()); i != end; ++i)
		{
			m_dht->add_node(*i);
		}
		m_dht_nodes.clear();

		m_dht->start(startup_state, boost::bind(&on_bootstrap, boost::ref(m_alerts)));
	}

	void session_impl::stop_dht()
	{
		if (!m_dht) return;
		m_dht->stop();
		m_dht.reset();
	}

	void session_impl::set_dht_settings(dht_settings const& settings)
	{
		m_dht_settings = settings;
	}

	void session_impl::set_dht_storage(dht::dht_storage_constructor_type sc)
	{
		m_dht_storage_constructor = sc;
	}

#ifndef TORRENT_NO_DEPRECATE
	entry session_impl::dht_state() const
	{
		if (!m_dht) return entry();
		return m_dht->state();
	}

	void session_impl::start_dht_deprecated(entry const& startup_state)
	{
		m_settings.set_bool(settings_pack::enable_dht, true);
		start_dht(startup_state);
	}
#endif

	void session_impl::add_dht_node_name(std::pair<std::string, int> const& node)
	{
		ADD_OUTSTANDING_ASYNC("session_impl::on_dht_name_lookup");
		m_host_resolver.async_resolve(node.first, resolver_interface::abort_on_shutdown
			, boost::bind(&session_impl::on_dht_name_lookup
				, this, _1, _2, node.second));
	}

	void session_impl::on_dht_name_lookup(error_code const& e
		, std::vector<address> const& addresses, int port)
	{
		COMPLETE_ASYNC("session_impl::on_dht_name_lookup");

		if (e)
		{
			if (m_alerts.should_post<dht_error_alert>())
				m_alerts.emplace_alert<dht_error_alert>(
					dht_error_alert::hostname_lookup, e);
			return;
		}

		for (std::vector<address>::const_iterator i = addresses.begin()
			, end(addresses.end()); i != end; ++i)
		{
			udp::endpoint ep(*i, port);
			add_dht_node(ep);
		}
	}

	void session_impl::add_dht_router(std::pair<std::string, int> const& node)
	{
		ADD_OUTSTANDING_ASYNC("session_impl::on_dht_router_name_lookup");
		++m_outstanding_router_lookups;
		m_host_resolver.async_resolve(node.first, resolver_interface::abort_on_shutdown
			, boost::bind(&session_impl::on_dht_router_name_lookup
				, this, _1, _2, node.second));
	}

	void session_impl::on_dht_router_name_lookup(error_code const& e
		, std::vector<address> const& addresses, int port)
	{
		COMPLETE_ASYNC("session_impl::on_dht_router_name_lookup");
		--m_outstanding_router_lookups;

		if (e)
		{
			if (m_alerts.should_post<dht_error_alert>())
				m_alerts.emplace_alert<dht_error_alert>(
					dht_error_alert::hostname_lookup, e);

			if (m_outstanding_router_lookups == 0) update_dht();
			return;
		}


		for (std::vector<address>::const_iterator i = addresses.begin()
			, end(addresses.end()); i != end; ++i)
		{
			// router nodes should be added before the DHT is started (and bootstrapped)
			udp::endpoint ep(*i, port);
			if (m_dht) m_dht->add_router_node(ep);
			m_dht_router_nodes.push_back(ep);
		}

		if (m_outstanding_router_lookups == 0) update_dht();
	}

	// callback for dht_immutable_get
	void session_impl::get_immutable_callback(sha1_hash target
		, dht::item const& i)
	{
		TORRENT_ASSERT(!i.is_mutable());
		m_alerts.emplace_alert<dht_immutable_item_alert>(target, i.value());
	}

	void session_impl::dht_get_immutable_item(sha1_hash const& target)
	{
		if (!m_dht) return;
		m_dht->get_item(target, boost::bind(&session_impl::get_immutable_callback
			, this, target, _1));
	}

	// callback for dht_mutable_get
	void session_impl::get_mutable_callback(dht::item const& i, bool authoritative)
	{
		TORRENT_ASSERT(i.is_mutable());
		m_alerts.emplace_alert<dht_mutable_item_alert>(i.pk(), i.sig(), i.seq()
			, i.salt(), i.value(), authoritative);
	}

	// key is a 32-byte binary string, the public key to look up.
	// the salt is optional
	void session_impl::dht_get_mutable_item(boost::array<char, 32> key
		, std::string salt)
	{
		if (!m_dht) return;
		m_dht->get_item(key.data(), boost::bind(&session_impl::get_mutable_callback
			, this, _1, _2), salt);
	}

	namespace {

		void on_dht_put_immutable_item(alert_manager& alerts, sha1_hash target, int num)
		{
			if (alerts.should_post<dht_put_alert>())
				alerts.emplace_alert<dht_put_alert>(target, num);
		}

		void on_dht_put_mutable_item(alert_manager& alerts, dht::item const& i, int num)
		{
			boost::array<char, 64> sig = i.sig();
			boost::array<char, 32> pk = i.pk();
			boost::uint64_t seq = i.seq();
			std::string salt = i.salt();

			if (alerts.should_post<dht_put_alert>())
				alerts.emplace_alert<dht_put_alert>(pk, sig, salt, seq, num);
		}

		void put_mutable_callback(dht::item& i
			, boost::function<void(entry&, boost::array<char,64>&
				, boost::uint64_t&, std::string const&)> cb)
		{
			entry value = i.value();
			boost::array<char, 64> sig = i.sig();
			boost::array<char, 32> pk = i.pk();
			boost::uint64_t seq = i.seq();
			std::string salt = i.salt();
			cb(value, sig, seq, salt);
			i.assign(value, salt, seq, pk.data(), sig.data());
		}

		void on_dht_get_peers(alert_manager& alerts, sha1_hash info_hash, std::vector<tcp::endpoint> const& peers)
		{
			if (alerts.should_post<dht_get_peers_reply_alert>())
				alerts.emplace_alert<dht_get_peers_reply_alert>(info_hash, peers);
		}

		void on_direct_response(alert_manager& alerts, void* userdata, dht::msg const& msg)
		{
			if (msg.message.type() == bdecode_node::none_t)
				alerts.emplace_alert<dht_direct_response_alert>(userdata, msg.addr);
			else
				alerts.emplace_alert<dht_direct_response_alert>(userdata, msg.addr, msg.message);
		}

	} // anonymous namespace

	void session_impl::dht_put_immutable_item(entry const& data, sha1_hash target)
	{
		if (!m_dht) return;
		m_dht->put_item(data, boost::bind(&on_dht_put_immutable_item, boost::ref(m_alerts)
			, target, _1));
	}

	void session_impl::dht_put_mutable_item(boost::array<char, 32> key
		, boost::function<void(entry&, boost::array<char,64>&
		, boost::uint64_t&, std::string const&)> cb
		, std::string salt)
	{
		if (!m_dht) return;
		m_dht->put_item(key.data(),
			boost::bind(&on_dht_put_mutable_item, boost::ref(m_alerts), _1, _2),
			boost::bind(&put_mutable_callback, _1, cb), salt);
	}

	void session_impl::dht_get_peers(sha1_hash const& info_hash)
	{
		if (!m_dht) return;
		m_dht->get_peers(info_hash, boost::bind(&on_dht_get_peers, boost::ref(m_alerts), info_hash, _1));
	}

	void session_impl::dht_announce(sha1_hash const& info_hash, int port, int flags)
	{
		if (!m_dht) return;
		m_dht->announce(info_hash, port, flags, boost::bind(&on_dht_get_peers, boost::ref(m_alerts), info_hash, _1));
	}

	void session_impl::dht_direct_request(udp::endpoint ep, entry& e, void* userdata)
	{
		if (!m_dht) return;
		m_dht->direct_request(ep, e, boost::bind(&on_direct_response, boost::ref(m_alerts), userdata, _1));
	}

#endif

#if !defined(TORRENT_DISABLE_ENCRYPTION) && !defined(TORRENT_DISABLE_EXTENSIONS)
	void session_impl::add_obfuscated_hash(sha1_hash const& obfuscated
		, boost::weak_ptr<torrent> const& t)
	{
		m_obfuscated_torrents.insert(std::make_pair(obfuscated, t.lock()));
	}
#endif // !defined(TORRENT_DISABLE_ENCRYPTION) && !defined(TORRENT_DISABLE_EXTENSIONS)

	bool session_impl::is_listening() const
	{
		return !m_listen_sockets.empty();
	}

	session_impl::~session_impl()
	{
		// this is not allowed to be the network thread!
//		TORRENT_ASSERT(is_not_thread());

		TORRENT_ASSERT(m_torrents.empty());
		TORRENT_ASSERT(m_connections.empty());

#if defined TORRENT_ASIO_DEBUGGING
		FILE* f = fopen("wakeups.log", "w+");
		if (f != NULL)
		{
			time_point m = min_time();
			if (!_wakeups.empty()) m = _wakeups[0].timestamp;
			time_point prev = m;
			boost::uint64_t prev_csw = 0;
			if (!_wakeups.empty()) prev_csw = _wakeups[0].context_switches;
			fprintf(f, "abs. time\trel. time\tctx switch\tidle-wakeup\toperation\n");
			for (int i = 0; i < _wakeups.size(); ++i)
			{
				wakeup_t const& w = _wakeups[i];
				bool idle_wakeup = w.context_switches > prev_csw;
				fprintf(f, "%" PRId64 "\t%" PRId64 "\t%" PRId64 "\t%c\t%s\n"
					, total_microseconds(w.timestamp - m)
					, total_microseconds(w.timestamp - prev)
					, w.context_switches
					, idle_wakeup ? '*' : '.'
					, w.operation);
				prev = w.timestamp;
				prev_csw = w.context_switches;
			}
			fclose(f);
		}
#endif

		// clear the torrent LRU. We do this to avoid having the torrent
		// destructor assert because it's still linked into the lru list
#if TORRENT_USE_ASSERTS
		list_node<torrent>* i = m_torrent_lru.get_all();
		// clear the prev and next pointers in all torrents
		// to avoid the assert when destructing them
		while (i)
		{
			list_node<torrent>* tmp = i;
			i = i->next;
			tmp->next = NULL;
			tmp->prev = NULL;
		}
#endif

	}

#ifndef TORRENT_NO_DEPRECATE
	int session_impl::max_connections() const
	{
		return m_settings.get_int(settings_pack::connections_limit);
	}

	int session_impl::max_uploads() const
	{
		return m_settings.get_int(settings_pack::unchoke_slots_limit);
	}

	void session_impl::set_local_download_rate_limit(int bytes_per_second)
	{
		settings_pack p;
		p.set_int(settings_pack::local_download_rate_limit, bytes_per_second);
		apply_settings_pack_impl(p);
	}

	void session_impl::set_local_upload_rate_limit(int bytes_per_second)
	{
		settings_pack p;
		p.set_int(settings_pack::local_upload_rate_limit, bytes_per_second);
		apply_settings_pack_impl(p);
	}

	void session_impl::set_download_rate_limit(int bytes_per_second)
	{
		settings_pack p;
		p.set_int(settings_pack::download_rate_limit, bytes_per_second);
		apply_settings_pack_impl(p);
	}

	void session_impl::set_upload_rate_limit(int bytes_per_second)
	{
		settings_pack p;
		p.set_int(settings_pack::upload_rate_limit, bytes_per_second);
		apply_settings_pack_impl(p);
	}

	void session_impl::set_max_connections(int limit)
	{
		settings_pack p;
		p.set_int(settings_pack::connections_limit, limit);
		apply_settings_pack_impl(p);
	}

	void session_impl::set_max_uploads(int limit)
	{
		settings_pack p;
		p.set_int(settings_pack::unchoke_slots_limit, limit);
		apply_settings_pack_impl(p);
	}

	int session_impl::local_upload_rate_limit() const
	{
		return upload_rate_limit(m_local_peer_class);
	}

	int session_impl::local_download_rate_limit() const
	{
		return download_rate_limit(m_local_peer_class);
	}

	int session_impl::upload_rate_limit() const
	{
		return upload_rate_limit(m_global_class);
	}

	int session_impl::download_rate_limit() const
	{
		return download_rate_limit(m_global_class);
	}
#endif


	namespace {
		template <typename Socket>
		void set_tos(Socket& s, int v, error_code& ec)
		{
#if TORRENT_USE_IPV6
			if (s.local_endpoint(ec).address().is_v6())
				s.set_option(traffic_class(v), ec);
			else if (!ec)
#endif
				s.set_option(type_of_service(v), ec);
		}
	}

	// TODO: 2 this should be factored into the udp socket, so we only have the
	// code once
	void session_impl::update_peer_tos()
	{
		int const tos = m_settings.get_int(settings_pack::peer_tos);
		for (std::list<listen_socket_t>::iterator i = m_listen_sockets.begin()
			, end(m_listen_sockets.end()); i != end; ++i)
		{
			error_code ec;
			set_tos(*i->sock, tos, ec);

#ifndef TORRENT_DISABLE_LOGGING
			error_code err;
			session_log(">>> SET_TOS [ tcp (%s %d) tos: %x e: %s ]"
				, i->sock->local_endpoint(err).address().to_string().c_str()
				, i->sock->local_endpoint(err).port(), tos, ec.message().c_str());
#endif
			ec.clear();
			set_tos(*i->udp_sock, tos, ec);

#ifndef TORRENT_DISABLE_LOGGING
			session_log(">>> SET_TOS [ udp (%s %d) tos: %x e: %s ]"
				, i->udp_sock->local_endpoint(err).address().to_string().c_str()
				, i->udp_sock->local_port()
				, tos, ec.message().c_str());
#endif
		}
	}

	void session_impl::update_user_agent()
	{
		// replace all occurances of '\n' with ' '.
		std::string agent = m_settings.get_str(settings_pack::user_agent);
		std::string::iterator i = agent.begin();
		while ((i = std::find(i, agent.end(), '\n'))
			!= agent.end())
			*i = ' ';
		m_settings.set_str(settings_pack::user_agent, agent);
	}

	void session_impl::update_unchoke_limit()
	{
		int const allowed_upload_slots = get_int_setting(settings_pack::unchoke_slots_limit);

		m_stats_counters.set_value(counters::num_unchoke_slots
			, allowed_upload_slots);

		if (m_settings.get_int(settings_pack::num_optimistic_unchoke_slots)
			>= allowed_upload_slots / 2)
		{
			if (m_alerts.should_post<performance_alert>())
				m_alerts.emplace_alert<performance_alert>(torrent_handle()
					, performance_alert::too_many_optimistic_unchoke_slots);
		}
	}

	void session_impl::update_connection_speed()
	{
		if (m_settings.get_int(settings_pack::connection_speed) < 0)
			m_settings.set_int(settings_pack::connection_speed, 200);
	}

	void session_impl::update_queued_disk_bytes()
	{
		boost::uint64_t cache_size = m_settings.get_int(settings_pack::cache_size);
		if (m_settings.get_int(settings_pack::max_queued_disk_bytes) / 16 / 1024
			> cache_size / 2
			&& cache_size > 5
			&& m_alerts.should_post<performance_alert>())
		{
			m_alerts.emplace_alert<performance_alert>(torrent_handle()
				, performance_alert::too_high_disk_queue_limit);
		}
	}

	void session_impl::update_alert_queue_size()
	{
		m_alerts.set_alert_queue_size_limit(m_settings.get_int(settings_pack::alert_queue_size));
	}

	bool session_impl::preemptive_unchoke() const
	{
		return m_stats_counters[counters::num_peers_up_unchoked]
			< m_stats_counters[counters::num_unchoke_slots]
			|| m_settings.get_int(settings_pack::unchoke_slots_limit) < 0;
	}

#ifndef TORRENT_NO_DEPRECATE
	void session_impl::update_dht_upload_rate_limit()
	{
#ifndef TORRENT_DISABLE_DHT
		m_dht_settings.upload_rate_limit
			= m_settings.get_int(settings_pack::dht_upload_rate_limit);
#endif
	}
#endif

	void session_impl::update_disk_threads()
	{
		if (m_settings.get_int(settings_pack::aio_threads) < 0)
			m_settings.set_int(settings_pack::aio_threads, 0);

#if !TORRENT_USE_PREAD && !TORRENT_USE_PREADV
		// if we don't have pread() nor preadv() there's no way
		// to perform concurrent file operations on the same file
		// handle, so we must limit the disk thread to a single one

		if (m_settings.get_int(settings_pack::aio_threads) > 1)
			m_settings.set_int(settings_pack::aio_threads, 1);
#endif

		m_disk_thread.set_num_threads(m_settings.get_int(settings_pack::aio_threads));
	}

	void session_impl::update_network_threads()
	{
		int num_threads = m_settings.get_int(settings_pack::network_threads);
		int num_pools = num_threads > 0 ? num_threads : 1;
		while (num_pools > m_net_thread_pool.size())
		{
			m_net_thread_pool.push_back(boost::make_shared<network_thread_pool>());
			m_net_thread_pool.back()->set_num_threads(num_threads > 0 ? 1 : 0);
		}

		while (num_pools < m_net_thread_pool.size())
		{
			m_net_thread_pool.erase(m_net_thread_pool.end() - 1);
		}

		if (num_threads == 0 && m_net_thread_pool.size() > 0)
		{
			m_net_thread_pool[0]->set_num_threads(0);
		}
	}

	void session_impl::post_socket_job(socket_job& j)
	{
		uintptr_t idx = 0;
		if (m_net_thread_pool.size() > 1)
		{
			// each peer needs to be pinned to a specific thread
			// since reading and writing simultaneously on the same
			// socket from different threads is not supported by asio.
			// as long as a specific socket is consistently used from
			// the same thread, it's safe
			idx = uintptr_t(j.peer.get());
			idx ^= idx >> 8;
			idx %= m_net_thread_pool.size();
		}
		m_net_thread_pool[idx]->post_job(j);
	}

	void session_impl::update_cache_buffer_chunk_size()
	{
		if (m_settings.get_int(settings_pack::cache_buffer_chunk_size) <= 0)
			m_settings.set_int(settings_pack::cache_buffer_chunk_size, 1);
	}

	void session_impl::update_report_web_seed_downloads()
	{
		// if this flag changed, update all web seed connections
		bool report = m_settings.get_bool(settings_pack::report_web_seed_downloads);
		for (connection_map::iterator i = m_connections.begin()
			, end(m_connections.end()); i != end; ++i)
		{
			int type = (*i)->type();
			if (type == peer_connection::url_seed_connection
				|| type == peer_connection::http_seed_connection)
				(*i)->ignore_stats(!report);
		}
	}

	void session_impl::trigger_auto_manage()
	{
		if (m_pending_auto_manage || m_abort) return;

		// we recalculated auto-managed torrents less than a second ago,
		// put it off one second.
		if (time_now() - m_last_auto_manage < seconds(1))
		{
			m_auto_manage_time_scaler = 0;
			return;
		}
		m_pending_auto_manage = true;
		m_need_auto_manage = true;

		m_io_service.post(boost::bind(&session_impl::on_trigger_auto_manage, this));
	}

	void session_impl::on_trigger_auto_manage()
	{
		assert(m_pending_auto_manage);
		if (!m_need_auto_manage || m_abort)
		{
			m_pending_auto_manage = false;
			return;
		}
		// don't clear m_pending_auto_manage until after we've
		// recalculated the auto managed torrents. The auto-managed
		// logic may trigger another auto-managed event otherwise
		recalculate_auto_managed_torrents();
		m_pending_auto_manage = false;
	}

	void session_impl::update_socket_buffer_size()
	{
		for (std::list<listen_socket_t>::iterator i = m_listen_sockets.begin()
			, end(m_listen_sockets.end()); i != end; ++i)
		{
			error_code ec;
			set_socket_buffer_size(*i->udp_sock, m_settings, ec);
#ifndef TORRENT_DISABLE_LOGGING
			if (ec)
			{
				error_code err;
				session_log("socket buffer size [ udp %s %d]: (%d) %s"
				, i->udp_sock->local_endpoint(err).address().to_string(err).c_str()
				, i->udp_sock->local_port(), ec.value(), ec.message().c_str());
			}
#endif
			ec.clear();
			set_socket_buffer_size(*i->sock, m_settings, ec);
#ifndef TORRENT_DISABLE_LOGGING
			if (ec)
			{
				error_code err;
				session_log("socket buffer size [ udp %s %d]: (%d) %s"
				, i->sock->local_endpoint(err).address().to_string(err).c_str()
				, i->sock->local_endpoint(err).port(), ec.value(), ec.message().c_str());
			}
#endif
		}
	}

	void session_impl::update_dht_announce_interval()
	{
#ifndef TORRENT_DISABLE_DHT
		if (!m_dht)
		{
#ifndef TORRENT_DISABLE_LOGGING
			session_log("not starting DHT announce timer: m_dht == NULL");
#endif
			return;
		}

		m_dht_interval_update_torrents = int(m_torrents.size());

		if (m_abort)
		{
#ifndef TORRENT_DISABLE_LOGGING
			session_log("not starting DHT announce timer: m_abort set");
#endif
			return;
		}

		ADD_OUTSTANDING_ASYNC("session_impl::on_dht_announce");
		error_code ec;
		int delay = (std::max)(m_settings.get_int(settings_pack::dht_announce_interval)
			/ (std::max)(int(m_torrents.size()), 1), 1);
		m_dht_announce_timer.expires_from_now(seconds(delay), ec);
		m_dht_announce_timer.async_wait(
			boost::bind(&session_impl::on_dht_announce, this, _1));
#endif
	}

	void session_impl::update_anonymous_mode()
	{
		if (!m_settings.get_bool(settings_pack::anonymous_mode)) return;

		m_settings.set_str(settings_pack::user_agent, "");
		url_random(m_peer_id.data(), m_peer_id.data() + 20);
	}

	void session_impl::update_force_proxy()
	{
		for (std::list<listen_socket_t>::iterator i = m_listen_sockets.begin()
			, end(m_listen_sockets.end()); i != end; ++i)
		{
			i->udp_sock->set_force_proxy(m_settings.get_bool(settings_pack::force_proxy));

			// close the TCP listen sockets
			if (i->sock)
			{
				error_code ec;
				i->sock->close(ec);
				i->sock.reset();
			}
		}

		if (!m_settings.get_bool(settings_pack::force_proxy)) return;

		// enable force_proxy mode. We don't want to accept any incoming
		// connections, except through a proxy.
		stop_lsd();
		stop_upnp();
		stop_natpmp();
#ifndef TORRENT_DISABLE_DHT
		stop_dht();
#endif
	}

#ifndef TORRENT_NO_DEPRECATE
	void session_impl::update_local_download_rate()
	{
		if (m_settings.get_int(settings_pack::local_download_rate_limit) < 0)
			m_settings.set_int(settings_pack::local_download_rate_limit, 0);
		set_download_rate_limit(m_local_peer_class
			, m_settings.get_int(settings_pack::local_download_rate_limit));
	}

	void session_impl::update_local_upload_rate()
	{
		if (m_settings.get_int(settings_pack::local_upload_rate_limit) < 0)
			m_settings.set_int(settings_pack::local_upload_rate_limit, 0);
		set_upload_rate_limit(m_local_peer_class
			, m_settings.get_int(settings_pack::local_upload_rate_limit));
	}
#endif

	void session_impl::update_download_rate()
	{
		if (m_settings.get_int(settings_pack::download_rate_limit) < 0)
			m_settings.set_int(settings_pack::download_rate_limit, 0);
		set_download_rate_limit(m_global_class
			, m_settings.get_int(settings_pack::download_rate_limit));
	}

	void session_impl::update_upload_rate()
	{
		if (m_settings.get_int(settings_pack::upload_rate_limit) < 0)
			m_settings.set_int(settings_pack::upload_rate_limit, 0);
		set_upload_rate_limit(m_global_class
			, m_settings.get_int(settings_pack::upload_rate_limit));
	}

	void session_impl::update_connections_limit()
	{
		int limit = m_settings.get_int(settings_pack::connections_limit);

		if (limit <= 0)
			limit = (std::numeric_limits<int>::max)();

		limit = (std::max)(5, (std::min)(limit
				, max_open_files() - 20 - m_settings.get_int(settings_pack::file_pool_size)));

		m_settings.set_int(settings_pack::connections_limit, limit);

		if (num_connections() > m_settings.get_int(settings_pack::connections_limit)
			&& !m_torrents.empty())
		{
			// if we have more connections that we're allowed, disconnect
			// peers from the torrents so that they are all as even as possible

			int to_disconnect = num_connections() - m_settings.get_int(settings_pack::connections_limit);

			int last_average = 0;
			int average = int(m_settings.get_int(settings_pack::connections_limit) / m_torrents.size());

			// the number of slots that are unused by torrents
			int extra = m_settings.get_int(settings_pack::connections_limit) % m_torrents.size();

			// run 3 iterations of this, then we're probably close enough
			for (int iter = 0; iter < 4; ++iter)
			{
				// the number of torrents that are above average
				int num_above = 0;
				for (torrent_map::iterator i = m_torrents.begin()
					, end(m_torrents.end()); i != end; ++i)
				{
					int num = i->second->num_peers();
					if (num <= last_average) continue;
					if (num > average) ++num_above;
					if (num < average) extra += average - num;
				}

				// distribute extra among the torrents that are above average
				if (num_above == 0) num_above = 1;
				last_average = average;
				average += extra / num_above;
				if (extra == 0) break;
				// save the remainder for the next iteration
				extra = extra % num_above;
			}

			for (torrent_map::iterator i = m_torrents.begin()
				, end(m_torrents.end()); i != end; ++i)
			{
				int num = i->second->num_peers();
				if (num <= average) continue;

				// distribute the remainder
				int my_average = average;
				if (extra > 0)
				{
					++my_average;
					--extra;
				}

				int disconnect = (std::min)(to_disconnect, num - my_average);
				to_disconnect -= disconnect;
				i->second->disconnect_peers(disconnect
					, error_code(errors::too_many_connections, get_libtorrent_category()));
			}
		}
	}

	void session_impl::update_alert_mask()
	{
		m_alerts.set_alert_mask(m_settings.get_int(settings_pack::alert_mask));
	}

	void session_impl::pop_alerts(std::vector<alert*>* alerts)
	{
		m_alerts.get_all(*alerts);
	}

#ifndef TORRENT_NO_DEPRECATE
	void session_impl::update_rate_limit_utp()
	{
		if (m_settings.get_bool(settings_pack::rate_limit_utp))
		{
			// allow the global or local peer class to limit uTP peers
			m_peer_class_type_filter.add(peer_class_type_filter::utp_socket
				, m_local_peer_class);
			m_peer_class_type_filter.add(peer_class_type_filter::utp_socket
				, m_global_class);
			m_peer_class_type_filter.add(peer_class_type_filter::ssl_utp_socket
				, m_local_peer_class);
			m_peer_class_type_filter.add(peer_class_type_filter::ssl_utp_socket
				, m_global_class);
		}
		else
		{
			// don't add the global or local peer class to limit uTP peers
			m_peer_class_type_filter.remove(peer_class_type_filter::utp_socket
				, m_local_peer_class);
			m_peer_class_type_filter.remove(peer_class_type_filter::utp_socket
				, m_global_class);
			m_peer_class_type_filter.remove(peer_class_type_filter::ssl_utp_socket
				, m_local_peer_class);
			m_peer_class_type_filter.remove(peer_class_type_filter::ssl_utp_socket
				, m_global_class);
		}
	}

	void session_impl::update_ignore_rate_limits_on_local_network()
	{
		init_peer_class_filter(
			m_settings.get_bool(settings_pack::ignore_limits_on_local_network));
	}

	// this function is called on the user's thread
	// not the network thread
	void session_impl::pop_alerts()
	{
		// if we don't have any alerts in our local cache, we have to ask
		// the alert_manager for more. It will swap our vector with its and
		// destruct eny left-over alerts in there.
		if (m_alert_pointer_pos >= m_alert_pointers.size())
		{
			pop_alerts(&m_alert_pointers);
			m_alert_pointer_pos = 0;
		}
	}

	alert const* session_impl::pop_alert()
	{
		if (m_alert_pointer_pos >= m_alert_pointers.size())
		{
			pop_alerts();
			if (m_alert_pointers.empty())
				return NULL;
		}

		if (m_alert_pointers.empty()) return NULL;

		// clone here to be backwards compatible, to make the client delete the
		// alert object
		return m_alert_pointers[m_alert_pointer_pos++];
	}


	void session_impl::pop_alerts(std::deque<alert*>* alerts)
	{
		alerts->clear();
		if (m_alert_pointer_pos >= m_alert_pointers.size())
		{
			pop_alerts();
			if (m_alert_pointers.empty())
				return;
		}

		for (std::vector<alert*>::iterator i = m_alert_pointers.begin()
			+ m_alert_pointer_pos, end(m_alert_pointers.end());
			i != end; ++i)
		{
			alerts->push_back((*i)->clone().release());
		}
		m_alert_pointer_pos = int(m_alert_pointers.size());
	}
#endif

	alert* session_impl::wait_for_alert(time_duration max_wait)
	{
		return m_alerts.wait_for_alert(max_wait);
	}

#ifndef TORRENT_NO_DEPRECATE
	size_t session_impl::set_alert_queue_size_limit(size_t queue_size_limit_)
	{
		m_settings.set_int(settings_pack::alert_queue_size, int(queue_size_limit_));
		return m_alerts.set_alert_queue_size_limit(int(queue_size_limit_));
	}
#endif

	void session_impl::start_lsd()
	{
		INVARIANT_CHECK;

		if (m_lsd) return;

		m_lsd = boost::make_shared<lsd>(boost::ref(m_io_service)
			, boost::bind(&session_impl::on_lsd_peer, this, _1, _2)
#ifndef TORRENT_DISABLE_LOGGING
			, boost::bind(&session_impl::on_lsd_log, this, _1)
#endif
			);
		error_code ec;
		m_lsd->start(ec);
		if (ec && m_alerts.should_post<lsd_error_alert>())
			m_alerts.emplace_alert<lsd_error_alert>(ec);
	}

#ifndef TORRENT_DISABLE_LOGGING
	void session_impl::on_lsd_log(char const* log)
	{
		if (!m_alerts.should_post<log_alert>()) return;
		m_alerts.emplace_alert<log_alert>(log);
	}
#endif

	natpmp* session_impl::start_natpmp()
	{
		INVARIANT_CHECK;

		if (m_natpmp) return m_natpmp.get();

		// the natpmp constructor may fail and call the callbacks
		// into the session_impl.
		m_natpmp = boost::make_shared<natpmp>(boost::ref(m_io_service)
			, boost::bind(&session_impl::on_port_mapping
				, this, _1, _2, _3, _4, _5, 0)
			, boost::bind(&session_impl::on_port_map_log
				, this, _1, 0));
		m_natpmp->start();

		for (std::list<listen_socket_t>::iterator i = m_listen_sockets.begin()
			, end(m_listen_sockets.end()); i != end; ++i)
		{
			remap_ports(remap_natpmp, *i);
		}
		return m_natpmp.get();
	}

	upnp* session_impl::start_upnp()
	{
		INVARIANT_CHECK;

		if (m_upnp) return m_upnp.get();

		// the upnp constructor may fail and call the callbacks
		m_upnp = boost::make_shared<upnp>(boost::ref(m_io_service)
			, m_settings.get_str(settings_pack::user_agent)
			, boost::bind(&session_impl::on_port_mapping
				, this, _1, _2, _3, _4, _5, 1)
			, boost::bind(&session_impl::on_port_map_log
				, this, _1, 1)
			, m_settings.get_bool(settings_pack::upnp_ignore_nonrouters));
		m_upnp->start();

		m_upnp->discover_device();

		for (std::list<listen_socket_t>::iterator i = m_listen_sockets.begin()
			, end(m_listen_sockets.end()); i != end; ++i)
		{
			remap_ports(remap_upnp, *i);
		}
		return m_upnp.get();
	}

	int session_impl::add_port_mapping(int t, int external_port
		, int local_port)
	{
		int ret = 0;
		if (m_upnp) ret = m_upnp->add_mapping(static_cast<upnp::protocol_type>(t), external_port
			, local_port);
		if (m_natpmp) ret = m_natpmp->add_mapping(static_cast<natpmp::protocol_type>(t), external_port
			, local_port);
		return ret;
	}

	void session_impl::delete_port_mapping(int handle)
	{
		if (m_upnp) m_upnp->delete_mapping(handle);
		if (m_natpmp) m_natpmp->delete_mapping(handle);
	}

	void session_impl::stop_lsd()
	{
		if (m_lsd)
			m_lsd->close();
		m_lsd.reset();
	}

	void session_impl::stop_natpmp()
	{
		if (!m_natpmp) return;

		m_natpmp->close();
		for (std::list<listen_socket_t>::iterator i = m_listen_sockets.begin()
			, end(m_listen_sockets.end()); i != end; ++i)
		{
			i->tcp_port_mapping[0] = -1;
			i->udp_port_mapping[0] = -1;
		}

		m_natpmp.reset();
	}

	void session_impl::stop_upnp()
	{
		if (!m_upnp) return;

		m_upnp->close();
		for (std::list<listen_socket_t>::iterator i = m_listen_sockets.begin()
			, end(m_listen_sockets.end()); i != end; ++i)
		{
			i->tcp_port_mapping[1] = -1;
			i->udp_port_mapping[1] = -1;
		}
		m_upnp.reset();
	}

	external_ip const& session_impl::external_address() const
	{
		return m_external_ip;
	}

	// this is the DHT observer version. DHT is the implied source
	void session_impl::set_external_address(address const& ip
		, address const& source)
	{
		set_external_address(ip, source_dht, source);
	}

	address session_impl::external_address(udp proto)
	{
#if !TORRENT_USE_IPV6
		TORRENT_UNUSED(proto);
#endif

		address addr;
#if TORRENT_USE_IPV6
		if (proto == udp::v6())
			addr = address_v6();
		else
#endif
			addr = address_v4();
		return m_external_ip.external_address(addr);
	}

	void session_impl::get_peers(sha1_hash const& ih)
	{
		if (!m_alerts.should_post<dht_get_peers_alert>()) return;
		m_alerts.emplace_alert<dht_get_peers_alert>(ih);
	}

	void session_impl::announce(sha1_hash const& ih, address const& addr
		, int port)
	{
		if (!m_alerts.should_post<dht_announce_alert>()) return;
		m_alerts.emplace_alert<dht_announce_alert>(addr, port, ih);
	}

	void session_impl::outgoing_get_peers(sha1_hash const& target
		, sha1_hash const& sent_target, udp::endpoint const& ep)
	{
		if (!m_alerts.should_post<dht_outgoing_get_peers_alert>()) return;
		m_alerts.emplace_alert<dht_outgoing_get_peers_alert>(target, sent_target, ep);
	}

	// TODO: 2 perhaps DHT logging should be disabled by TORRENT_DISABLE_LOGGING
	// too
	TORRENT_FORMAT(3,4)
	void session_impl::log(libtorrent::dht::dht_logger::module_t m, char const* fmt, ...)
	{
		if (!m_alerts.should_post<dht_log_alert>()) return;

		va_list v;
		va_start(v, fmt);
		char buf[1024];
		vsnprintf(buf, sizeof(buf), fmt, v);
		va_end(v);
		m_alerts.emplace_alert<dht_log_alert>(static_cast<dht_log_alert::dht_module_t>(m), buf);
	}

	void session_impl::log_packet(message_direction_t dir, char const* pkt, int len
		, udp::endpoint node)
	{
		if (!m_alerts.should_post<dht_pkt_alert>()) return;

		dht_pkt_alert::direction_t d = dir == dht_logger::incoming_message
			? dht_pkt_alert::incoming : dht_pkt_alert::outgoing;

		m_alerts.emplace_alert<dht_pkt_alert>(pkt, len, d, node);
	}

	bool session_impl::on_dht_request(char const* query, int query_len
		, dht::msg const& request, entry& response)
	{
#ifndef TORRENT_DISABLE_EXTENSIONS
		if (query_len > max_dht_query_length) return false;

		for (m_extension_dht_queries_t::iterator i = m_extension_dht_queries.begin();
			i != m_extension_dht_queries.end(); ++i)
		{
			if (query_len == i->query_len
				&& memcmp(i->query.data(), query, query_len) == 0
				&& i->handler(request.addr, request.message, response))
				return true;
		}
#else
		TORRENT_UNUSED(query);
		TORRENT_UNUSED(query_len);
		TORRENT_UNUSED(request);
		TORRENT_UNUSED(response);
#endif
		return false;
	}

	void session_impl::set_external_address(address const& ip
		, int source_type, address const& source)
	{
#ifndef TORRENT_DISABLE_LOGGING
		session_log(": set_external_address(%s, %d, %s)", print_address(ip).c_str()
			, source_type, print_address(source).c_str());
#endif

		if (!m_external_ip.cast_vote(ip, source_type, source)) return;

#ifndef TORRENT_DISABLE_LOGGING
		session_log("  external IP updated");
#endif

		if (m_alerts.should_post<external_ip_alert>())
			m_alerts.emplace_alert<external_ip_alert>(ip);

		for (torrent_map::iterator i = m_torrents.begin()
			, end(m_torrents.end()); i != end; ++i)
		{
			i->second->new_external_ip();
		}

		// since we have a new external IP now, we need to
		// restart the DHT with a new node ID

#ifndef TORRENT_DISABLE_DHT
		if (m_dht) m_dht->update_node_id();
#endif
	}

	// decrement the refcount of the block in the disk cache
	// since the network thread doesn't need it anymore
	void session_impl::reclaim_block(block_cache_reference ref)
	{
		m_disk_thread.reclaim_block(ref);
	}

	char* session_impl::allocate_disk_buffer(char const* category)
	{
		return m_disk_thread.allocate_disk_buffer(category);
	}

	void session_impl::free_disk_buffer(char* buf)
	{
		m_disk_thread.free_disk_buffer(buf);
	}

	char* session_impl::allocate_disk_buffer(bool& exceeded
		, boost::shared_ptr<disk_observer> o
		, char const* category)
	{
		return m_disk_thread.allocate_disk_buffer(exceeded, o, category);
	}

	char* session_impl::allocate_buffer()
	{
		TORRENT_ASSERT(is_single_thread());

#ifdef TORRENT_DISABLE_POOL_ALLOCATOR
		int num_bytes = send_buffer_size();
		return static_cast<char*>(malloc(num_bytes));
#else
		return static_cast<char*>(m_send_buffers.malloc());
#endif
	}

	void session_impl::free_buffer(char* buf)
	{
		TORRENT_ASSERT(is_single_thread());

#ifdef TORRENT_DISABLE_POOL_ALLOCATOR
		free(buf);
#else
		m_send_buffers.free(buf);
#endif
	}

#if TORRENT_USE_INVARIANT_CHECKS
	void session_impl::check_invariant() const
	{
		TORRENT_ASSERT(is_single_thread());

		TORRENT_ASSERT(m_torrents.size() >= m_torrent_lru.size());

		if (m_settings.get_int(settings_pack::unchoke_slots_limit) < 0
			&& m_settings.get_int(settings_pack::choking_algorithm) == settings_pack::fixed_slots_choker)
			TORRENT_ASSERT(m_stats_counters[counters::num_unchoke_slots] == (std::numeric_limits<int>::max)());

		for (int l = 0; l < num_torrent_lists; ++l)
		{
			std::vector<torrent*> const& list = m_torrent_lists[l];
			for (std::vector<torrent*>::const_iterator i = list.begin()
				, end(list.end()); i != end; ++i)
			{
				TORRENT_ASSERT((*i)->m_links[l].in_list());
			}
		}

#if TORRENT_HAS_BOOST_UNORDERED
		boost::unordered_set<torrent*> unique_torrents;
#else
		std::set<torrent*> unique_torrents;
#endif
		for (list_iterator<torrent> i = m_torrent_lru.iterate(); i.get(); i.next())
		{
			torrent* t = i.get();
			TORRENT_ASSERT(t->is_loaded());
			TORRENT_ASSERT(unique_torrents.count(t) == 0);
			unique_torrents.insert(t);
		}
		TORRENT_ASSERT(unique_torrents.size() == m_torrent_lru.size());

		int torrent_state_gauges[counters::num_error_torrents - counters::num_checking_torrents + 1];
		memset(torrent_state_gauges, 0, sizeof(torrent_state_gauges));

#if defined TORRENT_EXPENSIVE_INVARIANT_CHECKS

#if TORRENT_HAS_BOOST_UNORDERED
		boost::unordered_set<int> unique;
#else
		std::set<int> unique;
#endif
#endif

		int num_active_downloading = 0;
		int num_active_finished = 0;
		int total_downloaders = 0;
		for (torrent_map::const_iterator i = m_torrents.begin()
			, end(m_torrents.end()); i != end; ++i)
		{
			boost::shared_ptr<torrent> t = i->second;
			if (t->want_peers_download()) ++num_active_downloading;
			if (t->want_peers_finished()) ++num_active_finished;
			TORRENT_ASSERT(!(t->want_peers_download() && t->want_peers_finished()));

			++torrent_state_gauges[t->current_stats_state() - counters::num_checking_torrents];

			int pos = t->queue_position();
			if (pos < 0)
			{
				TORRENT_ASSERT(pos == -1);
				continue;
			}
			++total_downloaders;

#if defined TORRENT_EXPENSIVE_INVARIANT_CHECKS
			unique.insert(t->queue_position());
#endif
		}

		for (int i = 0, j = counters::num_checking_torrents;
			j < counters::num_error_torrents + 1; ++i, ++j)
		{
			TORRENT_ASSERT(torrent_state_gauges[i] == m_stats_counters[j]);
		}

#if defined TORRENT_EXPENSIVE_INVARIANT_CHECKS
		TORRENT_ASSERT(int(unique.size()) == total_downloaders);
#endif
		TORRENT_ASSERT(num_active_downloading == m_torrent_lists[torrent_want_peers_download].size());
		TORRENT_ASSERT(num_active_finished == m_torrent_lists[torrent_want_peers_finished].size());

#if TORRENT_HAS_BOOST_UNORDERED
		boost::unordered_set<peer_connection*> unique_peers;
#else
		std::set<peer_connection*> unique_peers;
#endif
		TORRENT_ASSERT(m_settings.get_int(settings_pack::connections_limit) > 0);

		int unchokes = 0;
		int unchokes_all = 0;
		int num_optimistic = 0;
		int disk_queue[2] = {0, 0};
		for (connection_map::const_iterator i = m_connections.begin();
			i != m_connections.end(); ++i)
		{
			TORRENT_ASSERT(*i);
			boost::shared_ptr<torrent> t = (*i)->associated_torrent().lock();
			TORRENT_ASSERT(unique_peers.find(i->get()) == unique_peers.end());
			unique_peers.insert(i->get());

			if ((*i)->m_channel_state[0] & peer_info::bw_disk) ++disk_queue[0];
			if ((*i)->m_channel_state[1] & peer_info::bw_disk) ++disk_queue[1];

			peer_connection* p = i->get();
			TORRENT_ASSERT(!p->is_disconnecting());
			if (p->ignore_unchoke_slots())
			{
				if (!p->is_choked()) ++unchokes_all;
				continue;
			}
			if (!p->is_choked())
			{
				++unchokes;
				++unchokes_all;
			}

			if (p->peer_info_struct()
				&& p->peer_info_struct()->optimistically_unchoked)
			{
				++num_optimistic;
				TORRENT_ASSERT(!p->is_choked());
			}
		}

		for (std::vector<boost::shared_ptr<peer_connection> >::const_iterator i
			= m_undead_peers.begin(); i != m_undead_peers.end(); ++i)
		{
			peer_connection* p = i->get();
			if (p->ignore_unchoke_slots())
			{
				if (!p->is_choked()) ++unchokes_all;
				continue;
			}
			if (!p->is_choked())
			{
				++unchokes_all;
				++unchokes;
			}

			if (p->peer_info_struct()
				&& p->peer_info_struct()->optimistically_unchoked)
			{
				++num_optimistic;
				TORRENT_ASSERT(!p->is_choked());
			}
		}

		TORRENT_ASSERT(disk_queue[peer_connection::download_channel]
			== m_stats_counters[counters::num_peers_down_disk]);
		TORRENT_ASSERT(disk_queue[peer_connection::upload_channel]
			== m_stats_counters[counters::num_peers_up_disk]);

		if (m_settings.get_int(settings_pack::num_optimistic_unchoke_slots))
		{
			TORRENT_ASSERT(num_optimistic <= m_settings.get_int(
				settings_pack::num_optimistic_unchoke_slots));
		}

		int const unchoked_counter_all = m_stats_counters[counters::num_peers_up_unchoked_all];
		int const unchoked_counter = m_stats_counters[counters::num_peers_up_unchoked];
		int const unchoked_counter_optimistic
			= m_stats_counters[counters::num_peers_up_unchoked_optimistic];

		TORRENT_ASSERT_VAL(unchoked_counter_all == unchokes_all, unchokes_all);
		TORRENT_ASSERT_VAL(unchoked_counter == unchokes, unchokes);
		TORRENT_ASSERT_VAL(unchoked_counter_optimistic == num_optimistic, num_optimistic);

		for (torrent_map::const_iterator j
			= m_torrents.begin(); j != m_torrents.end(); ++j)
		{
			TORRENT_ASSERT(boost::get_pointer(j->second));
		}
	}
#endif // TORRENT_USE_INVARIANT_CHECKS

#ifndef TORRENT_DISABLE_LOGGING
		tracker_logger::tracker_logger(session_interface& ses): m_ses(ses) {}
		void tracker_logger::tracker_warning(tracker_request const&
			, std::string const& str)
		{
			debug_log("*** tracker warning: %s", str.c_str());
		}

		void tracker_logger::tracker_response(tracker_request const&
			, libtorrent::address const& tracker_ip
			, std::list<address> const& tracker_ips
			, struct tracker_response const& resp)
		{
			TORRENT_UNUSED(tracker_ips);
			debug_log("TRACKER RESPONSE\n"
				"interval: %d\n"
				"external ip: %s\n"
				"we connected to: %s\n"
				"peers:"
				, resp.interval
				, print_address(resp.external_ip).c_str()
				, print_address(tracker_ip).c_str());

			for (std::vector<peer_entry>::const_iterator i = resp.peers.begin();
			i != resp.peers.end(); ++i)
			{
				debug_log("  %16s %5d %s %s", i->hostname.c_str(), i->port
					, i->pid.is_all_zeros()?"":to_hex(i->pid.to_string()).c_str()
					, identify_client(i->pid).c_str());
			}
			for (std::vector<ipv4_peer_entry>::const_iterator i = resp.peers4.begin();
				i != resp.peers4.end(); ++i)
			{
				debug_log("  %s:%d", print_address(address_v4(i->ip)).c_str(), i->port);
			}
#if TORRENT_USE_IPV6
			for (std::vector<ipv6_peer_entry>::const_iterator i = resp.peers6.begin();
				i != resp.peers6.end(); ++i)
			{
				debug_log("  [%s]:%d", print_address(address_v6(i->ip)).c_str(), i->port);
			}
#endif
		}

		void tracker_logger::tracker_request_timed_out(
			tracker_request const&)
		{
			debug_log("*** tracker timed out");
		}

		void tracker_logger::tracker_request_error(tracker_request const&
			, int response_code, error_code const& ec, const std::string& str
			, int retry_interval)
		{
			TORRENT_UNUSED(retry_interval);
			debug_log("*** tracker error: %d: %s %s"
				, response_code, ec.message().c_str(), str.c_str());
		}

		void tracker_logger::debug_log(const char* fmt, ...) const
		{
			va_list v;
			va_start(v, fmt);
			char usr[1024];
			vsnprintf(usr, sizeof(usr), fmt, v);
			va_end(v);
			m_ses.session_log("%s", usr);
		}
#endif // TORRENT_DISABLE_LOGGING
}}
<|MERGE_RESOLUTION|>--- conflicted
+++ resolved
@@ -443,25 +443,8 @@
 #if TORRENT_USE_ASSERTS
 		m_posting_torrent_updates = false;
 #endif
-<<<<<<< HEAD
-=======
-		m_udp_socket.set_rate_limit(m_settings.get_int(settings_pack::dht_upload_rate_limit));
-
-		m_udp_socket.subscribe(&m_utp_socket_manager);
-		m_udp_socket.subscribe(this);
-		m_udp_socket.subscribe(&m_tracker_manager);
-
-#ifdef TORRENT_USE_OPENSSL
-		m_ssl_udp_socket.subscribe(&m_ssl_utp_socket_manager);
-		m_ssl_udp_socket.subscribe(this);
-#endif
-
-		error_code ec;
-		m_listen_interface = tcp::endpoint(address_v4::any(), 0);
-		TORRENT_ASSERT_VAL(!ec, ec);
 
 		update_time_now();
->>>>>>> 95e348be
 	}
 
 	// This function is called by the creating thread, not in the message loop's
