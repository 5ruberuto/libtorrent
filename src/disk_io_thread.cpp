--- conflicted
+++ resolved
@@ -937,39 +937,22 @@
 		DLOG("try_flush_write_blocks: %d\n", num);
 
 		list_iterator<cached_piece_entry> range = m_disk_cache.write_lru_pieces();
-<<<<<<< HEAD
-		aux::vector<std::pair<storage_interface*, piece_index_t>> pieces;
-=======
-		std::vector<std::pair<boost::shared_ptr<piece_manager>, int> > pieces;
->>>>>>> 37ffe99a
+		aux::vector<std::pair<std::shared_ptr<storage_interface>, piece_index_t>> pieces;
 		pieces.reserve(m_disk_cache.num_write_lru_pieces());
 
 		for (list_iterator<cached_piece_entry> p = range; p.get() && num > 0; p.next())
 		{
 			cached_piece_entry* e = p.get();
 			if (e->num_dirty == 0) continue;
-<<<<<<< HEAD
-			pieces.push_back(std::make_pair(e->storage.get(), e->piece));
+			pieces.push_back(std::make_pair(e->storage, e->piece));
 		}
 
 		for (auto const& p : pieces)
 		{
 			// TODO: instead of doing a lookup each time through the loop, save
 			// cached_piece_entry pointers with piece_refcount incremented to pin them
-			cached_piece_entry* pe = m_disk_cache.find_piece(p.first, p.second);
+			cached_piece_entry* pe = m_disk_cache.find_piece(p.first.get(), p.second);
 			if (pe == nullptr) continue;
-=======
-			pieces.push_back(std::make_pair(e->storage, int(e->piece)));
-		}
-
-		for (std::vector<std::pair<boost::shared_ptr<piece_manager>, int> >::iterator i = pieces.begin()
-			, end(pieces.end()); i != end; ++i)
-		{
-			// TODO: instead of doing a lookup each time through the loop, save
-			// cached_piece_entry pointers with piece_refcount incremented to pin them
-			cached_piece_entry* pe = m_disk_cache.find_piece(i->first.get(), i->second);
-			if (pe == NULL) continue;
->>>>>>> 37ffe99a
 
 			// another thread may flush this piece while we're looping and
 			// evict it into a read piece and then also evict it to ghost
@@ -995,18 +978,10 @@
 
 		// if we still need to flush blocks, start over and flush
 		// everything in LRU order (degrade to lru cache eviction)
-<<<<<<< HEAD
 		for (auto const& p : pieces)
 		{
-			cached_piece_entry* pe = m_disk_cache.find_piece(p.first, p.second);
+			cached_piece_entry* pe = m_disk_cache.find_piece(p.first.get(), p.second);
 			if (pe == nullptr) continue;
-=======
-		for (std::vector<std::pair<boost::shared_ptr<piece_manager>, int> >::iterator i = pieces.begin()
-			, end(pieces.end()); i != end; ++i)
-		{
-			cached_piece_entry* pe = m_disk_cache.find_piece(i->first.get(), i->second);
-			if (pe == NULL) continue;
->>>>>>> 37ffe99a
 			if (pe->num_dirty == 0) continue;
 
 			// another thread may flush this piece while we're looping and
