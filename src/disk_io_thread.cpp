--- conflicted
+++ resolved
@@ -2098,11 +2098,7 @@
 		for (int i = cursor; i < end; ++i)
 		{
 			cached_block_entry& bl = pe->blocks[i];
-<<<<<<< HEAD
-			int const size = (std::min)(block_size, piece_size - ph->offset);
-=======
-			int size = (std::min)(block_size, piece_size - offset);
->>>>>>> 61af222d
+			int const size = (std::min)(block_size, piece_size - offset);
 			ph->h.update(bl.buf, size);
 			offset += size;
 		}
@@ -2353,15 +2349,9 @@
 			{
 				++next_locked_block;
 				TORRENT_PIECE_ASSERT(pe->blocks[i].buf, pe);
-<<<<<<< HEAD
-				TORRENT_PIECE_ASSERT(ph->offset == i * block_size, pe);
-				ph->offset += int(iov.iov_len);
+				TORRENT_PIECE_ASSERT(offset == i * block_size, pe);
+				offset += int(iov.iov_len);
 				ph->h.update({pe->blocks[i].buf, iov.iov_len});
-=======
-				TORRENT_PIECE_ASSERT(offset == i * block_size, pe);
-				offset += iov.iov_len;
-				ph->h.update(pe->blocks[i].buf, iov.iov_len);
->>>>>>> 61af222d
 			}
 			else
 			{
@@ -2390,15 +2380,9 @@
 
 				time_point start_time = clock_type::now();
 
-<<<<<<< HEAD
-				TORRENT_PIECE_ASSERT(ph->offset == i * block_size, pe);
+				TORRENT_PIECE_ASSERT(offset == i * block_size, pe);
 				ret = j->storage->get_storage_impl()->readv(iov, j->piece
-					, ph->offset, file_flags, j->error);
-=======
-				TORRENT_PIECE_ASSERT(offset == i * block_size, pe);
-				ret = j->storage->get_storage_impl()->readv(&iov, 1, j->piece
-						, offset, file_flags, j->error);
->>>>>>> 61af222d
+					, offset, file_flags, j->error);
 
 				if (ret < 0)
 				{
@@ -2431,15 +2415,9 @@
 					m_stats_counters.inc_stats_counter(counters::disk_job_time, read_time);
 				}
 
-<<<<<<< HEAD
-				TORRENT_PIECE_ASSERT(ph->offset == i * block_size, pe);
-				ph->offset += int(iov.iov_len);
+				TORRENT_PIECE_ASSERT(offset == i * block_size, pe);
+				offset += int(iov.iov_len);
 				ph->h.update({static_cast<char const*>(iov.iov_base), iov.iov_len});
-=======
-				TORRENT_PIECE_ASSERT(offset == i * block_size, pe);
-				offset += iov.iov_len;
-				ph->h.update(static_cast<char const*>(iov.iov_base), iov.iov_len);
->>>>>>> 61af222d
 
 				l.lock();
 				m_disk_cache.insert_blocks(pe, i, iov, j);
