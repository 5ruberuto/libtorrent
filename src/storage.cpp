/*

Copyright (c) 2003-2018, Arvid Norberg, Daniel Wallin
All rights reserved.

Redistribution and use in source and binary forms, with or without
modification, are permitted provided that the following conditions
are met:

    * Redistributions of source code must retain the above copyright
      notice, this list of conditions and the following disclaimer.
    * Redistributions in binary form must reproduce the above copyright
      notice, this list of conditions and the following disclaimer in
      the documentation and/or other materials provided with the distribution.
    * Neither the name of the author nor the names of its
      contributors may be used to endorse or promote products derived
      from this software without specific prior written permission.

THIS SOFTWARE IS PROVIDED BY THE COPYRIGHT HOLDERS AND CONTRIBUTORS "AS IS"
AND ANY EXPRESS OR IMPLIED WARRANTIES, INCLUDING, BUT NOT LIMITED TO, THE
IMPLIED WARRANTIES OF MERCHANTABILITY AND FITNESS FOR A PARTICULAR PURPOSE
ARE DISCLAIMED. IN NO EVENT SHALL THE COPYRIGHT OWNER OR CONTRIBUTORS BE
LIABLE FOR ANY DIRECT, INDIRECT, INCIDENTAL, SPECIAL, EXEMPLARY, OR
CONSEQUENTIAL DAMAGES (INCLUDING, BUT NOT LIMITED TO, PROCUREMENT OF
SUBSTITUTE GOODS OR SERVICES; LOSS OF USE, DATA, OR PROFITS; OR BUSINESS
INTERRUPTION) HOWEVER CAUSED AND ON ANY THEORY OF LIABILITY, WHETHER IN
CONTRACT, STRICT LIABILITY, OR TORT (INCLUDING NEGLIGENCE OR OTHERWISE)
ARISING IN ANY WAY OUT OF THE USE OF THIS SOFTWARE, EVEN IF ADVISED OF THE
POSSIBILITY OF SUCH DAMAGE.

*/

#include "libtorrent/config.hpp"
#include "libtorrent/error_code.hpp"
#include "libtorrent/aux_/storage_utils.hpp"

#include <ctime>
#include <algorithm>
#include <set>
#include <functional>
#include <cstdio>

#include "libtorrent/aux_/disable_warnings_push.hpp"

#if defined(__APPLE__)
// for getattrlist()
#include <sys/attr.h>
#include <unistd.h>
// for statfs()
#include <sys/param.h>
#include <sys/mount.h>
#endif

#if defined(__linux__)
#include <sys/statfs.h>
#endif

#if defined(__FreeBSD__)
// for statfs()
#include <sys/param.h>
#include <sys/mount.h>
#endif

#include "libtorrent/aux_/disable_warnings_pop.hpp"

#include "libtorrent/storage.hpp"
#include "libtorrent/torrent.hpp"
#include "libtorrent/aux_/path.hpp"
#include "libtorrent/invariant_check.hpp"
#include "libtorrent/file_pool.hpp"
#include "libtorrent/aux_/session_impl.hpp"
#include "libtorrent/disk_buffer_holder.hpp"
#include "libtorrent/stat_cache.hpp"
#include "libtorrent/hex.hpp" // to_hex
// for convert_to_wstring and convert_to_native
#include "libtorrent/aux_/escape_string.hpp"

namespace libtorrent {

	default_storage::default_storage(storage_params const& params
		, file_pool& pool)
		: storage_interface(params.files)
		, m_file_priority(params.priorities)
		, m_pool(pool)
		, m_allocate_files(params.mode == storage_mode_allocate)
	{
		if (params.mapped_files) m_mapped_files.reset(new file_storage(*params.mapped_files));

		TORRENT_ASSERT(files().num_files() > 0);
		m_save_path = complete(params.path);
		m_part_file_name = "." + aux::to_hex(params.info_hash) + ".parts";
	}

	default_storage::~default_storage()
	{
		error_code ec;
		if (m_part_file) m_part_file->flush_metadata(ec);

		// this may be called from a different
		// thread than the disk thread
		m_pool.release(storage_index());
	}

	void default_storage::need_partfile()
	{
		if (m_part_file) return;

		m_part_file.reset(new part_file(
			m_save_path, m_part_file_name
			, files().num_pieces(), files().piece_length()));
	}

<<<<<<< HEAD
	void default_storage::set_file_priority(
		aux::vector<download_priority_t, file_index_t> const& prio
		, storage_error& ec)
=======
	void default_storage::set_file_priority(std::vector<boost::uint8_t>& prio, storage_error& ec)
>>>>>>> c55bc7dd
	{
		// extend our file priorities in case it's truncated
		// the default assumed priority is 4 (the default)
		if (prio.size() > m_file_priority.size())
			m_file_priority.resize(prio.size(), default_priority);

		file_storage const& fs = files();
		for (file_index_t i(0); i < prio.end_index(); ++i)
		{
			// pad files always have priority 0.
			if (fs.pad_file_at(i)) continue;

			download_priority_t const old_prio = m_file_priority[i];
			download_priority_t new_prio = prio[i];
			if (old_prio == dont_download && new_prio != dont_download)
			{
				// move stuff out of the part file
				file_handle f = open_file(i, open_mode::read_write, ec);
				if (ec)
				{
<<<<<<< HEAD
					ec.file(i);
					ec.operation = operation_t::file_open;
=======
					ec.file = i;
					ec.operation = storage_error::open;
					prio = m_file_priority;
>>>>>>> c55bc7dd
					return;
				}

				if (m_part_file)
				{
					m_part_file->export_file([&f, &ec](std::int64_t file_offset, span<char> buf)
					{
						iovec_t const v = {buf.data(), buf.size()};
						std::int64_t const ret = f->writev(file_offset, v, ec.ec);
						TORRENT_UNUSED(ret);
						TORRENT_ASSERT(ec || ret == std::int64_t(v.size()));
					}, fs.file_offset(i), fs.file_size(i), ec.ec);

					if (ec)
					{
<<<<<<< HEAD
						ec.file(i);
						ec.operation = operation_t::partfile_write;
=======
						ec.file = i;
						ec.operation = storage_error::partfile_write;
						prio = m_file_priority;
>>>>>>> c55bc7dd
						return;
					}
				}
			}
			else if (old_prio != dont_download && new_prio == dont_download)
			{
				// move stuff into the part file
				// this is not implemented yet.
				// so we just don't use a partfile for this file

				std::string const fp = fs.file_path(i, m_save_path);
				if (exists(fp)) use_partfile(i, false);
/*
				file_handle f = open_file(i, open_mode::read_only, ec);
				if (ec.ec != boost::system::errc::no_such_file_or_directory)
				{
					if (ec)
					{
						ec.file = i;
						ec.operation = storage_error::open;
						prio = m_file_priority;
						return;
					}

					need_partfile();

					m_part_file->import_file(*f, fs.file_offset(i), fs.file_size(i), ec.ec);
					if (ec)
					{
<<<<<<< HEAD
						ec.file(i);
						ec.operation = operation_t::partfile_read;
=======
						ec.file = i;
						ec.operation = storage_error::partfile_read;
						prio = m_file_priority;
>>>>>>> c55bc7dd
						return;
					}
					// remove the file
					std::string p = fs.file_path(i, m_save_path);
					delete_one_file(p, ec.ec);
					if (ec)
					{
<<<<<<< HEAD
						ec.file(i);
						ec.operation = operation_t::file_remove;
=======
						ec.file = i;
						ec.operation = storage_error::remove;
						prio = m_file_priority;
						return;
>>>>>>> c55bc7dd
					}
				}
*/
			}
			ec.ec.clear();
			m_file_priority[i] = new_prio;

			if (m_file_priority[i] == dont_download && use_partfile(i))
			{
				need_partfile();
			}
		}
		if (m_part_file) m_part_file->flush_metadata(ec.ec);
		if (ec)
		{
			ec.file(torrent_status::error_file_partfile);
			ec.operation = operation_t::partfile_write;
		}
	}

	bool default_storage::use_partfile(file_index_t const index) const
	{
		TORRENT_ASSERT_VAL(index >= file_index_t{}, index);
		if (index >= m_use_partfile.end_index()) return true;
		return m_use_partfile[index];
	}

	void default_storage::use_partfile(file_index_t const index, bool const b)
	{
		if (index >= m_use_partfile.end_index()) m_use_partfile.resize(static_cast<int>(index) + 1, true);
		m_use_partfile[index] = b;
	}

	void default_storage::initialize(storage_error& ec)
	{
		m_stat_cache.reserve(files().num_files());

#ifdef TORRENT_WINDOWS
		// don't do full file allocations on network drives
		std::wstring file_name = convert_to_wstring(m_save_path);
		int const drive_type = GetDriveTypeW(file_name.c_str());

		if (drive_type == DRIVE_REMOTE)
			m_allocate_files = false;
#endif

		{
			std::unique_lock<std::mutex> l(m_file_created_mutex);
			m_file_created.resize(files().num_files(), false);
		}

		file_storage const& fs = files();
		// if some files have priority 0, we need to check if they exist on the
		// filesystem, in which case we won't use a partfile for them.
		// this is to be backwards compatible with previous versions of
		// libtorrent, when part files were not supported.
		for (file_index_t i(0); i < m_file_priority.end_index(); ++i)
		{
			if (m_file_priority[i] != dont_download || fs.pad_file_at(i))
				continue;

			file_status s;
			std::string const file_path = fs.file_path(i, m_save_path);
			error_code err;
			stat_file(file_path, &s, err);
			if (!err)
			{
				use_partfile(i, false);
			}
			else
			{
				need_partfile();
			}
		}

		// first, create all missing directories
		std::string last_path;
		for (file_index_t file_index(0); file_index < fs.end_file(); ++file_index)
		{
			// ignore files that have priority 0
			if (m_file_priority.end_index() > file_index
				&& m_file_priority[file_index] == dont_download)
			{
				continue;
			}

			// ignore pad files
			if (fs.pad_file_at(file_index)) continue;

			// this is just to see if the file exists
			error_code err;
			m_stat_cache.get_filesize(file_index, fs, m_save_path, err);

			if (err && err != boost::system::errc::no_such_file_or_directory)
			{
				ec.file(file_index);
				ec.operation = operation_t::file_stat;
				ec.ec = err;
				break;
			}

			// if the file is empty and doesn't already exist, create it
			// deliberately don't truncate files that already exist
			// if a file is supposed to have size 0, but already exists, we will
			// never truncate it to 0.
			if (fs.file_size(file_index) == 0
				&& err == boost::system::errc::no_such_file_or_directory)
			{
				std::string file_path = fs.file_path(file_index, m_save_path);
				std::string dir = parent_path(file_path);

				if (dir != last_path)
				{
					last_path = dir;

					create_directories(last_path, ec.ec);
					if (ec.ec)
					{
						ec.file(file_index);
						ec.operation = operation_t::mkdir;
						break;
					}
				}
				ec.ec.clear();
				// just creating the file is enough to make it zero-sized. If
				// there's a race here and some other process truncates the file,
				// it's not a problem, we won't access empty files ever again
				file_handle f = open_file(file_index, open_mode::read_write
					| open_mode::random_access, ec);
				if (ec) return;
			}
			ec.ec.clear();
		}

		// close files that were opened in write mode
		m_pool.release(storage_index());
	}

	bool default_storage::has_any_file(storage_error& ec)
	{
		m_stat_cache.reserve(files().num_files());

		if (aux::has_any_file(files(), m_save_path, m_stat_cache, ec))
			return true;

		if (ec) return false;

		file_status s;
		stat_file(combine_path(m_save_path, m_part_file_name), &s, ec.ec);
		if (!ec) return true;

		// the part file not existing is expected
		if (ec && ec.ec == boost::system::errc::no_such_file_or_directory)
			ec.ec.clear();

		if (ec)
		{
			ec.file(torrent_status::error_file_partfile);
			ec.operation = operation_t::file_stat;
			return false;
		}
		return false;
	}

	void default_storage::rename_file(file_index_t const index, std::string const& new_filename
		, storage_error& ec)
	{
		if (index < file_index_t(0) || index >= files().end_file()) return;
		std::string old_name = files().file_path(index, m_save_path);
		m_pool.release(storage_index(), index);

		// if the old file doesn't exist, just succeed and change the filename
		// that will be created. This shortcut is important because the
		// destination directory may not exist yet, which would cause a failure
		// even though we're not moving a file (yet). It's better for it to
		// fail later when we try to write to the file the first time, because
		// the user then will have had a chance to make the destination directory
		// valid.
		if (exists(old_name, ec.ec))
		{
			std::string new_path;
			if (is_complete(new_filename)) new_path = new_filename;
			else new_path = combine_path(m_save_path, new_filename);
			std::string new_dir = parent_path(new_path);

			// create any missing directories that the new filename
			// lands in
			create_directories(new_dir, ec.ec);
			if (ec.ec)
			{
				ec.file(index);
				ec.operation = operation_t::file_rename;
				return;
			}

			rename(old_name, new_path, ec.ec);

			// if old_name doesn't exist, that's not an error
			// here. Once we start writing to the file, it will
			// be written to the new filename
			if (ec.ec == boost::system::errc::no_such_file_or_directory)
				ec.ec.clear();

			if (ec)
			{
				ec.file(index);
				ec.operation = operation_t::file_rename;
				return;
			}
		}
		else if (ec.ec)
		{
			// if exists fails, report that error
			ec.file(index);
			ec.operation = operation_t::file_rename;
			return;
		}

		// if old path doesn't exist, just rename the file
		// in our file_storage, so that when it is created
		// it will get the new name
		if (!m_mapped_files)
		{ m_mapped_files.reset(new file_storage(files())); }
		m_mapped_files->rename_file(index, new_filename);
	}

	void default_storage::release_files(storage_error&)
	{
		if (m_part_file)
		{
			error_code ignore;
			m_part_file->flush_metadata(ignore);
		}

		// make sure we don't have the files open
		m_pool.release(storage_index());

		// make sure we can pick up new files added to the download directory when
		// we start the torrent again
		m_stat_cache.clear();
	}

	void default_storage::delete_files(remove_flags_t const options, storage_error& ec)
	{
		// make sure we don't have the files open
		m_pool.release(storage_index());

		// if there's a part file open, make sure to destruct it to have it
		// release the underlying part file. Otherwise we may not be able to
		// delete it
		if (m_part_file) m_part_file.reset();

		aux::delete_files(files(), m_save_path, m_part_file_name, options, ec);
	}

	bool default_storage::verify_resume_data(add_torrent_params const& rd
		, aux::vector<std::string, file_index_t> const& links
		, storage_error& ec)
	{
		return aux::verify_resume_data(rd, links, files()
			, m_file_priority, m_stat_cache, m_save_path, ec);
	}

	status_t default_storage::move_storage(std::string const& sp
		, move_flags_t const flags, storage_error& ec)
	{
		m_pool.release(storage_index());

		status_t ret;
		std::tie(ret, m_save_path) = aux::move_storage(files(), m_save_path, sp
			, m_part_file.get(), flags, ec);

		// clear the stat cache in case the new location has new files
		m_stat_cache.clear();

		return ret;
	}

	int default_storage::readv(span<iovec_t const> bufs
		, piece_index_t const piece, int const offset
		, open_mode_t const flags, storage_error& error)
	{
#ifdef TORRENT_SIMULATE_SLOW_READ
		std::this_thread::sleep_for(seconds(1));
#endif
		return readwritev(files(), bufs, piece, offset, error
			, [this, flags](file_index_t const file_index
				, std::int64_t const file_offset
				, span<iovec_t const> vec, storage_error& ec)
		{
			if (files().pad_file_at(file_index))
			{
				// reading from a pad file yields zeroes
				aux::clear_bufs(vec);
				return bufs_size(vec);
			}

			if (file_index < m_file_priority.end_index()
				&& m_file_priority[file_index] == dont_download
				&& use_partfile(file_index))
			{
				TORRENT_ASSERT(m_part_file);

				error_code e;
				peer_request map = files().map_file(file_index
					, file_offset, 0);
				int const ret = m_part_file->readv(vec
					, map.piece, map.start, e);

				if (e)
				{
					ec.ec = e;
					ec.file(file_index);
					ec.operation = operation_t::partfile_read;
					return -1;
				}
				return ret;
			}

			file_handle handle = open_file(file_index
				, open_mode::read_only | flags, ec);
			if (ec) return -1;

			error_code e;
			int const ret = int(handle->readv(file_offset
				, vec, e, flags));

			// set this unconditionally in case the upper layer would like to treat
			// short reads as errors
			ec.operation = operation_t::file_read;

			// we either get an error or 0 or more bytes read
			TORRENT_ASSERT(e || ret >= 0);
			TORRENT_ASSERT(ret <= bufs_size(vec));

			if (e)
			{
				ec.ec = e;
				ec.file(file_index);
				return -1;
			}

			return ret;
		});
	}

	int default_storage::writev(span<iovec_t const> bufs
		, piece_index_t const piece, int const offset
		, open_mode_t const flags, storage_error& error)
	{
		return readwritev(files(), bufs, piece, offset, error
			, [this, flags](file_index_t const file_index
				, std::int64_t const file_offset
				, span<iovec_t const> vec, storage_error& ec)
		{
			if (files().pad_file_at(file_index))
			{
				// writing to a pad-file is a no-op
				return bufs_size(vec);
			}

			if (file_index < m_file_priority.end_index()
				&& m_file_priority[file_index] == dont_download
				&& use_partfile(file_index))
			{
				TORRENT_ASSERT(m_part_file);

				error_code e;
				peer_request map = files().map_file(file_index
					, file_offset, 0);
				int const ret = m_part_file->writev(vec
					, map.piece, map.start, e);

				if (e)
				{
					ec.ec = e;
					ec.file(file_index);
					ec.operation = operation_t::partfile_write;
					return -1;
				}
				return ret;
			}

			// invalidate our stat cache for this file, since
			// we're writing to it
			m_stat_cache.set_dirty(file_index);

			file_handle handle = open_file(file_index
				, open_mode::read_write, ec);
			if (ec) return -1;

			error_code e;
			int const ret = int(handle->writev(file_offset
				, vec, e, flags));

			// set this unconditionally in case the upper layer would like to treat
			// short reads as errors
			ec.operation = operation_t::file_write;

			// we either get an error or 0 or more bytes read
			TORRENT_ASSERT(e || ret >= 0);
			TORRENT_ASSERT(ret <= bufs_size(vec));

			if (e)
			{
				ec.ec = e;
				ec.file(file_index);
				return -1;
			}

			return ret;
		});
	}

	file_handle default_storage::open_file(file_index_t const file
		, open_mode_t mode, storage_error& ec) const
	{
		file_handle h = open_file_impl(file, mode, ec.ec);
		if (((mode & open_mode::rw_mask) != open_mode::read_only)
			&& ec.ec == boost::system::errc::no_such_file_or_directory)
		{
			// this means the directory the file is in doesn't exist.
			// so create it
			ec.ec.clear();
			std::string path = files().file_path(file, m_save_path);
			create_directories(parent_path(path), ec.ec);

			if (ec.ec)
			{
				ec.file(file);
				ec.operation = operation_t::mkdir;
				return file_handle();
			}

			// if the directory creation failed, don't try to open the file again
			// but actually just fail
			h = open_file_impl(file, mode, ec.ec);
		}
		if (ec.ec)
		{
			ec.file(file);
			ec.operation = operation_t::file_open;
			return file_handle();
		}
		TORRENT_ASSERT(h);

		if ((mode & open_mode::rw_mask) != open_mode::read_only)
		{
			std::unique_lock<std::mutex> l(m_file_created_mutex);
			if (m_file_created.size() != files().num_files())
				m_file_created.resize(files().num_files(), false);

			TORRENT_ASSERT(int(m_file_created.size()) == files().num_files());
			TORRENT_ASSERT(file < m_file_created.end_index());
			// if this is the first time we open this file for writing,
			// and we have m_allocate_files enabled, set the final size of
			// the file right away, to allocate it on the filesystem.
			if (m_file_created[file] == false)
			{
				m_file_created.set_bit(file);
				l.unlock();

				// if we're allocating files or if the file exists and is greater
				// than what it's supposed to be, truncate it to its correct size
				std::int64_t const size = files().file_size(file);
				error_code e;
				bool const need_truncate = h->get_size(e) > size;
				if (e)
				{
					ec.ec = e;
					ec.file(file);
					ec.operation = operation_t::file_fallocate;
					return h;
				}

				if (m_allocate_files || need_truncate)
				{
					h->set_size(size, e);
					if (e)
					{
						ec.ec = e;
						ec.file(file);
						ec.operation = operation_t::file_fallocate;
						return h;
					}
					m_stat_cache.set_dirty(file);
				}
			}
		}
		return h;
	}

	file_handle default_storage::open_file_impl(file_index_t file, open_mode_t mode
		, error_code& ec) const
	{
		if (!m_allocate_files) mode |= open_mode::sparse;

		// files with priority 0 should always be sparse
		if (m_file_priority.end_index() > file
			&& m_file_priority[file] == dont_download)
		{
			mode |= open_mode::sparse;
		}

		if (m_settings && settings().get_bool(settings_pack::no_atime_storage)) mode |= open_mode::no_atime;

		// if we have a cache already, don't store the data twice by leaving it in the OS cache as well
		if (m_settings
			&& settings().get_int(settings_pack::disk_io_write_mode)
			== settings_pack::disable_os_cache)
		{
			mode |= open_mode::no_cache;
		}

		file_handle ret = m_pool.open_file(storage_index(), m_save_path, file
			, files(), mode, ec);
		return ret;
	}

	bool default_storage::tick()
	{
		error_code ec;
		if (m_part_file) m_part_file->flush_metadata(ec);

		return false;
	}

	storage_interface* default_storage_constructor(storage_params const& params
		, file_pool& pool)
	{
		return new default_storage(params, pool);
	}

	// -- disabled_storage --------------------------------------------------

namespace {

		// this storage implementation does not write anything to disk
		// and it pretends to read, and just leaves garbage in the buffers
		// this is useful when simulating many clients on the same machine
		// or when running stress tests and want to take the cost of the
		// disk I/O out of the picture. This cannot be used for any kind
		// of normal bittorrent operation, since it will just send garbage
		// to peers and throw away all the data it downloads. It would end
		// up being banned immediately
		class disabled_storage final : public storage_interface
		{
		public:
			explicit disabled_storage(file_storage const& fs) : storage_interface(fs) {}

			bool has_any_file(storage_error&) override { return false; }
			void set_file_priority(aux::vector<download_priority_t, file_index_t> const&
				, storage_error&) override {}
			void rename_file(file_index_t, std::string const&, storage_error&) override {}
			void release_files(storage_error&) override {}
			void delete_files(remove_flags_t, storage_error&) override {}
			void initialize(storage_error&) override {}
			status_t move_storage(std::string const&, move_flags_t, storage_error&) override { return status_t::no_error; }

			int readv(span<iovec_t const> bufs
				, piece_index_t, int, open_mode_t, storage_error&) override
			{
				return bufs_size(bufs);
			}
			int writev(span<iovec_t const> bufs
				, piece_index_t, int, open_mode_t, storage_error&) override
			{
				return bufs_size(bufs);
			}

			bool verify_resume_data(add_torrent_params const&
				, aux::vector<std::string, file_index_t> const&
				, storage_error&) override { return false; }
		};
	}

	storage_interface* disabled_storage_constructor(storage_params const& params, file_pool&)
	{
		return new disabled_storage(params.files);
	}

	// -- zero_storage ------------------------------------------------------

namespace {

		// this storage implementation always reads zeroes, and always discards
		// anything written to it
		struct zero_storage final : storage_interface
		{
			explicit zero_storage(file_storage const& fs) : storage_interface(fs) {}
			void initialize(storage_error&) override {}

			int readv(span<iovec_t const> bufs
				, piece_index_t, int, open_mode_t, storage_error&) override
			{
				int ret = 0;
				for (auto const& b : bufs)
				{
					std::memset(b.data(), 0, b.size());
					ret += int(b.size());
				}
				return 0;
			}
			int writev(span<iovec_t const> bufs
				, piece_index_t, int, open_mode_t, storage_error&) override
			{
				int ret = 0;
				for (auto const& b : bufs)
					ret += int(b.size());
				return 0;
			}

			bool has_any_file(storage_error&) override { return false; }
			void set_file_priority(aux::vector<download_priority_t, file_index_t> const& /* prio */
				, storage_error&) override {}
			status_t move_storage(std::string const& /* save_path */
				, move_flags_t, storage_error&) override { return status_t::no_error; }
			bool verify_resume_data(add_torrent_params const& /* rd */
				, aux::vector<std::string, file_index_t> const& /* links */
				, storage_error&) override
			{ return false; }
			void release_files(storage_error&) override {}
			void rename_file(file_index_t
				, std::string const& /* new_filename */, storage_error&) override {}
			void delete_files(remove_flags_t, storage_error&) override {}
		};
	}

	storage_interface* zero_storage_constructor(storage_params const& params, file_pool&)
	{
		return new zero_storage(params.files);
	}

} // namespace libtorrent<|MERGE_RESOLUTION|>--- conflicted
+++ resolved
@@ -110,13 +110,9 @@
 			, files().num_pieces(), files().piece_length()));
 	}
 
-<<<<<<< HEAD
 	void default_storage::set_file_priority(
-		aux::vector<download_priority_t, file_index_t> const& prio
+		aux::vector<download_priority_t, file_index_t>& prio
 		, storage_error& ec)
-=======
-	void default_storage::set_file_priority(std::vector<boost::uint8_t>& prio, storage_error& ec)
->>>>>>> c55bc7dd
 	{
 		// extend our file priorities in case it's truncated
 		// the default assumed priority is 4 (the default)
@@ -137,14 +133,9 @@
 				file_handle f = open_file(i, open_mode::read_write, ec);
 				if (ec)
 				{
-<<<<<<< HEAD
 					ec.file(i);
 					ec.operation = operation_t::file_open;
-=======
-					ec.file = i;
-					ec.operation = storage_error::open;
 					prio = m_file_priority;
->>>>>>> c55bc7dd
 					return;
 				}
 
@@ -160,14 +151,9 @@
 
 					if (ec)
 					{
-<<<<<<< HEAD
 						ec.file(i);
 						ec.operation = operation_t::partfile_write;
-=======
-						ec.file = i;
-						ec.operation = storage_error::partfile_write;
 						prio = m_file_priority;
->>>>>>> c55bc7dd
 						return;
 					}
 				}
@@ -197,14 +183,9 @@
 					m_part_file->import_file(*f, fs.file_offset(i), fs.file_size(i), ec.ec);
 					if (ec)
 					{
-<<<<<<< HEAD
 						ec.file(i);
 						ec.operation = operation_t::partfile_read;
-=======
-						ec.file = i;
-						ec.operation = storage_error::partfile_read;
 						prio = m_file_priority;
->>>>>>> c55bc7dd
 						return;
 					}
 					// remove the file
@@ -212,15 +193,10 @@
 					delete_one_file(p, ec.ec);
 					if (ec)
 					{
-<<<<<<< HEAD
 						ec.file(i);
 						ec.operation = operation_t::file_remove;
-=======
-						ec.file = i;
-						ec.operation = storage_error::remove;
 						prio = m_file_priority;
 						return;
->>>>>>> c55bc7dd
 					}
 				}
 */
@@ -772,7 +748,7 @@
 			explicit disabled_storage(file_storage const& fs) : storage_interface(fs) {}
 
 			bool has_any_file(storage_error&) override { return false; }
-			void set_file_priority(aux::vector<download_priority_t, file_index_t> const&
+			void set_file_priority(aux::vector<download_priority_t, file_index_t>&
 				, storage_error&) override {}
 			void rename_file(file_index_t, std::string const&, storage_error&) override {}
 			void release_files(storage_error&) override {}
@@ -834,7 +810,7 @@
 			}
 
 			bool has_any_file(storage_error&) override { return false; }
-			void set_file_priority(aux::vector<download_priority_t, file_index_t> const& /* prio */
+			void set_file_priority(aux::vector<download_priority_t, file_index_t>& /* prio */
 				, storage_error&) override {}
 			status_t move_storage(std::string const& /* save_path */
 				, move_flags_t, storage_error&) override { return status_t::no_error; }
