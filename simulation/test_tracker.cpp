/*

Copyright (c) 2010, Arvid Norberg
All rights reserved.

Redistribution and use in source and binary forms, with or without
modification, are permitted provided that the following conditions
are met:

    * Redistributions of source code must retain the above copyright
      notice, this list of conditions and the following disclaimer.
    * Redistributions in binary form must reproduce the above copyright
      notice, this list of conditions and the following disclaimer in
      the documentation and/or other materials provided with the distribution.
    * Neither the name of the author nor the names of its
      contributors may be used to endorse or promote products derived
      from this software without specific prior written permission.

THIS SOFTWARE IS PROVIDED BY THE COPYRIGHT HOLDERS AND CONTRIBUTORS "AS IS"
AND ANY EXPRESS OR IMPLIED WARRANTIES, INCLUDING, BUT NOT LIMITED TO, THE
IMPLIED WARRANTIES OF MERCHANTABILITY AND FITNESS FOR A PARTICULAR PURPOSE
ARE DISCLAIMED. IN NO EVENT SHALL THE COPYRIGHT OWNER OR CONTRIBUTORS BE
LIABLE FOR ANY DIRECT, INDIRECT, INCIDENTAL, SPECIAL, EXEMPLARY, OR
CONSEQUENTIAL DAMAGES (INCLUDING, BUT NOT LIMITED TO, PROCUREMENT OF
SUBSTITUTE GOODS OR SERVICES; LOSS OF USE, DATA, OR PROFITS; OR BUSINESS
INTERRUPTION) HOWEVER CAUSED AND ON ANY THEORY OF LIABILITY, WHETHER IN
CONTRACT, STRICT LIABILITY, OR TORT (INCLUDING NEGLIGENCE OR OTHERWISE)
ARISING IN ANY WAY OUT OF THE USE OF THIS SOFTWARE, EVEN IF ADVISED OF THE
POSSIBILITY OF SUCH DAMAGE.

*/

#include "test.hpp"
#include "settings.hpp"
#include "setup_swarm.hpp"
#include "setup_transfer.hpp" // for addr()
#include "utils.hpp" // for print_alerts
#include "create_torrent.hpp"
#include "simulator/simulator.hpp"
#include "simulator/http_server.hpp"
#include "simulator/utils.hpp"
#include "libtorrent/alert_types.hpp"
#include "libtorrent/announce_entry.hpp"
#include "libtorrent/session.hpp"
#include "libtorrent/create_torrent.hpp"
#include "libtorrent/file_storage.hpp"
#include "libtorrent/torrent_info.hpp"
#include "libtorrent/aux_/ip_helpers.hpp" // for is_v4

#include <iostream>

using namespace lt;
using namespace sim;

using chrono::duration_cast;

// seconds
const int duration = 10000;

template <typename Tp1, typename Tp2>
bool eq(Tp1 const lhs, Tp2 const rhs)
{
	return std::abs(lt::duration_cast<seconds>(lhs - rhs).count()) <= 1;
}

template <class T>
std::shared_ptr<T> clone_ptr(std::shared_ptr<T> const& ptr)
{
	return std::make_shared<T>(*ptr);
}

void test_interval(int interval)
{
	using sim::asio::ip::address_v4;
	sim::default_config network_cfg;
	sim::simulation sim{network_cfg};

	bool ran_to_completion = false;

	sim::asio::io_context web_server(sim, make_address_v4("2.2.2.2"));
	// listen on port 8080
	sim::http_server http(web_server, 8080);

	// the timestamps of all announces
	std::vector<lt::time_point> announces;

	http.register_handler("/announce"
		, [&announces,interval,&ran_to_completion](std::string /* method */
			, std::string /* req */
		, std::map<std::string, std::string>&)
	{
		// don't collect events once we're done. We're not interested in the
		// tracker stopped announce for instance
		if (!ran_to_completion)
			announces.push_back(lt::clock_type::now());

		char response[500];
		int const size = std::snprintf(response, sizeof(response), "d8:intervali%de5:peers0:e", interval);
		return sim::send_response(200, "OK", size) + response;
	});

	std::vector<lt::time_point> announce_alerts;

	lt::settings_pack default_settings = settings();
	// since the test tracker is only listening on IPv4 we need to configure the
	// client to do the same so that the number of tracker_announce_alerts matches
	// the number of announces seen by the tracker
	default_settings.set_str(settings_pack::listen_interfaces, "0.0.0.0:6881");
	lt::add_torrent_params default_add_torrent;

	setup_swarm(1, swarm_test::upload, sim, default_settings, default_add_torrent
		// add session
		, [](lt::settings_pack&) {}
		// add torrent
		, [](lt::add_torrent_params& params) {
			params.trackers.push_back("http://2.2.2.2:8080/announce");
		}
		// on alert
		, [&](lt::alert const* a, lt::session&) {

			if (ran_to_completion) return;
			if (lt::alert_cast<lt::tracker_announce_alert>(a))
			{
				announce_alerts.push_back(a->timestamp());
			}
		}
		// terminate
		, [&](int const ticks, lt::session&) -> bool {
			if (ticks > duration + 1)
			{
				ran_to_completion = true;
				return true;
			}
			return false;
		});

	TEST_CHECK(ran_to_completion);
	TEST_EQUAL(announce_alerts.size(), announces.size());
	TEST_CHECK(announces.size() % 2 == 0);

	lt::time_point last_announce = announces[0];
	lt::time_point last_alert = announce_alerts[0];
	for (int i = 2; i < int(announces.size()); i += 2)
	{
		// make sure the interval is within 1 second of what it's supposed to be
		// (this accounts for network latencies, and the second-granularity
		// timestamps)
		TEST_CHECK(eq(duration_cast<lt::seconds>(announces[i] - last_announce), lt::seconds(interval)));
		last_announce = announces[i];

		TEST_CHECK(eq(duration_cast<lt::milliseconds>(announce_alerts[i] - last_alert), lt::seconds(interval)));
		last_alert = announce_alerts[i];
	}
}

template <typename AddTorrent, typename OnAlert>
std::vector<std::string> test_event(swarm_test const type
	, AddTorrent add_torrent
	, OnAlert on_alert)
{
	using sim::asio::ip::address_v4;
	sim::default_config network_cfg;
	sim::simulation sim{network_cfg};

	sim::asio::io_context web_server(sim, make_address_v4("2.2.2.2"));
	// listen on port 8080
	sim::http_server http(web_server, 8080);

	// the request strings of all announces
	std::vector<std::string> announces;

	const int interval = 500;

	http.register_handler("/announce"
	, [&](std::string method, std::string req
		, std::map<std::string, std::string>&)
	{
		TEST_EQUAL(method, "GET");
		announces.push_back(req);

		char response[500];
		int const size = std::snprintf(response, sizeof(response), "d8:intervali%de5:peers0:e", interval);
		return sim::send_response(200, "OK", size) + response;
	});

	lt::settings_pack default_settings = settings();
	lt::add_torrent_params default_add_torrent;

	setup_swarm(2, type, sim, default_settings, default_add_torrent
		// add session
		, [](lt::settings_pack&) { }
		// add torrent
		, add_torrent
		// on alert
		, on_alert
		// terminate
		, [&](int const ticks, lt::session& ses) -> bool
		{
			return ticks > duration;
		});

	// this is some basic sanity checking of the announces that should always be
	// true.
	// the first announce should be event=started then no other announce should
	// have event=started.
	// only the last announce should have event=stopped.
	TEST_CHECK(announces.size() > 2);

	// to keep things simple, just consider one of the v1 or v2 announces, since
	// we use a hybrid torrent, we get double announces.
	std::map<std::string, std::vector<std::string>> announces_ih;
	for (auto&& a : announces)
	{
		auto const ih = a.find("info_hash=");
		TEST_CHECK(ih != std::string::npos);
		auto const key = a.substr(ih, 20);
		announces_ih[key].push_back(std::move(a));
	}

	for (auto const& entry : announces_ih)
	{
		auto const& ann = entry.second;
		TEST_CHECK(ann.size() > 2);
		TEST_CHECK(ann.front().find("&event=started") != std::string::npos);
		for (auto const& a : span<std::string const>(ann).subspan(1))
			TEST_CHECK(a.find("&event=started") == std::string::npos);

		TEST_CHECK(ann.back().find("&event=stopped") != std::string::npos);
		for (auto const& a : span<std::string const>(ann).first(ann.size() - 1))
			TEST_CHECK(a.find("&event=stopped") == std::string::npos);
	}
	return announces_ih.begin()->second;
}

TORRENT_TEST(event_completed_downloading)
{
	auto const announces = test_event(swarm_test::download
		, [](lt::add_torrent_params& params) {
			params.trackers.push_back("http://2.2.2.2:8080/announce");
		}
		, [&](lt::alert const*, lt::session&) {}
	);

	// make sure there's exactly one event=completed
	TEST_CHECK(std::count_if(announces.begin(), announces.end(), [](std::string const& s)
		{ return s.find("&event=completed") != std::string::npos; }) == 1);
}

TORRENT_TEST(event_completed_downloading_replace_trackers)
{
	auto const announces = test_event(swarm_test::download
		, [](lt::add_torrent_params& params) {}
		, [&](lt::alert const* a, lt::session&) {
			if (auto const* at = alert_cast<add_torrent_alert>(a))
				at->handle.replace_trackers({announce_entry{"http://2.2.2.2:8080/announce"}});
		}
	);

	// make sure there's exactly one event=completed
	TEST_CHECK(std::count_if(announces.begin(), announces.end(), [](std::string const& s)
		{ return s.find("&event=completed") != std::string::npos; }) == 1);
}

TORRENT_TEST(event_completed_seeding)
{
	auto const announces = test_event(swarm_test::upload_no_auto_stop
		, [](lt::add_torrent_params& params) {
			params.trackers.push_back("http://2.2.2.2:8080/announce");
		}
		, [&](lt::alert const*, lt::session&) {}
		);

	// make sure there are no event=completed, since we added the torrent as a
	// seed
	TEST_CHECK(std::count_if(announces.begin(), announces.end(), [](std::string const& s)
		{ return s.find("&event=completed") != std::string::npos; }) == 0);
}


TORRENT_TEST(event_completed_seeding_replace_trackers)
{
	auto const announces = test_event(swarm_test::upload_no_auto_stop
		, [](lt::add_torrent_params& params) {}
		, [&](lt::alert const* a, lt::session&) {
			if (auto const* at = alert_cast<add_torrent_alert>(a))
				at->handle.replace_trackers({announce_entry{"http://2.2.2.2:8080/announce"}});
		}
	);

	// make sure there are no event=completed, since we added the torrent as a
	// seed
	TEST_CHECK(std::count_if(announces.begin(), announces.end(), [](std::string const& s)
		{ return s.find("&event=completed") != std::string::npos; }) == 0);
}

TORRENT_TEST(announce_interval_440)
{
	test_interval(440);
}

TORRENT_TEST(announce_interval_1800)
{
	test_interval(1800);
}

TORRENT_TEST(announce_interval_1200)
{
	test_interval(3600);
}

struct sim_config : sim::default_config
{
	explicit sim_config(bool ipv6 = true) : ipv6(ipv6) {}

	chrono::high_resolution_clock::duration hostname_lookup(
		asio::ip::address const& requestor
		, std::string hostname
		, std::vector<asio::ip::address>& result
		, boost::system::error_code& ec) override
	{
		if (hostname == "tracker.com")
		{
			result.push_back(make_address_v4("123.0.0.2"));
			if (ipv6)
				result.push_back(make_address_v6("ff::dead:beef"));
			return duration_cast<chrono::high_resolution_clock::duration>(chrono::milliseconds(100));
		}

		return default_config::hostname_lookup(requestor, hostname, result, ec);
	}

	bool ipv6;
};

void on_alert_notify(lt::session* ses)
{
	post(ses->get_context(), [ses] {
		std::vector<lt::alert*> alerts;
		ses->pop_alerts(&alerts);

		for (lt::alert* a : alerts)
		{
			lt::time_duration d = a->timestamp().time_since_epoch();
			std::uint32_t const millis = std::uint32_t(
				lt::duration_cast<lt::milliseconds>(d).count());
			std::printf("%4d.%03d: %s\n", millis / 1000, millis % 1000,
				a->message().c_str());
		}
	});
}

static const int num_interfaces = 3;

void test_ipv6_support(char const* listen_interfaces
	, int const expect_v4, int const expect_v6)
{
	using sim::asio::ip::address_v4;
	sim_config network_cfg;
	sim::simulation sim{network_cfg};

	sim::asio::io_context web_server_v4(sim, make_address_v4("123.0.0.2"));
	sim::asio::io_context web_server_v6(sim, make_address_v6("ff::dead:beef"));

	// listen on port 8080
	sim::http_server http_v4(web_server_v4, 8080);
	sim::http_server http_v6(web_server_v6, 8080);

	int v4_announces = 0;
	int v6_announces = 0;

	// if we're not listening we'll just report port 0
	std::string const expect_port = (listen_interfaces && listen_interfaces == ""_sv)
		? "&port=0" : "&port=6881";

	http_v4.register_handler("/announce"
	, [&v4_announces,expect_port](std::string method, std::string req
		, std::map<std::string, std::string>&)
	{
		++v4_announces;
		TEST_EQUAL(method, "GET");
		TEST_CHECK(req.find(expect_port) != std::string::npos);
		char response[500];
		int const size = std::snprintf(response, sizeof(response), "d8:intervali1800e5:peers0:e");
		return sim::send_response(200, "OK", size) + response;
	});

	http_v6.register_handler("/announce"
	, [&v6_announces,expect_port](std::string method, std::string req
		, std::map<std::string, std::string>&)
	{
		++v6_announces;
		TEST_EQUAL(method, "GET");

		TEST_CHECK(req.find(expect_port) != std::string::npos);
		char response[500];
		int const size = std::snprintf(response, sizeof(response), "d8:intervali1800e5:peers0:e");
		return sim::send_response(200, "OK", size) + response;
	});

	{
		lt::session_proxy zombie;

		std::vector<asio::ip::address> ips;

		for (int i = 0; i < num_interfaces; i++)
		{
			char ep[30];
			std::snprintf(ep, sizeof(ep), "123.0.0.%d", i + 1);
			ips.push_back(make_address(ep));
			std::snprintf(ep, sizeof(ep), "ffff::1337:%d", i + 1);
			ips.push_back(make_address(ep));
		}

		asio::io_context ios(sim, ips);
		lt::settings_pack sett = settings();
		if (listen_interfaces)
		{
			sett.set_str(settings_pack::listen_interfaces, listen_interfaces);
		}
		auto ses = std::make_unique<lt::session>(sett, ios);

		ses->set_alert_notify(std::bind(&on_alert_notify, ses.get()));

		lt::add_torrent_params p;
		p.name = "test-torrent";
		p.save_path = ".";
		p.info_hash.v1.assign("abababababababababab");

//TODO: parameterize http vs. udp here
		p.trackers.push_back("http://tracker.com:8080/announce");
		ses->async_add_torrent(p);

		// stop the torrent 5 seconds in
		sim::timer t1(sim, lt::seconds(5)
			, [&ses](boost::system::error_code const&)
		{
			std::vector<lt::torrent_handle> torrents = ses->get_torrents();
			for (auto const& t : torrents)
			{
				t.pause();
			}
		});

		// then shut down 10 seconds in
		sim::timer t2(sim, lt::seconds(10)
			, [&ses,&zombie](boost::system::error_code const&)
		{
			zombie = ses->abort();
			ses.reset();
		});

		sim.run();
	}

	TEST_EQUAL(v4_announces, expect_v4);
	TEST_EQUAL(v6_announces, expect_v6);
}

void test_udpv6_support(char const* listen_interfaces
	, int const expect_v4, int const expect_v6)
{
	using sim::asio::ip::address_v4;
	sim_config network_cfg;
	sim::simulation sim{network_cfg};

	sim::asio::io_context web_server_v4(sim, make_address_v4("123.0.0.2"));
	sim::asio::io_context web_server_v6(sim, make_address_v6("ff::dead:beef"));

	int v4_announces = 0;
	int v6_announces = 0;

	{
		lt::session_proxy zombie;

		std::vector<asio::ip::address> ips;

		for (int i = 0; i < num_interfaces; i++)
		{
			char ep[30];
			std::snprintf(ep, sizeof(ep), "123.0.0.%d", i + 1);
			ips.push_back(make_address(ep));
			std::snprintf(ep, sizeof(ep), "ffff::1337:%d", i + 1);
			ips.push_back(make_address(ep));
		}

		asio::io_context ios(sim, ips);
		lt::settings_pack sett = settings();
		if (listen_interfaces)
		{
			sett.set_str(settings_pack::listen_interfaces, listen_interfaces);
		}
		auto ses = std::make_unique<lt::session>(sett, ios);

		// since we don't have a udp tracker to run in the sim, looking for the
		// alerts is the closest proxy
		ses->set_alert_notify([&]{
			post(ses->get_context(), [&] {
				std::vector<lt::alert*> alerts;
				ses->pop_alerts(&alerts);

				for (lt::alert* a : alerts)
				{
					lt::time_duration d = a->timestamp().time_since_epoch();
					std::uint32_t const millis = std::uint32_t(
						lt::duration_cast<lt::milliseconds>(d).count());
					std::printf("%4d.%03d: %s\n", millis / 1000, millis % 1000,
						a->message().c_str());
					if (auto tr = alert_cast<tracker_announce_alert>(a))
					{
						if (lt::aux::is_v4(tr->local_endpoint))
							++v4_announces;
						else
							++v6_announces;
					}
					else if (alert_cast<tracker_error_alert>(a))
					{
						TEST_ERROR("unexpected tracker error");
					}
				}
			});
		});

		lt::add_torrent_params p;
		p.name = "test-torrent";
		p.save_path = ".";
		p.info_hash.v1.assign("abababababababababab");

		p.trackers.push_back("udp://tracker.com:8080/announce");
		ses->async_add_torrent(p);

		// stop the torrent 5 seconds in
		sim::timer t1(sim, lt::seconds(5)
			, [&ses](boost::system::error_code const&)
		{
			std::vector<lt::torrent_handle> torrents = ses->get_torrents();
			for (auto const& t : torrents)
			{
				t.pause();
			}
		});

		// then shut down 10 seconds in
		sim::timer t2(sim, lt::seconds(10)
			, [&ses,&zombie](boost::system::error_code const&)
		{
			zombie = ses->abort();
			ses.reset();
		});

		sim.run();
	}

	TEST_EQUAL(v4_announces, expect_v4);
	TEST_EQUAL(v6_announces, expect_v6);
}

// this test makes sure that a tracker whose host name resolves to both IPv6 and
// IPv4 addresses will be announced to twice, once for each address family
TORRENT_TEST(ipv6_support)
{
	// null means default
	test_ipv6_support(nullptr, num_interfaces * 2, num_interfaces * 2);
}

TORRENT_TEST(announce_no_listen)
{
	// if we don't listen on any sockets at all (but only make outgoing peer
	// connections) we still need to make sure we announce to trackers
	test_ipv6_support("", 2, 2);
}

TORRENT_TEST(announce_udp_no_listen)
{
	// since there's no actual udp tracker in this test, we will only try to
	// announce once, and fail. We won't announce the event=stopped
	test_udpv6_support("", 1, 1);
}

TORRENT_TEST(ipv6_support_bind_v4_v6_any)
{
	// 2 because there's one announce on startup and one when shutting down
	// IPv6 will send announces for each interface
	test_ipv6_support("0.0.0.0:6881,[::0]:6881", num_interfaces * 2, num_interfaces * 2);
}

TORRENT_TEST(ipv6_support_bind_v6_any)
{
	test_ipv6_support("[::0]:6881", 0, num_interfaces * 2);
}

TORRENT_TEST(ipv6_support_bind_v4)
{
	test_ipv6_support("123.0.0.3:6881", 2, 0);
}

TORRENT_TEST(ipv6_support_bind_v6)
{
	test_ipv6_support("[ffff::1337:1]:6881", 0, 2);
}

TORRENT_TEST(ipv6_support_bind_v6_3interfaces)
{
	test_ipv6_support("[ffff::1337:1]:6881,[ffff::1337:2]:6881,[ffff::1337:3]:6881", 0, 3 * 2);
}

TORRENT_TEST(ipv6_support_bind_v4_v6)
{
	test_ipv6_support("123.0.0.3:6881,[ffff::1337:1]:6881", 2, 2);
}

TORRENT_TEST(ipv6_support_bind_v6_v4)
{
	test_ipv6_support("[ffff::1337:1]:6881,123.0.0.3:6881", 2, 2);
}

// this runs a simulation of a torrent with tracker(s), making sure the request
// received by the tracker matches the expectation.
// The Setup function is run first, giving the test an opportunity to add
// trackers to the torrent. It's expected to return the number of seconds to
// wait until test2 is called.
// The Announce function is called on http requests. Test1 is run on the session
// 5 seconds after startup. The tracker is running at 123.0.0.2 (or tracker.com)
// port 8080.
template <typename Setup, typename Announce, typename Test1, typename Test2>
void tracker_test(Setup setup, Announce a, Test1 test1, Test2 test2
	, char const* url_path = "/announce")
{
	using sim::asio::ip::address_v4;
	sim_config network_cfg;
	sim::simulation sim{network_cfg};

	sim::asio::io_context tracker_ios(sim, make_address_v4("123.0.0.2"));
	sim::asio::io_context tracker_ios6(sim, make_address_v6("ff::dead:beef"));

	// listen on port 8080
	sim::http_server http(tracker_ios, 8080);
	sim::http_server http6(tracker_ios6, 8080);

	http.register_handler(url_path, a);
	http6.register_handler(url_path, a);

	lt::session_proxy zombie;

	asio::io_context ios(sim, { make_address_v4("123.0.0.3")
		, make_address_v6("ffff::1337") });
	lt::settings_pack sett = settings();
	auto ses = std::make_unique<lt::session>(sett, ios);

	ses->set_alert_notify(std::bind(&on_alert_notify, ses.get()));

	lt::add_torrent_params p;
	p.name = "test-torrent";
	p.save_path = ".";
	p.info_hash.v1.assign("abababababababababab");
	int const delay = setup(p, *ses);
	ses->async_add_torrent(p);

	// run the test 5 seconds in
	sim::timer t1(sim, lt::seconds(5)
		, [&ses,&test1](boost::system::error_code const&)
	{
		std::vector<lt::torrent_handle> torrents = ses->get_torrents();
		TEST_EQUAL(torrents.size(), 1);
		torrent_handle h = torrents.front();
		test1(h);
	});

	sim::timer t2(sim, lt::seconds(5 + delay)
		, [&ses,&test2](boost::system::error_code const&)
	{
		std::vector<lt::torrent_handle> torrents = ses->get_torrents();
		TEST_EQUAL(torrents.size(), 1);
		torrent_handle h = torrents.front();
		test2(h);
	});

	// then shut down 10 seconds in
	sim::timer t3(sim, lt::seconds(10 + delay)
		, [&ses,&zombie](boost::system::error_code const&)
	{
		zombie = ses->abort();
		ses.reset();
	});

	sim.run();
}

template <typename Announce, typename Test1, typename Test2>
void tracker_test(Announce a, Test1 test1, Test2 test2, char const* url_path = "/announce")
{
	tracker_test([](lt::add_torrent_params& p, lt::session&) {
		p.trackers.push_back("http://tracker.com:8080/announce");
		return 5;
	},
	a, test1, test2, url_path);
}

template <typename Announce, typename Test>
void announce_entry_test(Announce a, Test t, char const* url_path = "/announce")
{
	tracker_test(a
		, [&t] (torrent_handle h) {
			std::vector<announce_entry> tr = h.trackers();

			TEST_EQUAL(tr.size(), 1);
			announce_entry const& ae = tr[0];
			t(ae);
		}
		, [](torrent_handle){}
		, url_path);
}

// test that we correctly omit announcing an event=stopped to a tracker we never
// managed to send an event=start to
TORRENT_TEST(omit_stop_event)
{
	using sim::asio::ip::address_v4;
	sim_config network_cfg;
	sim::simulation sim{network_cfg};

	lt::session_proxy zombie;

	asio::io_context ios(sim, { make_address_v4("123.0.0.3"), make_address_v6("ff::dead:beef")});
	lt::settings_pack sett = settings();
	std::unique_ptr<lt::session> ses(new lt::session(sett, ios));

	print_alerts(*ses);

	lt::add_torrent_params p;
	p.name = "test-torrent";
	p.save_path = ".";
	p.info_hash.v1.assign("abababababababababab");
	p.trackers.push_back("udp://tracker.com:8080/announce");
	ses->async_add_torrent(p);

	// run the test 5 seconds in
	sim::timer t1(sim, lt::seconds(5)
		, [&ses](boost::system::error_code const&)
	{
		std::vector<lt::torrent_handle> torrents = ses->get_torrents();
		TEST_EQUAL(torrents.size(), 1);
		torrent_handle h = torrents.front();
	});

	int stop_announces = 0;

	sim::timer t2(sim, lt::seconds(1800)
		, [&](boost::system::error_code const&)
	{
		// make sure we don't announce a stopped event when stopping
		print_alerts(*ses, [&](lt::session&, lt::alert const* a) {
			if (alert_cast<lt::tracker_announce_alert>(a))
			++stop_announces;
		});
		std::vector<lt::torrent_handle> torrents = ses->get_torrents();
		TEST_EQUAL(torrents.size(), 1);
		torrent_handle h = torrents.front();
		h.set_flags(torrent_flags::paused, torrent_flags::paused | torrent_flags::auto_managed);
	});

	// then shut down 10 seconds in
	sim::timer t3(sim, lt::seconds(1810)
		, [&](boost::system::error_code const&)
	{
		zombie = ses->abort();
		ses.reset();
	});

	sim.run();

	TEST_EQUAL(stop_announces, 0);
}

TORRENT_TEST(test_error)
{
	announce_entry_test(
		[](std::string method, std::string req
			, std::map<std::string, std::string>&)
		{
			TEST_EQUAL(method, "GET");

			char response[500];
			int const size = std::snprintf(response, sizeof(response), "d14:failure reason4:teste");
			return sim::send_response(200, "OK", size) + response;
		}
		, [](announce_entry const& ae)
		{
			TEST_EQUAL(ae.url, "http://tracker.com:8080/announce");
			TEST_EQUAL(ae.endpoints.size(), 2);
			for (auto const& aep : ae.endpoints)
			{
				TEST_EQUAL(aep.info_hashes[protocol_version::V1].is_working(), false);
				TEST_EQUAL(aep.info_hashes[protocol_version::V1].message, "test");
				TEST_EQUAL(aep.info_hashes[protocol_version::V1].last_error, error_code(errors::tracker_failure));
				TEST_EQUAL(aep.info_hashes[protocol_version::V1].fails, 1);
			}
		});
}

TORRENT_TEST(test_warning)
{
	announce_entry_test(
		[](std::string method, std::string req
			, std::map<std::string, std::string>&)
		{
			TEST_EQUAL(method, "GET");

			char response[500];
			int const size = std::snprintf(response, sizeof(response), "d5:peers6:aaaaaa15:warning message5:test2e");
			return sim::send_response(200, "OK", size) + response;
		}
		, [](announce_entry const& ae)
		{
			TEST_EQUAL(ae.url, "http://tracker.com:8080/announce");
			TEST_EQUAL(ae.endpoints.size(), 2);
			for (auto const& aep : ae.endpoints)
			{
				TEST_EQUAL(aep.info_hashes[protocol_version::V1].is_working(), true);
				TEST_EQUAL(aep.info_hashes[protocol_version::V1].message, "test2");
				TEST_EQUAL(aep.info_hashes[protocol_version::V1].last_error, error_code());
				TEST_EQUAL(aep.info_hashes[protocol_version::V1].fails, 0);
			}
		});
}

TORRENT_TEST(test_scrape_data_in_announce)
{
	announce_entry_test(
		[](std::string method, std::string req
			, std::map<std::string, std::string>&)
		{
			TEST_EQUAL(method, "GET");

			char response[500];
			int const size = std::snprintf(response, sizeof(response),
				"d5:peers6:aaaaaa8:completei1e10:incompletei2e10:downloadedi3e11:downloadersi4ee");
			return sim::send_response(200, "OK", size) + response;
		}
		, [](announce_entry const& ae)
		{
			TEST_EQUAL(ae.url, "http://tracker.com:8080/announce");
			TEST_EQUAL(ae.endpoints.size(), 2);
			for (auto const& aep : ae.endpoints)
			{
				TEST_EQUAL(aep.info_hashes[protocol_version::V1].is_working(), true);
				TEST_EQUAL(aep.info_hashes[protocol_version::V1].message, "");
				TEST_EQUAL(aep.info_hashes[protocol_version::V1].last_error, error_code());
				TEST_EQUAL(aep.info_hashes[protocol_version::V1].fails, 0);
				TEST_EQUAL(aep.info_hashes[protocol_version::V1].scrape_complete, 1);
				TEST_EQUAL(aep.info_hashes[protocol_version::V1].scrape_incomplete, 2);
				TEST_EQUAL(aep.info_hashes[protocol_version::V1].scrape_downloaded, 3);
			}
		});
}

TORRENT_TEST(test_scrape)
{
	tracker_test(
		[](std::string method, std::string req
			, std::map<std::string, std::string>&)
		{
			TEST_EQUAL(method, "GET");

			char response[500];
			int const size = std::snprintf(response, sizeof(response),
				"d5:filesd20:ababababababababababd8:completei1e10:downloadedi3e10:incompletei2eeee");
			return sim::send_response(200, "OK", size) + response;
		}
		, [](torrent_handle h)
		{
			h.scrape_tracker();
		}
		, [](torrent_handle h)
		{
			std::vector<announce_entry> tr = h.trackers();

			TEST_EQUAL(tr.size(), 1);
			announce_entry const& ae = tr[0];
			TEST_EQUAL(ae.endpoints.size(), 2);
			for (auto const& aep : ae.endpoints)
			{
				TEST_EQUAL(aep.info_hashes[protocol_version::V1].scrape_incomplete, 2);
				TEST_EQUAL(aep.info_hashes[protocol_version::V1].scrape_complete, 1);
				TEST_EQUAL(aep.info_hashes[protocol_version::V1].scrape_downloaded, 3);
			}
		}
		, "/scrape");
}

TORRENT_TEST(test_http_status)
{
	announce_entry_test(
		[](std::string method, std::string req
			, std::map<std::string, std::string>&)
		{
			TEST_EQUAL(method, "GET");
			return sim::send_response(410, "Not A Tracker", 0);
		}
		, [](announce_entry const& ae)
		{
			TEST_EQUAL(ae.url, "http://tracker.com:8080/announce");
			TEST_EQUAL(ae.endpoints.size(), 2);
			for (auto const& aep : ae.endpoints)
			{
				TEST_EQUAL(aep.info_hashes[protocol_version::V1].is_working(), false);
				TEST_EQUAL(aep.info_hashes[protocol_version::V1].message, "Not A Tracker");
				TEST_EQUAL(aep.info_hashes[protocol_version::V1].last_error, error_code(410, http_category()));
				TEST_EQUAL(aep.info_hashes[protocol_version::V1].fails, 1);
			}
		});
}

TORRENT_TEST(test_interval)
{
	announce_entry_test(
		[](std::string method, std::string req
			, std::map<std::string, std::string>&)
		{
			TEST_EQUAL(method, "GET");
			char response[500];
			int const size = std::snprintf(response, sizeof(response)
				, "d10:tracker id8:testteste");
			return sim::send_response(200, "OK", size) + response;
		}
		, [](announce_entry const& ae)
		{
			TEST_EQUAL(ae.url, "http://tracker.com:8080/announce");
			TEST_EQUAL(ae.endpoints.size(), 2);
			for (auto const& aep : ae.endpoints)
			{
				TEST_EQUAL(aep.info_hashes[protocol_version::V1].is_working(), true);
				TEST_EQUAL(aep.info_hashes[protocol_version::V1].message, "");
				TEST_EQUAL(aep.info_hashes[protocol_version::V1].last_error, error_code());
				TEST_EQUAL(aep.info_hashes[protocol_version::V1].fails, 0);
			}

			TEST_EQUAL(ae.trackerid, "testtest");
		});
}

TORRENT_TEST(test_invalid_bencoding)
{
	announce_entry_test(
		[](std::string method, std::string req
			, std::map<std::string, std::string>&)
		{
			TEST_EQUAL(method, "GET");
			char response[500];
			int const size = std::snprintf(response, sizeof(response)
				, "d10:tracer idteste");
			return sim::send_response(200, "OK", size) + response;
		}
		, [](announce_entry const& ae)
		{
			TEST_EQUAL(ae.url, "http://tracker.com:8080/announce");
			TEST_EQUAL(ae.endpoints.size(), 2);
			for (auto const& aep : ae.endpoints)
			{
				TEST_EQUAL(aep.info_hashes[protocol_version::V1].is_working(), false);
				TEST_EQUAL(aep.info_hashes[protocol_version::V1].message, "");
				TEST_EQUAL(aep.info_hashes[protocol_version::V1].last_error, error_code(bdecode_errors::expected_value
					, bdecode_category()));
				TEST_EQUAL(aep.info_hashes[protocol_version::V1].fails, 1);
			}
		});
}

TORRENT_TEST(try_next)
{
// test that we move on to try the next tier if the first one fails

	bool got_announce = false;
	tracker_test(
		[](lt::add_torrent_params& p, lt::session&)
		{
		// TODO: 3 use tracker_tiers here to put the trackers in different tiers
			p.trackers.push_back("udp://failing-tracker.com/announce");
			p.trackers.push_back("http://failing-tracker.com/announce");

			// this is the working tracker
			p.trackers.push_back("http://tracker.com:8080/announce");
			return 60;
		},
		[&](std::string method, std::string req
			, std::map<std::string, std::string>&)
		{
			got_announce = true;
			TEST_EQUAL(method, "GET");

			char response[500];
			// respond with an empty peer list
			int const size = std::snprintf(response, sizeof(response), "d5:peers0:e");
			return sim::send_response(200, "OK", size) + response;
		}
		, [](torrent_handle h) {}
		, [](torrent_handle h)
		{
			torrent_status st = h.status();
			TEST_EQUAL(st.current_tracker, "http://tracker.com:8080/announce");

			std::vector<announce_entry> tr = h.trackers();

			TEST_EQUAL(tr.size(), 3);

			for (int i = 0; i < int(tr.size()); ++i)
			{
				std::printf("tracker \"%s\"\n", tr[i].url.c_str());
				if (tr[i].url == "http://tracker.com:8080/announce")
				{
					for (auto const& aep : tr[i].endpoints)
					{
						TEST_EQUAL(aep.info_hashes[protocol_version::V1].fails, 0);
					}
					TEST_EQUAL(tr[i].verified, true);
				}
				else if (tr[i].url == "http://failing-tracker.com/announce")
				{
					for (auto const& aep : tr[i].endpoints)
					{
						TEST_CHECK(aep.info_hashes[protocol_version::V1].fails >= 1);
						TEST_EQUAL(aep.info_hashes[protocol_version::V1].last_error
							, error_code(boost::asio::error::host_not_found));
					}
					TEST_EQUAL(tr[i].verified, false);
				}
				else if (tr[i].url == "udp://failing-tracker.com/announce")
				{
					TEST_EQUAL(tr[i].verified, false);
					for (auto const& aep : tr[i].endpoints)
					{
						TEST_CHECK(aep.info_hashes[protocol_version::V1].fails >= 1);
						TEST_EQUAL(aep.info_hashes[protocol_version::V1].last_error
							, error_code(boost::asio::error::host_not_found));
					}
				}
				else
				{
					TEST_ERROR(("unexpected tracker URL: " + tr[i].url).c_str());
				}
			}
		});
	TEST_EQUAL(got_announce, true);
}

TORRENT_TEST(clear_error)
{
	// make sure we clear the error from a previous attempt when succeeding
	// a tracker announce

	int num_announces = 0;
	tracker_test(
		[](lt::add_torrent_params& p, lt::session& ses)
		{
			settings_pack pack;
			// make sure we just listen on a single listen interface
			pack.set_str(settings_pack::listen_interfaces, "123.0.0.3:0");
			pack.set_int(settings_pack::min_announce_interval, 1);
			pack.set_int(settings_pack::tracker_backoff, 1);
			ses.apply_settings(pack);
			p.trackers.push_back("http://tracker.com:8080/announce");
			return 60;
		},
		[&](std::string method, std::string req, std::map<std::string, std::string>&)
		{
			// don't count the stopped event when shutting down
			if (req.find("&event=stopped&") != std::string::npos)
			{
				return sim::send_response(200, "OK", 2) + "de";
			}
			if (num_announces++ == 0)
			{
				// the first announce fails
				return std::string{};
			}

			// the second announce succeeds, with an empty peer list
			char response[500];
			int const size = std::snprintf(response, sizeof(response), "d8:intervali1800e5:peers0:e");
			return sim::send_response(200, "OK", size) + response;
		}
		, [](torrent_handle h) {

		}
		, [&](torrent_handle h)
		{
			std::vector<announce_entry> const tr = h.trackers();
			TEST_EQUAL(tr.size(), 1);

			std::printf("tracker \"%s\"\n", tr[0].url.c_str());
			TEST_EQUAL(tr[0].url, "http://tracker.com:8080/announce");
			TEST_EQUAL(tr[0].endpoints.size(), 1);
			auto const& aep = tr[0].endpoints[0];

			TEST_EQUAL(aep.info_hashes[protocol_version::V1].fails, 0);
			TEST_CHECK(!aep.info_hashes[protocol_version::V1].last_error);
			TEST_EQUAL(aep.info_hashes[protocol_version::V1].message, "");

#if TORRENT_ABI_VERSION <= 2
			TEST_EQUAL(aep.fails, 0);
			TEST_CHECK(!aep.last_error);
			TEST_EQUAL(aep.message, "");
#endif
		});
	TEST_EQUAL(num_announces, 2);
}

std::shared_ptr<torrent_info> make_torrent(bool priv)
{
	file_storage fs;
	fs.add_file("foobar", 13241);
	lt::create_torrent ct(fs);

	ct.add_tracker("http://tracker.com:8080/announce");

	for (piece_index_t i(0); i < piece_index_t(ct.num_pieces()); ++i)
		ct.set_hash(i, sha1_hash(nullptr));

	ct.set_priv(priv);

	entry e = ct.generate();
	std::vector<char> buf;
	bencode(std::back_inserter(buf), e);
	return std::make_shared<torrent_info>(buf, from_span);
}

// make sure we _do_ send our IPv6 address to trackers for private torrents
TORRENT_TEST(tracker_ipv6_argument)
{
	bool got_announce = false;
	bool got_ipv6 = false;
	bool got_ipv4 = false;
	tracker_test(
		[](lt::add_torrent_params& p, lt::session& ses)
		{
			settings_pack pack;
			pack.set_bool(settings_pack::anonymous_mode, false);
			pack.set_str(settings_pack::listen_interfaces, "123.0.0.3:0,[ffff::1337]:0");
			ses.apply_settings(pack);
			p.ti = make_torrent(true);
			return 60;
		},
		[&](std::string method, std::string req
			, std::map<std::string, std::string>&)
		{
			got_announce = true;
			bool const stop_event = req.find("&event=stopped") != std::string::npos;
			// stop events don't need to advertise the IPv6/IPv4 address
			{
				std::string::size_type const pos = req.find("&ipv6=");
				TEST_CHECK(pos != std::string::npos || stop_event);
				got_ipv6 |= pos != std::string::npos;
				// make sure the IPv6 argument is url encoded
				TEST_EQUAL(req.substr(pos + 6, req.substr(pos + 6).find_first_of('&'))
					, "ffff%3a%3a1337");
			}

			{
				std::string::size_type const pos = req.find("&ipv4=");
				TEST_CHECK(pos != std::string::npos || stop_event);
				got_ipv4 |= pos != std::string::npos;
				TEST_EQUAL(req.substr(pos + 6, req.substr(pos + 6).find_first_of('&')), "123.0.0.3");
			}
			return sim::send_response(200, "OK", 11) + "d5:peers0:e";
		}
		, [](torrent_handle) {}
		, [](torrent_handle) {});
	TEST_EQUAL(got_announce, true);
	TEST_EQUAL(got_ipv6, true);
}

TORRENT_TEST(tracker_key_argument)
{
	std::set<std::string> keys;
	tracker_test(
		[](lt::add_torrent_params& p, lt::session&)
		{
			p.ti = make_torrent(true);
			return 60;
		},
		[&](std::string, std::string req
			, std::map<std::string, std::string>&)
		{
			auto const pos = req.find("&key=");
			TEST_CHECK(pos != std::string::npos);
			keys.insert(req.substr(pos + 5, req.find_first_of('&', pos + 5) - pos - 5));
			return sim::send_response(200, "OK", 11) + "d5:peers0:e";
		}
		, [](torrent_handle h) {}
		, [](torrent_handle h) {});

	// make sure we got the same key for all listen socket interface
	TEST_EQUAL(keys.size(), 1);
}

// make sure we do _not_ send our IPv6 address to trackers for non-private
// torrents
TORRENT_TEST(tracker_ipv6_argument_non_private)
{
	bool got_announce = false;
	bool got_ipv6 = false;
	tracker_test(
		[](lt::add_torrent_params& p, lt::session& ses)
		{
			settings_pack pack;
			pack.set_bool(settings_pack::anonymous_mode, false);
			ses.apply_settings(pack);
			p.ti = make_torrent(false);
			return 60;
		},
		[&](std::string method, std::string req
			, std::map<std::string, std::string>&)
		{
			got_announce = true;
			std::string::size_type pos = req.find("&ipv6=");
			TEST_CHECK(pos == std::string::npos);
			got_ipv6 |= pos != std::string::npos;
			return sim::send_response(200, "OK", 11) + "d5:peers0:e";
		}
		, [](torrent_handle) {}
		, [](torrent_handle) {});
	TEST_EQUAL(got_announce, true);
	TEST_EQUAL(got_ipv6, false);
}

TORRENT_TEST(tracker_ipv6_argument_privacy_mode)
{
	bool got_announce = false;
	bool got_ipv6 = false;
	tracker_test(
		[](lt::add_torrent_params& p, lt::session& ses)
		{
			settings_pack pack;
			pack.set_bool(settings_pack::anonymous_mode, true);
			ses.apply_settings(pack);
			p.ti = make_torrent(true);
			return 60;
		},
		[&](std::string method, std::string req
			, std::map<std::string, std::string>&)
		{
			got_announce = true;
			std::string::size_type pos = req.find("&ipv6=");
			TEST_CHECK(pos == std::string::npos);
			got_ipv6 |= pos != std::string::npos;
			return sim::send_response(200, "OK", 11) + "d5:peers0:e";
		}
		, [](torrent_handle) {}
		, [](torrent_handle) {});
	TEST_EQUAL(got_announce, true);
	TEST_EQUAL(got_ipv6, false);
}

TORRENT_TEST(tracker_user_agent_privacy_mode_public_torrent)
{
	bool got_announce = false;
	tracker_test(
		[](lt::add_torrent_params& p, lt::session& ses)
		{
			settings_pack pack;
			pack.set_bool(settings_pack::anonymous_mode, true);
			pack.set_str(settings_pack::user_agent, "test_agent/1.2.3");
			ses.apply_settings(pack);
			p.ti = make_torrent(false);
			return 60;
		},
		[&](std::string method, std::string req
			, std::map<std::string, std::string>& headers)
		{
			got_announce = true;

			// in anonymous mode we should not send a user agent
			TEST_CHECK(headers["user-agent"] == "");
			return sim::send_response(200, "OK", 11) + "d5:peers0:e";
		}
		, [](torrent_handle h) {}
		, [](torrent_handle h) {});
	TEST_EQUAL(got_announce, true);
}

TORRENT_TEST(tracker_user_agent_privacy_mode_private_torrent)
{
	bool got_announce = false;
	tracker_test(
		[](lt::add_torrent_params& p, lt::session& ses)
		{
			settings_pack pack;
			pack.set_bool(settings_pack::anonymous_mode, true);
			pack.set_str(settings_pack::user_agent, "test_agent/1.2.3");
			ses.apply_settings(pack);
			p.ti = make_torrent(true);
			return 60;
		},
		[&](std::string method, std::string req
			, std::map<std::string, std::string>& headers)
		{
			got_announce = true;

			// in anonymous mode we should still send the user agent for private
			// torrents (since private trackers sometimes require it)
			TEST_CHECK(headers["user-agent"] == "test_agent/1.2.3");
			return sim::send_response(200, "OK", 11) + "d5:peers0:e";
		}
		, [](torrent_handle h) {}
		, [](torrent_handle h) {});
	TEST_EQUAL(got_announce, true);
}

// This test sets up two peers, one seed an one downloader. The downloader has
// two trackers, both in tier 0. The behavior we expect is that it picks one of
// the trackers at random and announces to it. Since both trackers are working,
// it should not announce to the tracker it did not initially pick.

struct tracker_ent
{
	std::string url;
	int tier;
};

template <typename TestFun>
void test_tracker_tiers(lt::settings_pack pack
	, std::vector<address> local_addresses
	, std::vector<tracker_ent> trackers
	, TestFun test)
{
	using namespace libtorrent;

	pack.set_int(settings_pack::alert_mask, alert::error_notification
		| alert::status_notification
		| alert::torrent_log_notification);

	// setup the simulation
<<<<<<< HEAD
	sim::default_config network_cfg;
	sim::simulation sim{network_cfg};
	sim::asio::io_context ios0 { sim, peer0 };
	sim::asio::io_context ios1 { sim, peer1 };

	sim::asio::io_context tracker1(sim, make_address_v4("3.0.0.1"));
	sim::asio::io_context tracker2(sim, make_address_v4("3.0.0.2"));
	sim::asio::io_context tracker3(sim, make_address_v4("3.0.0.3"));
	sim::asio::io_context tracker4(sim, make_address_v4("3.0.0.4"));
=======
	struct sim_config : sim::default_config
	{
		chrono::high_resolution_clock::duration hostname_lookup(
			asio::ip::address const& requestor
			, std::string hostname
			, std::vector<asio::ip::address>& result
			, boost::system::error_code& ec)
		{
			if (hostname == "ipv6-only-tracker.com")
			{
				result.push_back(addr("f8e0::1"));
			}
			else if (hostname == "ipv4-only-tracker.com")
			{
				result.push_back(addr("3.0.0.1"));
			}
			else if (hostname == "dual-tracker.com")
			{
				result.push_back(addr("f8e0::2"));
				result.push_back(addr("3.0.0.2"));
			}
			else return default_config::hostname_lookup(requestor, hostname, result, ec);

			return lt::duration_cast<chrono::high_resolution_clock::duration>(chrono::milliseconds(100));
		}
	};

	sim_config network_cfg;
	sim::simulation sim{network_cfg};
	sim::asio::io_service ios0 { sim, local_addresses};

	sim::asio::io_service tracker1(sim, addr("3.0.0.1"));
	sim::asio::io_service tracker2(sim, addr("3.0.0.2"));
	sim::asio::io_service tracker3(sim, addr("3.0.0.3"));
	sim::asio::io_service tracker4(sim, addr("3.0.0.4"));
	sim::asio::io_service tracker5(sim, addr("f8e0::1"));
	sim::asio::io_service tracker6(sim, addr("f8e0::2"));
>>>>>>> d607328b
	sim::http_server http1(tracker1, 8080);
	sim::http_server http2(tracker2, 8080);
	sim::http_server http3(tracker3, 8080);
	sim::http_server http4(tracker4, 8080);
	sim::http_server http5(tracker5, 8080);
	sim::http_server http6(tracker6, 8080);

	int received_announce[6] = {0, 0, 0, 0, 0, 0};

	auto const return_no_peers = [&](std::string method, std::string req
		, std::map<std::string, std::string>&, int const tracker_index)
	{
		++received_announce[tracker_index];
		std::string const ret = "d8:intervali60e5:peers0:e";
		return sim::send_response(200, "OK", static_cast<int>(ret.size())) + ret;
	};

	using namespace std::placeholders;
	http1.register_handler("/announce", std::bind(return_no_peers, _1, _2, _3, 0));
	http2.register_handler("/announce", std::bind(return_no_peers, _1, _2, _3, 1));
	http3.register_handler("/announce", std::bind(return_no_peers, _1, _2, _3, 2));
	http4.register_handler("/announce", std::bind(return_no_peers, _1, _2, _3, 3));
	http5.register_handler("/announce", std::bind(return_no_peers, _1, _2, _3, 4));
	http6.register_handler("/announce", std::bind(return_no_peers, _1, _2, _3, 5));

	lt::session_proxy zombie;

	// create session
	pack.set_str(settings_pack::listen_interfaces, "0.0.0.0:6881,[::]:6881");
	auto ses = std::make_shared<lt::session>(pack, ios0);

	// only monitor alerts for session 0 (the downloader)
	print_alerts(*ses);

	// the first peer is a downloader, the second peer is a seed
	lt::add_torrent_params params = ::create_torrent(1);
	params.flags &= ~lt::torrent_flags::auto_managed;
	params.flags &= ~lt::torrent_flags::paused;

	for (auto const& t : trackers)
		params.ti->add_tracker("http://" + t.url + ":8080/announce", t.tier);

	params.save_path = save_path(0);
	ses->async_add_torrent(params);


	sim::timer t(sim, lt::seconds(30), [&](boost::system::error_code const&)
	{
		test(received_announce);

		zombie = ses->abort();
		ses.reset();
	});

	sim.run();
}

bool one_of(int a, int b)
{
	return (a == 1 && b == 0) || (a == 0 && b == 1);
}

TORRENT_TEST(tracker_tiers_multi_homed)
{
	settings_pack pack = settings();
	pack.set_bool(settings_pack::announce_to_all_tiers, false);
	pack.set_bool(settings_pack::announce_to_all_trackers, false);
	test_tracker_tiers(pack, { addr("50.0.0.1"), addr("f8e0::10") }
		, { {"3.0.0.1", 0}, {"3.0.0.2", 0}, {"3.0.0.3", 1}, {"3.0.0.4", 1}}
		, [](int (&a)[6]) {
		TEST_CHECK(one_of(a[0], a[1]));
		TEST_EQUAL(a[2], 0);
		TEST_EQUAL(a[3], 0);
		TEST_EQUAL(a[4], 0);
		TEST_EQUAL(a[5], 0);
	});
}

TORRENT_TEST(tracker_tiers_all_trackers_multi_homed)
{
	settings_pack pack = settings();
	pack.set_bool(settings_pack::announce_to_all_tiers, false);
	pack.set_bool(settings_pack::announce_to_all_trackers, true);
	test_tracker_tiers(pack, { addr("50.0.0.1"), addr("f8e0::10") }
		, { {"3.0.0.1", 0}, {"3.0.0.2", 0}, {"3.0.0.3", 1}, {"3.0.0.4", 1}}
		, [](int (&a)[6]) {
		TEST_EQUAL(a[0], 1);
		TEST_EQUAL(a[1], 1);
		TEST_EQUAL(a[2], 0);
		TEST_EQUAL(a[3], 0);
		TEST_EQUAL(a[4], 0);
		TEST_EQUAL(a[5], 0);
	});
}

TORRENT_TEST(tracker_tiers_all_tiers_multi_homed)
{
	settings_pack pack = settings();
	pack.set_bool(settings_pack::announce_to_all_tiers, true);
	pack.set_bool(settings_pack::announce_to_all_trackers, false);
	test_tracker_tiers(pack, { addr("50.0.0.1"), addr("f8e0::10") }
		, { {"3.0.0.1", 0}, {"3.0.0.2", 0}, {"3.0.0.3", 1}, {"3.0.0.4", 1}}
		, [](int (&a)[6]) {
		TEST_CHECK(one_of(a[0], a[1]));
		TEST_CHECK(one_of(a[2], a[3]));
		TEST_EQUAL(a[4], 0);
		TEST_EQUAL(a[5], 0);
	});
}
TORRENT_TEST(tracker_tiers_all_trackers_and_tiers_multi_homed)
{
	settings_pack pack = settings();
	pack.set_bool(settings_pack::announce_to_all_tiers, true);
	pack.set_bool(settings_pack::announce_to_all_trackers, true);
	test_tracker_tiers(pack, { addr("50.0.0.1"), addr("f8e0::10") }
		, { {"3.0.0.1", 0}, {"3.0.0.2", 0}, {"3.0.0.3", 1}, {"3.0.0.4", 1}}
		, [](int (&a)[6]) {
		TEST_EQUAL(a[0], 1);
		TEST_EQUAL(a[1], 1);
		TEST_EQUAL(a[2], 1);
		TEST_EQUAL(a[3], 1);
		TEST_EQUAL(a[4], 0);
		TEST_EQUAL(a[5], 0);
	});
}

TORRENT_TEST(tracker_tiers)
{
	settings_pack pack = settings();
	pack.set_bool(settings_pack::announce_to_all_tiers, false);
	pack.set_bool(settings_pack::announce_to_all_trackers, false);
	test_tracker_tiers(pack, { addr("50.0.0.1") }
		, { {"3.0.0.1", 0}, {"3.0.0.2", 0}, {"3.0.0.3", 1}, {"3.0.0.4", 1}}
		, [](int (&a)[6]) {
		TEST_CHECK(one_of(a[0], a[1]));
		TEST_EQUAL(a[2], 0);
		TEST_EQUAL(a[3], 0);
		TEST_EQUAL(a[4], 0);
		TEST_EQUAL(a[5], 0);
	});
}

TORRENT_TEST(tracker_tiers_all_trackers)
{
	settings_pack pack = settings();
	pack.set_bool(settings_pack::announce_to_all_tiers, false);
	pack.set_bool(settings_pack::announce_to_all_trackers, true);
	test_tracker_tiers(pack, { addr("50.0.0.1") }
		, { {"3.0.0.1", 0}, {"3.0.0.2", 0}, {"3.0.0.3", 1}, {"3.0.0.4", 1}}
		, [](int (&a)[6]) {
		TEST_EQUAL(a[0], 1);
		TEST_EQUAL(a[1], 1);
		TEST_EQUAL(a[2], 0);
		TEST_EQUAL(a[3], 0);
		TEST_EQUAL(a[4], 0);
		TEST_EQUAL(a[5], 0);
	});
}

TORRENT_TEST(tracker_tiers_all_tiers)
{
	settings_pack pack = settings();
	pack.set_bool(settings_pack::announce_to_all_tiers, true);
	pack.set_bool(settings_pack::announce_to_all_trackers, false);
	test_tracker_tiers(pack, { addr("50.0.0.1") }
		, { {"3.0.0.1", 0}, {"3.0.0.2", 0}, {"3.0.0.3", 1}, {"3.0.0.4", 1}}
		, [](int (&a)[6]) {
		TEST_CHECK(one_of(a[0], a[1]));
		TEST_CHECK(one_of(a[2], a[3]));
		TEST_EQUAL(a[4], 0);
		TEST_EQUAL(a[5], 0);
	});
}

TORRENT_TEST(tracker_tiers_all_trackers_and_tiers)
{
	settings_pack pack = settings();
	pack.set_bool(settings_pack::announce_to_all_tiers, true);
	pack.set_bool(settings_pack::announce_to_all_trackers, true);
	test_tracker_tiers(pack, { addr("50.0.0.1") }
		, { {"3.0.0.1", 0}, {"3.0.0.2", 0}, {"3.0.0.3", 1}, {"3.0.0.4", 1}}
		, [](int (&a)[6]) {
		TEST_EQUAL(a[0], 1);
		TEST_EQUAL(a[1], 1);
		TEST_EQUAL(a[2], 1);
		TEST_EQUAL(a[3], 1);
		TEST_EQUAL(a[4], 0);
		TEST_EQUAL(a[5], 0);
	});
}

// in this case, we only have an IPv4 address, and the first tracker resolves
// only to an IPv6 address. Make sure we move on to the next one in the tier
TORRENT_TEST(tracker_tiers_unreachable_tracker)
{
	settings_pack pack = settings();
	pack.set_bool(settings_pack::announce_to_all_tiers, false);
	pack.set_bool(settings_pack::announce_to_all_trackers, false);
	test_tracker_tiers(pack, { addr("50.0.0.1") }
		, { {"f8e0::1", 0}, {"3.0.0.2", 0}, {"3.0.0.3", 1}, {"3.0.0.4", 1}}
		, [](int (&a)[6]) {
		TEST_EQUAL(a[0], 0);
		TEST_EQUAL(a[1], 1);
		TEST_EQUAL(a[2], 0);
		TEST_EQUAL(a[3], 0);
		TEST_EQUAL(a[4], 0);
		TEST_EQUAL(a[5], 0);
	});
}

// in this test, we have both v6 and v4 connectivity, and we have two trackers
// One is v6 only and one is dual. Since the first tracker was announced to
// using IPv6, the second tracker will *only* be used for IPv4, and not to
// announce IPv6 to again.
TORRENT_TEST(tracker_tiers_v4_and_v6_same_tier)
{
	settings_pack pack = settings();
	pack.set_bool(settings_pack::announce_to_all_tiers, false);
	pack.set_bool(settings_pack::announce_to_all_trackers, false);
	test_tracker_tiers(pack, { addr("50.0.0.1"), addr("f8e0::10") }
		, { {"ipv6-only-tracker.com", 0}, {"dual-tracker.com", 0}}
		, [](int (&a)[6]) {
		TEST_EQUAL(a[0], 0);
		TEST_EQUAL(a[1], 1);
		TEST_EQUAL(a[2], 0);
		TEST_EQUAL(a[3], 0);
		TEST_EQUAL(a[4], 1);
		TEST_EQUAL(a[5], 0);
	});
}

TORRENT_TEST(tracker_tiers_v4_and_v6_different_tiers)
{
	settings_pack pack = settings();
	pack.set_bool(settings_pack::announce_to_all_tiers, false);
	pack.set_bool(settings_pack::announce_to_all_trackers, false);
	test_tracker_tiers(pack, { addr("50.0.0.1"), addr("f8e0::10") }
		, { {"ipv6-only-tracker.com", 0}, {"dual-tracker.com", 1}}
		, [](int (&a)[6]) {
		TEST_EQUAL(a[0], 0);
		TEST_EQUAL(a[1], 1);
		TEST_EQUAL(a[2], 0);
		TEST_EQUAL(a[3], 0);
		TEST_EQUAL(a[4], 1);
		TEST_EQUAL(a[5], 0);
	});
}

// in the same scenario as above, if we announce to all trackers, we expect to
// continue to visit all trackers in the tier, and announce to that additional
// IPv6 address as well
TORRENT_TEST(tracker_tiers_v4_and_v6_all_trackers)
{
	settings_pack pack = settings();
	pack.set_bool(settings_pack::announce_to_all_tiers, false);
	pack.set_bool(settings_pack::announce_to_all_trackers, true);
	test_tracker_tiers(pack, { addr("50.0.0.1"), addr("f8e0::10") }
		, { {"ipv6-only-tracker.com", 0}, {"dual-tracker.com", 0}}
		, [](int (&a)[6]) {
		TEST_EQUAL(a[0], 0);
		TEST_EQUAL(a[1], 1);
		TEST_EQUAL(a[2], 0);
		TEST_EQUAL(a[3], 0);
		TEST_EQUAL(a[4], 1);
		TEST_EQUAL(a[5], 1);
	});
}

TORRENT_TEST(tracker_tiers_v4_and_v6_different_tiers_all_trackers)
{
	settings_pack pack = settings();
	pack.set_bool(settings_pack::announce_to_all_tiers, false);
	pack.set_bool(settings_pack::announce_to_all_trackers, true);
	test_tracker_tiers(pack, { addr("50.0.0.1"), addr("f8e0::10") }
		, { {"ipv6-only-tracker.com", 0}, {"dual-tracker.com", 1}}
		, [](int (&a)[6]) {
		TEST_EQUAL(a[0], 0);
		TEST_EQUAL(a[1], 1);
		TEST_EQUAL(a[2], 0);
		TEST_EQUAL(a[3], 0);
		TEST_EQUAL(a[4], 1);
		TEST_EQUAL(a[5], 0);
	});
}

TORRENT_TEST(tracker_tiers_v4_and_v6_different_tiers_all_tiers)
{
	settings_pack pack = settings();
	pack.set_bool(settings_pack::announce_to_all_tiers, true);
	pack.set_bool(settings_pack::announce_to_all_trackers, false);
	test_tracker_tiers(pack, { addr("50.0.0.1"), addr("f8e0::10") }
		, { {"ipv6-only-tracker.com", 0}, {"dual-tracker.com", 1}}
		, [](int (&a)[6]) {
		TEST_EQUAL(a[0], 0);
		TEST_EQUAL(a[1], 1);
		TEST_EQUAL(a[2], 0);
		TEST_EQUAL(a[3], 0);
		TEST_EQUAL(a[4], 1);
		TEST_EQUAL(a[5], 1);
	});
}

// TODO: test external IP
// TODO: test with different queuing settings
// TODO: test when a torrent transitions from downloading to finished and
// finished to seeding
// TODO: test that left, downloaded and uploaded are reported correctly

// TODO: test scrape
<|MERGE_RESOLUTION|>--- conflicted
+++ resolved
@@ -1329,17 +1329,6 @@
 		| alert::torrent_log_notification);
 
 	// setup the simulation
-<<<<<<< HEAD
-	sim::default_config network_cfg;
-	sim::simulation sim{network_cfg};
-	sim::asio::io_context ios0 { sim, peer0 };
-	sim::asio::io_context ios1 { sim, peer1 };
-
-	sim::asio::io_context tracker1(sim, make_address_v4("3.0.0.1"));
-	sim::asio::io_context tracker2(sim, make_address_v4("3.0.0.2"));
-	sim::asio::io_context tracker3(sim, make_address_v4("3.0.0.3"));
-	sim::asio::io_context tracker4(sim, make_address_v4("3.0.0.4"));
-=======
 	struct sim_config : sim::default_config
 	{
 		chrono::high_resolution_clock::duration hostname_lookup(
@@ -1369,15 +1358,14 @@
 
 	sim_config network_cfg;
 	sim::simulation sim{network_cfg};
-	sim::asio::io_service ios0 { sim, local_addresses};
-
-	sim::asio::io_service tracker1(sim, addr("3.0.0.1"));
-	sim::asio::io_service tracker2(sim, addr("3.0.0.2"));
-	sim::asio::io_service tracker3(sim, addr("3.0.0.3"));
-	sim::asio::io_service tracker4(sim, addr("3.0.0.4"));
-	sim::asio::io_service tracker5(sim, addr("f8e0::1"));
-	sim::asio::io_service tracker6(sim, addr("f8e0::2"));
->>>>>>> d607328b
+	sim::asio::io_context ios0 { sim, local_addresses};
+
+	sim::asio::io_context tracker1(sim, addr("3.0.0.1"));
+	sim::asio::io_context tracker2(sim, addr("3.0.0.2"));
+	sim::asio::io_context tracker3(sim, addr("3.0.0.3"));
+	sim::asio::io_context tracker4(sim, addr("3.0.0.4"));
+	sim::asio::io_context tracker5(sim, addr("f8e0::1"));
+	sim::asio::io_context tracker6(sim, addr("f8e0::2"));
 	sim::http_server http1(tracker1, 8080);
 	sim::http_server http2(tracker2, 8080);
 	sim::http_server http3(tracker3, 8080);
@@ -1437,9 +1425,11 @@
 
 bool one_of(int a, int b)
 {
-	return (a == 1 && b == 0) || (a == 0 && b == 1);
-}
-
+	return (a == 2 && b == 0) || (a == 0 && b == 2);
+}
+
+// the torrent is a hybrid v1 and v2 torrent, so there is one announce per
+// info-hash
 TORRENT_TEST(tracker_tiers_multi_homed)
 {
 	settings_pack pack = settings();
@@ -1464,8 +1454,8 @@
 	test_tracker_tiers(pack, { addr("50.0.0.1"), addr("f8e0::10") }
 		, { {"3.0.0.1", 0}, {"3.0.0.2", 0}, {"3.0.0.3", 1}, {"3.0.0.4", 1}}
 		, [](int (&a)[6]) {
-		TEST_EQUAL(a[0], 1);
-		TEST_EQUAL(a[1], 1);
+		TEST_EQUAL(a[0], 2);
+		TEST_EQUAL(a[1], 2);
 		TEST_EQUAL(a[2], 0);
 		TEST_EQUAL(a[3], 0);
 		TEST_EQUAL(a[4], 0);
@@ -1495,10 +1485,10 @@
 	test_tracker_tiers(pack, { addr("50.0.0.1"), addr("f8e0::10") }
 		, { {"3.0.0.1", 0}, {"3.0.0.2", 0}, {"3.0.0.3", 1}, {"3.0.0.4", 1}}
 		, [](int (&a)[6]) {
-		TEST_EQUAL(a[0], 1);
-		TEST_EQUAL(a[1], 1);
-		TEST_EQUAL(a[2], 1);
-		TEST_EQUAL(a[3], 1);
+		TEST_EQUAL(a[0], 2);
+		TEST_EQUAL(a[1], 2);
+		TEST_EQUAL(a[2], 2);
+		TEST_EQUAL(a[3], 2);
 		TEST_EQUAL(a[4], 0);
 		TEST_EQUAL(a[5], 0);
 	});
@@ -1528,8 +1518,8 @@
 	test_tracker_tiers(pack, { addr("50.0.0.1") }
 		, { {"3.0.0.1", 0}, {"3.0.0.2", 0}, {"3.0.0.3", 1}, {"3.0.0.4", 1}}
 		, [](int (&a)[6]) {
-		TEST_EQUAL(a[0], 1);
-		TEST_EQUAL(a[1], 1);
+		TEST_EQUAL(a[0], 2);
+		TEST_EQUAL(a[1], 2);
 		TEST_EQUAL(a[2], 0);
 		TEST_EQUAL(a[3], 0);
 		TEST_EQUAL(a[4], 0);
@@ -1560,10 +1550,10 @@
 	test_tracker_tiers(pack, { addr("50.0.0.1") }
 		, { {"3.0.0.1", 0}, {"3.0.0.2", 0}, {"3.0.0.3", 1}, {"3.0.0.4", 1}}
 		, [](int (&a)[6]) {
-		TEST_EQUAL(a[0], 1);
-		TEST_EQUAL(a[1], 1);
-		TEST_EQUAL(a[2], 1);
-		TEST_EQUAL(a[3], 1);
+		TEST_EQUAL(a[0], 2);
+		TEST_EQUAL(a[1], 2);
+		TEST_EQUAL(a[2], 2);
+		TEST_EQUAL(a[3], 2);
 		TEST_EQUAL(a[4], 0);
 		TEST_EQUAL(a[5], 0);
 	});
@@ -1580,7 +1570,7 @@
 		, { {"f8e0::1", 0}, {"3.0.0.2", 0}, {"3.0.0.3", 1}, {"3.0.0.4", 1}}
 		, [](int (&a)[6]) {
 		TEST_EQUAL(a[0], 0);
-		TEST_EQUAL(a[1], 1);
+		TEST_EQUAL(a[1], 2);
 		TEST_EQUAL(a[2], 0);
 		TEST_EQUAL(a[3], 0);
 		TEST_EQUAL(a[4], 0);
@@ -1601,10 +1591,10 @@
 		, { {"ipv6-only-tracker.com", 0}, {"dual-tracker.com", 0}}
 		, [](int (&a)[6]) {
 		TEST_EQUAL(a[0], 0);
-		TEST_EQUAL(a[1], 1);
+		TEST_EQUAL(a[1], 2);
 		TEST_EQUAL(a[2], 0);
 		TEST_EQUAL(a[3], 0);
-		TEST_EQUAL(a[4], 1);
+		TEST_EQUAL(a[4], 2);
 		TEST_EQUAL(a[5], 0);
 	});
 }
@@ -1618,10 +1608,10 @@
 		, { {"ipv6-only-tracker.com", 0}, {"dual-tracker.com", 1}}
 		, [](int (&a)[6]) {
 		TEST_EQUAL(a[0], 0);
-		TEST_EQUAL(a[1], 1);
+		TEST_EQUAL(a[1], 2);
 		TEST_EQUAL(a[2], 0);
 		TEST_EQUAL(a[3], 0);
-		TEST_EQUAL(a[4], 1);
+		TEST_EQUAL(a[4], 2);
 		TEST_EQUAL(a[5], 0);
 	});
 }
@@ -1638,11 +1628,11 @@
 		, { {"ipv6-only-tracker.com", 0}, {"dual-tracker.com", 0}}
 		, [](int (&a)[6]) {
 		TEST_EQUAL(a[0], 0);
-		TEST_EQUAL(a[1], 1);
+		TEST_EQUAL(a[1], 2);
 		TEST_EQUAL(a[2], 0);
 		TEST_EQUAL(a[3], 0);
-		TEST_EQUAL(a[4], 1);
-		TEST_EQUAL(a[5], 1);
+		TEST_EQUAL(a[4], 2);
+		TEST_EQUAL(a[5], 2);
 	});
 }
 
@@ -1655,10 +1645,10 @@
 		, { {"ipv6-only-tracker.com", 0}, {"dual-tracker.com", 1}}
 		, [](int (&a)[6]) {
 		TEST_EQUAL(a[0], 0);
-		TEST_EQUAL(a[1], 1);
+		TEST_EQUAL(a[1], 2);
 		TEST_EQUAL(a[2], 0);
 		TEST_EQUAL(a[3], 0);
-		TEST_EQUAL(a[4], 1);
+		TEST_EQUAL(a[4], 2);
 		TEST_EQUAL(a[5], 0);
 	});
 }
@@ -1672,11 +1662,11 @@
 		, { {"ipv6-only-tracker.com", 0}, {"dual-tracker.com", 1}}
 		, [](int (&a)[6]) {
 		TEST_EQUAL(a[0], 0);
-		TEST_EQUAL(a[1], 1);
+		TEST_EQUAL(a[1], 2);
 		TEST_EQUAL(a[2], 0);
 		TEST_EQUAL(a[3], 0);
-		TEST_EQUAL(a[4], 1);
-		TEST_EQUAL(a[5], 1);
+		TEST_EQUAL(a[4], 2);
+		TEST_EQUAL(a[5], 2);
 	});
 }
 
